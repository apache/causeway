--- conflicted
+++ resolved
@@ -156,12 +156,7 @@
         <log4jdbc-remix.version>0.2.7</log4jdbc-remix.version>
         <lombok.version>1.18.32</lombok.version> <!-- overriding Spring -->
 
-<<<<<<< HEAD
-        <momentjs.version>2.30.0</momentjs.version> <!-- keep in sync: org.apache.causeway.viewer.wicket.ui.components.scalars.datepicker.MomentJsReference -->
-=======
-        <maven-release-plugin.version>3.0.1</maven-release-plugin.version>
         <momentjs.version>2.29.4</momentjs.version> <!-- keep in sync: org.apache.causeway.viewer.wicket.ui.components.scalars.datepicker.MomentJsReference -->
->>>>>>> 6e7625b2
 
         <ognl.version>3.4.3</ognl.version>
 
