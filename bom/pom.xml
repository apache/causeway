--- conflicted
+++ resolved
@@ -39,12 +39,7 @@
     </parent>
     <groupId>org.apache.causeway</groupId>
     <artifactId>causeway-bom</artifactId>
-<<<<<<< HEAD
     <version>3.0.0-SNAPSHOT</version>
-    <!-- APACHE CAUSEWAY customisation 1/21: end -->
-=======
-    <version>2.0.0-SNAPSHOT</version>
->>>>>>> fa2d503d
 
     <packaging>pom</packaging>
 
@@ -65,12 +60,7 @@
         <minimalMavenBuildVersion>3.2.5</minimalMavenBuildVersion>
         <minimalJavaBuildVersion>1.8</minimalJavaBuildVersion>
 
-<<<<<<< HEAD
-        <!-- APACHE CAUSEWAY customisation 5/21: start -->
         <java.version>17</java.version>
-=======
-        <java.version>11</java.version>
->>>>>>> fa2d503d
         <maven.compiler.source>${java.version}</maven.compiler.source>
         <maven.compiler.target>${java.version}</maven.compiler.target>
         <maven.compiler.release>${java.version}</maven.compiler.release>
@@ -245,8 +235,6 @@
         </dependencies>
     </dependencyManagement>
     <repositories>
-<<<<<<< HEAD
-        <!-- APACHE CAUSEWAY customisation 7/21: start -->
         <repository>
 			<!-- temporary till release of cxf 4.0.0, shiro 2.0.0 and wicket 10.0.0 -->
             <id>apache.snapshots</id>
@@ -269,8 +257,6 @@
 				<enabled>true</enabled>
 			</snapshots>		
 		</repository>
-=======
->>>>>>> fa2d503d
         <!-- breaks dependabot run: timeout due to repo not accessible
         <repository>
             <id>apache.snapshots</id>
