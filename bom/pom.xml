<?xml version="1.0" encoding="UTF-8"?>
<!--
  Licensed to the Apache Software Foundation (ASF) under one
  or more contributor license agreements.  See the NOTICE file
  distributed with this work for additional information
  regarding copyright ownership.  The ASF licenses this file
  to you under the Apache License, Version 2.0 (the
  "License"); you may not use this file except in compliance
  with the License.  You may obtain a copy of the License at

         http://www.apache.org/licenses/LICENSE-2.0

  Unless required by applicable law or agreed to in writing,
  software distributed under the License is distributed on an
  "AS IS" BASIS, WITHOUT WARRANTIES OR CONDITIONS OF ANY
  KIND, either express or implied.  See the License for the
  specific language governing permissions and limitations
  under the License.
-->
<!--
This pom is the top-level parent, responsible for deploying to
ASF using the apache-release, and as defined in org.apache:apache
global parent.
At the same time, we want it to inherit from org.springframework.boot:spring-boot-starter-parent.
It is therefore a copy of org.apache:apache, with customisations clearly identified
(though some plugins versions have been bumped to more recent versions).
-->

<project xmlns="http://maven.apache.org/POM/4.0.0" xmlns:xsi="http://www.w3.org/2001/XMLSchema-instance" xsi:schemaLocation="http://maven.apache.org/POM/4.0.0 http://maven.apache.org/xsd/maven-4.0.0.xsd">
    <modelVersion>4.0.0</modelVersion>
    <!-- based on org.apache:apache:27
    	for more information, see the documentation of this POM: http://maven.apache.org/pom/asf/ -->

    <parent>
        <groupId>org.springframework.boot</groupId>
        <artifactId>spring-boot-starter-parent</artifactId>
        <version>3.2.1</version>
        <relativePath/>
    </parent>
    <groupId>org.apache.causeway</groupId>
    <artifactId>causeway-bom</artifactId>
    <version>3.0.0-SNAPSHOT</version>

    <packaging>pom</packaging>

    <name>Apache Causeway</name>
    <description>
        Apache Causeway Bill of Material (BOM).
        Also the parent POM for the core framework and extensions.
    </description>

    <properties>

		<!-- BUILD SPECIFICA -->

        <project.build.sourceEncoding>UTF-8</project.build.sourceEncoding>
        <project.reporting.outputEncoding>UTF-8</project.reporting.outputEncoding>
        <sourceReleaseAssemblyDescriptor>source-release</sourceReleaseAssemblyDescriptor>
        <gpg.useagent>true</gpg.useagent>
        <minimalMavenBuildVersion>3.8.8</minimalMavenBuildVersion> <!-- latest from github actions/setup-java@v3 -->
        <minimalJavaBuildVersion>21</minimalJavaBuildVersion>
        <maven.compiler.release>21</maven.compiler.release>
        
        <!--  for m-plugin-p and maven-plugin-annotations  -->
        <assembly.tarLongFileMode>posix</assembly.tarLongFileMode>
        <causeway.skipTests>false</causeway.skipTests>
		<maven.test.skip>${causeway.skipTests}</maven.test.skip>

        <project.build.outputTimestamp>2023-07-04T21:19:08Z</project.build.outputTimestamp>

        <delombok.output>${project.build.directory}/delombok</delombok.output>

		<!-- PLUGINS -->

		<datanucleus-maven-plugin.version>6.0.0-release</datanucleus-maven-plugin.version>
		<datanucleus-maven-plugin.log4jConfiguration>${basedir}/logging-dn-enhance.properties</datanucleus-maven-plugin.log4jConfiguration>
		<datanucleus-maven-plugin.verbose>false</datanucleus-maven-plugin.verbose>
		<datanucleus-maven-plugin.fork>false</datanucleus-maven-plugin.fork>

		<maven-compiler-plugin.version>3.11.0</maven-compiler-plugin.version>
        <maven-release-plugin.version>3.0.1</maven-release-plugin.version>
		<maven-source-plugin.version>3.3.0</maven-source-plugin.version>
		<maven-surefire-plugin.version>3.2.2</maven-surefire-plugin.version>
		<maven-surefire-report-plugin.version>3.2.3</maven-surefire-report-plugin.version>
        <!--  for surefire, failsafe and surefire-report  -->
        <maven.plugin.tools.version>3.10.2</maven.plugin.tools.version>

        <!-- LIBRARY DEPENDENCIES -->

        <archunit.version>1.2.1</archunit.version>
        <asciidoctorj.version>2.5.11</asciidoctorj.version>
        <asm.version>9.6</asm.version> <!-- keep in sync with org.eclipse.persistence:org.eclipse.persistence.asm -->
        <approvaltests.version>22.3.3</approvaltests.version>

        <assertj-guava.version>3.24.2</assertj-guava.version>

<<<<<<< HEAD
        <commons-email.version>1.5</commons-email.version>
=======
        <camel.version>3.14.9</camel.version>

        <commons-email.version>1.6.0</commons-email.version>
>>>>>>> f212103d
        <commons-httpclient.version>4.5.12</commons-httpclient.version>
        <commons-io.version>2.15.1</commons-io.version>

        <cucumber.version>7.15.0</cucumber.version>

        <datanucleus-api-jdo.version>6.0.1</datanucleus-api-jdo.version>
        <datanucleus-api-jpa.version>6.0.1</datanucleus-api-jpa.version>
        <datanucleus-core.version>6.0.6</datanucleus-core.version>
        <datanucleus-jdo-api.version>3.2.1</datanucleus-jdo-api.version>
        <datanucleus-jdo-query.version>6.0.1</datanucleus-jdo-query.version>
        <datanucleus-jodatime.version>6.0.1</datanucleus-jodatime.version>
        <datanucleus-rdbms.version>6.0.6</datanucleus-rdbms.version>

        <datatables.version>1.13.5</datatables.version> <!-- keep in sync with DatatablesDotNet -->

        <docx4j.version>11.3.2</docx4j.version>

        <easymock.version>5.2.0</easymock.version>
        <error_prone_annotations.version>2.24.0</error_prone_annotations.version>

        <git-commit-id-plugin.version>4.9.10</git-commit-id-plugin.version>
        <guava.version>33.0.0-jre</guava.version>

        <htmlparser.version>2.1</htmlparser.version>
        
        <javafaker.version>1.0.2</javafaker.version>
        <javassist.version>3.30.2-GA</javassist.version>
<<<<<<< HEAD
        
        <jaxb-impl.version>4.0.1</jaxb-impl.version>
        <jaxws-ri.version>4.0.0</jaxws-ri.version>
        
        <jakartaee.version>10.0.0</jakartaee.version>
        <jakarta.servlet-api.version>6.0.0</jakarta.servlet-api.version>
        <jakarta.inject-api.version>2.0.1</jakarta.inject-api.version>
        <jakarta.xml.bind-api.version>4.0.1</jakarta.xml.bind-api.version>
=======

        <jakartaee.version>8.0.0</jakartaee.version>
        <jakarta.inject-api.version>1.0.5</jakarta.inject-api.version> <!-- do not upgrade 1.x to 2.x until Spring 6 -->
        <jakarta.servlet-api.version>4.0.4</jakarta.servlet-api.version> <!-- do not upgrade 4.x to 6.x until Spring 6 -->
        <jakarta.xml.bind-api.version>2.3.3</jakarta.xml.bind-api.version> <!-- don't upgrade to 3.x  before Spring 6-->
>>>>>>> f212103d

        <jbcrypt.version>0.4</jbcrypt.version>
        <jboss-jaxrs-api_2.1_spec.version>2.0.2.Final</jboss-jaxrs-api_2.1_spec.version>

        <!-- v3.2 not available yet, use datanucleus staging for now -->
        <!-- <jdo-api.version>3.2</jdo-api.version> -->

        <jdom.version>2.0.6.1</jdom.version>
        <jmock.version>2.12.0</jmock.version>
        <joda-time.version>2.12.5</joda-time.version>
        <jopt-simple.version>6.0-alpha-3</jopt-simple.version>

        <jquery-ui.version>1.13.2</jquery-ui.version> <!-- org.webjars:jquery-ui -->

        <jsr305.version>3.0.2</jsr305.version>
        <jsoup.version>1.17.1</jsoup.version>
        <junit-jupiter.version>5.10.1</junit-jupiter.version> <!-- overrides spring -->
        <junit-platform.version>1.10.1</junit-platform.version>

        <log4jdbc-remix.version>0.2.7</log4jdbc-remix.version>
        <lombok.version>1.18.30</lombok.version> <!-- overriding Spring -->

        <momentjs.version>2.29.4</momentjs.version> <!-- keep in sync: org.apache.causeway.viewer.wicket.ui.components.scalars.datepicker.MomentJsReference -->

        <ognl.version>3.4.2</ognl.version>

        <picocontainer.version>2.15</picocontainer.version>
        <poi.version>5.2.5</poi.version>

        <quartz-scheduler.version>2.3.2</quartz-scheduler.version>

        <resteasy-spring-boot.version>6.0.0.Alpha2</resteasy-spring-boot.version>
        <resteasy-spring.version>3.1.0.Final</resteasy-spring.version>
        <resteasy.version>6.2.6.Final</resteasy.version> <!-- be awre of potential clashes with https://mvnrepository.com/artifact/org.jboss.resteasy/resteasy-spring-boot-starter -->
        <resteasy-jaxb-provider.version>6.2.2.Final</resteasy-jaxb-provider.version>

        <select2.version>4.0.13</select2.version>
        <shiro.version>2.0.0-alpha-4</shiro.version> <!-- latest release was 1.10.0, however we need jakarta namespace support -->
        <simpleslackapi.version>1.4.0</simpleslackapi.version>
        <slf4j-api.version>2.0.9</slf4j-api.version> <!-- also provided by spring-boot-starter-logging, needed to solve convergence issues -->
        <snakeyaml.version>2.0</snakeyaml.version>
        <spring-boot.version>3.2.1</spring-boot.version>
        <surefire-plugin.argLine>-Xmx384m</surefire-plugin.argLine>
        <surefire.useModulePath>false</surefire.useModulePath> <!-- disable module-path for testing, that is, put everything on the class-path -->
        <swagger-core.version>2.2.20</swagger-core.version>

        <wicket.version>10.0.0-M2</wicket.version>
        <wicket-bootstrap.version>7.0.1</wicket-bootstrap.version> <!-- de.agilecoders.wicket:wicket-bootstrap... -->
        <wicket-webjars.version>4.0.1</wicket-webjars.version> <!-- de.agilecoders.wicket.webjars:wicket-webjars -->
        <wicket-viewer-jquery.version>3.7.1</wicket-viewer-jquery.version> <!--  as served by wicket via webjars -->
        <wicketstuff.version>10.0.0-M2</wicketstuff.version> <!-- org.wicketstuff:wicketstuff-select2 -->

		<!-- OTHER -->

		<distMgmtSnapshotsName>Apache Development Snapshot Repository</distMgmtSnapshotsName>
        <distMgmtSnapshotsUrl>https://repository.apache.org/content/repositories/snapshots</distMgmtSnapshotsUrl>
        <organization.logo>https://www.apache.org/images/asf_logo_wide_2016.png</organization.logo>
		<license.additional-notes>In addition, Apache Causeway uses some
			JavaScript libraries:

			* Twitter Bootstrap, licensed under MIT [1]
			*
			Bootstrap-Growl (JQuery plugin), licensed under MIT license [2]
			*
			LiveQuery (JQuery plugin), licensed under MIT license [3]
			* Wicket
			Bootstrap, licenced under ASL 2 [4]
			* Bootstrap Datetimepicker,
			licensed under MIT licence [5]
			* Moment.js, licenced under MIT licence
			[6]

			[1] https://github.com/twbs/bootstrap/blob/master/LICENSE
			[2]
			https://github.com/mouse0270/bootstrap-growl/blob/master/LICENSE
			[3]
			https://github.com/brandonaaron/livequery#license
			[4]
			https://github.com/l0rdn1kk0n/wicket-bootstrap
			[5]
			https://github.com/Eonasdan/bootstrap-datetimepicker/blob/master/LICENSE
			[6] https://github.com/moment/moment/blob/develop/LICENSE</license.additional-notes>
    </properties>
    <dependencyManagement>

		<dependencies>

			<!--
			bill of materials of ALL of the modules making up the framework
			-->

			<!-- org.apache.causeway.commons -->

			<dependency>
				<groupId>org.apache.causeway.commons</groupId>
				<artifactId>causeway-commons</artifactId>
				<version>3.0.0-SNAPSHOT</version>
				<type>jar</type>
				<scope>compile</scope>
			</dependency>


			<!-- org.apache.causeway.core -->

			<dependency>
				<groupId>org.apache.causeway.core</groupId>
				<artifactId>causeway-core</artifactId>
				<version>3.0.0-SNAPSHOT</version>
				<type>pom</type>
				<scope>compile</scope>
			</dependency>

			<dependency>
				<groupId>org.apache.causeway.core</groupId>
				<artifactId>causeway-applib</artifactId>
				<version>3.0.0-SNAPSHOT</version>
				<type>jar</type>
				<scope>compile</scope>
			</dependency>
			<dependency>
				<groupId>org.apache.causeway.core</groupId>
				<artifactId>causeway-schema</artifactId>
				<version>3.0.0-SNAPSHOT</version>
				<type>jar</type>
				<scope>compile</scope>
			</dependency>

			<dependency>
				<groupId>org.apache.causeway.core</groupId>
				<artifactId>causeway-core-codegen-bytebuddy</artifactId>
				<version>3.0.0-SNAPSHOT</version>
				<type>jar</type>
				<scope>compile</scope>
			</dependency>
			<dependency>
				<groupId>org.apache.causeway.core</groupId>
				<artifactId>causeway-core-config</artifactId>
				<version>3.0.0-SNAPSHOT</version>
				<type>jar</type>
				<scope>compile</scope>
			</dependency>
			<dependency>
				<groupId>org.apache.causeway.core</groupId>
				<artifactId>causeway-core-interaction</artifactId>
				<version>3.0.0-SNAPSHOT</version>
				<type>jar</type>
				<scope>compile</scope>
			</dependency>
			<dependency>
				<groupId>org.apache.causeway.core</groupId>
				<artifactId>causeway-core-internaltestsupport</artifactId>
				<version>3.0.0-SNAPSHOT</version>
				<type>jar</type>
				<scope>compile</scope>
			</dependency>
			<dependency>
				<groupId>org.apache.causeway.core</groupId>
				<artifactId>causeway-core-metamodel</artifactId>
				<version>3.0.0-SNAPSHOT</version>
				<type>jar</type>
				<scope>compile</scope>
			</dependency>
			<dependency>
				<groupId>org.apache.causeway.core</groupId>
				<artifactId>causeway-core-runtime</artifactId>
				<version>3.0.0-SNAPSHOT</version>
				<type>jar</type>
				<scope>compile</scope>
			</dependency>
			<dependency>
				<groupId>org.apache.causeway.core</groupId>
				<artifactId>causeway-core-runtimeservices</artifactId>
				<version>3.0.0-SNAPSHOT</version>
				<type>jar</type>
				<scope>compile</scope>
			</dependency>
			<dependency>
				<groupId>org.apache.causeway.core</groupId>
				<artifactId>causeway-core-security</artifactId>
				<version>3.0.0-SNAPSHOT</version>
				<type>jar</type>
				<scope>compile</scope>
			</dependency>
			<dependency>
				<groupId>org.apache.causeway.core</groupId>
				<artifactId>causeway-core-transaction</artifactId>
				<version>3.0.0-SNAPSHOT</version>
				<type>jar</type>
				<scope>compile</scope>
			</dependency>
			<dependency>
				<groupId>org.apache.causeway.core</groupId>
				<artifactId>causeway-core-webapp</artifactId>
				<version>3.0.0-SNAPSHOT</version>
				<type>jar</type>
				<scope>compile</scope>
			</dependency>


			<!-- org.apache.causeway.persistence -->

			<dependency>
				<groupId>org.apache.causeway.persistence</groupId>
				<artifactId>causeway-persistence-commons</artifactId>
				<version>3.0.0-SNAPSHOT</version>
				<type>jar</type>
				<scope>compile</scope>
			</dependency>

			<dependency>
				<groupId>org.apache.causeway.persistence</groupId>
				<artifactId>causeway-persistence-jdo</artifactId>
				<version>3.0.0-SNAPSHOT</version>
				<type>pom</type>
				<scope>compile</scope>
			</dependency>
			<dependency>
				<groupId>org.apache.causeway.persistence</groupId>
				<artifactId>causeway-persistence-jdo-applib</artifactId>
				<version>3.0.0-SNAPSHOT</version>
				<type>jar</type>
				<scope>compile</scope>
			</dependency>
			<dependency>
				<groupId>org.apache.causeway.persistence</groupId>
				<artifactId>causeway-persistence-jdo-provider</artifactId>
				<version>3.0.0-SNAPSHOT</version>
				<type>jar</type>
				<scope>compile</scope>
			</dependency>
			<dependency>
				<groupId>org.apache.causeway.persistence</groupId>
				<artifactId>causeway-persistence-jdo-integration</artifactId>
				<version>3.0.0-SNAPSHOT</version>
				<type>jar</type>
				<scope>compile</scope>
			</dependency>
			<dependency>
				<groupId>org.apache.causeway.persistence</groupId>
				<artifactId>causeway-persistence-jdo-metamodel</artifactId>
				<version>3.0.0-SNAPSHOT</version>
				<type>jar</type>
				<scope>compile</scope>
			</dependency>
			<dependency>
				<groupId>org.apache.causeway.persistence</groupId>
				<artifactId>causeway-persistence-jdo-datanucleus</artifactId>
				<version>3.0.0-SNAPSHOT</version>
				<type>jar</type>
				<scope>compile</scope>
			</dependency>
			<dependency>
				<groupId>org.apache.causeway.persistence</groupId>
				<artifactId>causeway-persistence-jdo-spring</artifactId>
				<version>3.0.0-SNAPSHOT</version>
				<type>jar</type>
				<scope>compile</scope>
			</dependency>

			<dependency>
				<groupId>org.apache.causeway.persistence</groupId>
				<artifactId>causeway-persistence-jpa</artifactId>
				<version>3.0.0-SNAPSHOT</version>
				<type>pom</type>
				<scope>compile</scope>
			</dependency>
			<dependency>
				<groupId>org.apache.causeway.persistence</groupId>
				<artifactId>causeway-persistence-jpa-applib</artifactId>
				<version>3.0.0-SNAPSHOT</version>
				<type>jar</type>
				<scope>compile</scope>
			</dependency>
			<dependency>
				<groupId>org.apache.causeway.persistence</groupId>
				<artifactId>causeway-persistence-jpa-metamodel</artifactId>
				<version>3.0.0-SNAPSHOT</version>
				<type>jar</type>
				<scope>compile</scope>
			</dependency>
			<dependency>
				<groupId>org.apache.causeway.persistence</groupId>
				<artifactId>causeway-persistence-jpa-integration</artifactId>
				<version>3.0.0-SNAPSHOT</version>
				<type>jar</type>
				<scope>compile</scope>
			</dependency>
			<dependency>
				<groupId>org.apache.causeway.persistence</groupId>
				<artifactId>causeway-persistence-jpa-eclipselink</artifactId>
				<version>3.0.0-SNAPSHOT</version>
				<type>jar</type>
				<scope>compile</scope>
			</dependency>


			<!-- org.apache.causeway.security -->

			<dependency>
				<groupId>org.apache.causeway.security</groupId>
				<artifactId>causeway-security-bypass</artifactId>
				<version>3.0.0-SNAPSHOT</version>
				<type>jar</type>
				<scope>compile</scope>
			</dependency>
			<dependency>
				<groupId>org.apache.causeway.security</groupId>
				<artifactId>causeway-security-keycloak</artifactId>
				<version>3.0.0-SNAPSHOT</version>
				<type>jar</type>
				<scope>compile</scope>
			</dependency>
			<dependency>
				<groupId>org.apache.causeway.security</groupId>
				<artifactId>causeway-security-shiro</artifactId>
				<version>3.0.0-SNAPSHOT</version>
				<type>jar</type>
				<scope>compile</scope>
			</dependency>
			<dependency>
				<groupId>org.apache.causeway.security</groupId>
				<artifactId>causeway-security-spring</artifactId>
				<version>3.0.0-SNAPSHOT</version>
				<type>jar</type>
				<scope>compile</scope>
			</dependency>


			<!-- org.apache.causeway.viewer -->

			<dependency>
				<groupId>org.apache.causeway.viewer</groupId>
				<artifactId>causeway-viewer-commons</artifactId>
				<version>3.0.0-SNAPSHOT</version>
				<type>pom</type>
				<scope>compile</scope>
			</dependency>
			<dependency>
				<groupId>org.apache.causeway.viewer</groupId>
				<artifactId>causeway-viewer-commons-applib</artifactId>
				<version>3.0.0-SNAPSHOT</version>
				<type>jar</type>
				<scope>compile</scope>
			</dependency>
			<dependency>
				<groupId>org.apache.causeway.viewer</groupId>
				<artifactId>causeway-viewer-commons-model</artifactId>
				<version>3.0.0-SNAPSHOT</version>
				<type>jar</type>
				<scope>compile</scope>
			</dependency>
			<dependency>
				<groupId>org.apache.causeway.viewer</groupId>
				<artifactId>causeway-viewer-commons-prism</artifactId>
				<version>3.0.0-SNAPSHOT</version>
				<type>jar</type>
				<scope>compile</scope>
			</dependency>
			<dependency>
				<groupId>org.apache.causeway.viewer</groupId>
				<artifactId>causeway-viewer-commons-services</artifactId>
				<version>3.0.0-SNAPSHOT</version>
				<type>jar</type>
				<scope>compile</scope>
			</dependency>

			<dependency>
				<groupId>org.apache.causeway.viewer</groupId>
				<artifactId>causeway-viewer-restfulobjects</artifactId>
				<version>3.0.0-SNAPSHOT</version>
				<type>pom</type>
				<scope>compile</scope>
			</dependency>
			<dependency>
				<groupId>org.apache.causeway.viewer</groupId>
				<artifactId>causeway-viewer-restfulobjects-applib</artifactId>
				<version>3.0.0-SNAPSHOT</version>
				<type>jar</type>
				<scope>compile</scope>
			</dependency>
			<dependency>
				<groupId>org.apache.causeway.viewer</groupId>
				<artifactId>causeway-viewer-restfulobjects-rendering</artifactId>
				<version>3.0.0-SNAPSHOT</version>
				<type>jar</type>
				<scope>compile</scope>
			</dependency>
			<dependency>
				<groupId>org.apache.causeway.viewer</groupId>
				<artifactId>causeway-viewer-restfulobjects-viewer</artifactId>
				<version>3.0.0-SNAPSHOT</version>
				<type>jar</type>
				<scope>compile</scope>
			</dependency>
			<dependency>
				<groupId>org.apache.causeway.viewer</groupId>
				<artifactId>causeway-viewer-restfulobjects-testing</artifactId>
				<version>3.0.0-SNAPSHOT</version>
				<type>jar</type>
				<scope>compile</scope>
			</dependency>
			<dependency>
				<groupId>org.apache.causeway.viewer</groupId>
				<artifactId>causeway-viewer-restfulobjects-jaxrsresteasy</artifactId>
				<version>3.0.0-SNAPSHOT</version>
				<type>jar</type>
				<scope>compile</scope>
			</dependency>

			<dependency>
				<groupId>org.apache.causeway.viewer</groupId>
				<artifactId>causeway-viewer-wicket</artifactId>
				<version>3.0.0-SNAPSHOT</version>
				<type>pom</type>
				<scope>compile</scope>
			</dependency>
			<dependency>
				<groupId>org.apache.causeway.viewer</groupId>
				<artifactId>causeway-viewer-wicket-applib</artifactId>
				<version>3.0.0-SNAPSHOT</version>
				<type>jar</type>
				<scope>compile</scope>
			</dependency>
			<dependency>
				<groupId>org.apache.causeway.viewer</groupId>
				<artifactId>causeway-viewer-wicket-model</artifactId>
				<version>3.0.0-SNAPSHOT</version>
				<type>jar</type>
				<scope>compile</scope>
			</dependency>
			<dependency>
				<groupId>org.apache.causeway.viewer</groupId>
				<artifactId>causeway-viewer-wicket-ui</artifactId>
				<version>3.0.0-SNAPSHOT</version>
				<type>jar</type>
				<scope>compile</scope>
			</dependency>
			<dependency>
				<groupId>org.apache.causeway.viewer</groupId>
				<artifactId>causeway-viewer-wicket-viewer</artifactId>
				<version>3.0.0-SNAPSHOT</version>
				<type>jar</type>
				<scope>compile</scope>
			</dependency>


			<!-- org.apache.causeway.testing -->

			<dependency>
				<groupId>org.apache.causeway.testing</groupId>
				<artifactId>causeway-testing</artifactId>
				<version>3.0.0-SNAPSHOT</version>
				<type>pom</type>
				<scope>test</scope>
			</dependency>

			<dependency>
				<groupId>org.apache.causeway.testing</groupId>
				<artifactId>causeway-testing-fixtures</artifactId>
				<version>3.0.0-SNAPSHOT</version>
				<type>pom</type>
				<scope>compile</scope>
			</dependency>
			<dependency>
				<groupId>org.apache.causeway.testing</groupId>
				<artifactId>causeway-testing-fixtures-applib</artifactId>
				<version>3.0.0-SNAPSHOT</version>
				<type>jar</type>
				<scope>compile</scope>
			</dependency>

			<dependency>
				<groupId>org.apache.causeway.testing</groupId>
				<artifactId>causeway-testing-unittestsupport</artifactId>
				<version>3.0.0-SNAPSHOT</version>
				<type>pom</type>
				<scope>compile</scope>
			</dependency>
			<dependency>
				<groupId>org.apache.causeway.testing</groupId>
				<artifactId>causeway-testing-unittestsupport-applib</artifactId>
				<version>3.0.0-SNAPSHOT</version>
				<type>jar</type>
				<scope>compile</scope>
			</dependency>

			<dependency>
				<groupId>org.apache.causeway.testing</groupId>
				<artifactId>causeway-testing-integtestsupport</artifactId>
				<version>3.0.0-SNAPSHOT</version>
				<type>pom</type>
				<scope>compile</scope>
			</dependency>
			<dependency>
				<groupId>org.apache.causeway.testing</groupId>
				<artifactId>causeway-testing-integtestsupport-applib</artifactId>
				<version>3.0.0-SNAPSHOT</version>
				<type>jar</type>
				<scope>compile</scope>
			</dependency>

			<dependency>
				<groupId>org.apache.causeway.testing</groupId>
				<artifactId>causeway-testing-specsupport</artifactId>
				<version>3.0.0-SNAPSHOT</version>
				<type>pom</type>
				<scope>compile</scope>
			</dependency>
			<dependency>
				<groupId>org.apache.causeway.testing</groupId>
				<artifactId>causeway-testing-specsupport-applib</artifactId>
				<version>3.0.0-SNAPSHOT</version>
				<type>jar</type>
				<scope>compile</scope>
			</dependency>

			<dependency>
				<groupId>org.apache.causeway.testing</groupId>
				<artifactId>causeway-testing-archtestsupport</artifactId>
				<version>3.0.0-SNAPSHOT</version>
				<type>pom</type>
				<scope>compile</scope>
			</dependency>
			<dependency>
				<groupId>org.apache.causeway.testing</groupId>
				<artifactId>causeway-testing-archtestsupport-applib</artifactId>
				<version>3.0.0-SNAPSHOT</version>
				<type>jar</type>
				<scope>compile</scope>
			</dependency>

			<dependency>
				<groupId>org.apache.causeway.testing</groupId>
				<artifactId>causeway-testing-fakedata</artifactId>
				<version>3.0.0-SNAPSHOT</version>
				<type>pom</type>
				<scope>compile</scope>
			</dependency>
			<dependency>
				<groupId>org.apache.causeway.testing</groupId>
				<artifactId>causeway-testing-fakedata-applib</artifactId>
				<version>3.0.0-SNAPSHOT</version>
				<type>jar</type>
				<scope>compile</scope>
			</dependency>
			<dependency>
				<groupId>org.apache.causeway.testing</groupId>
				<artifactId>causeway-testing-fakedata-fixtures</artifactId>
				<version>3.0.0-SNAPSHOT</version>
				<type>jar</type>
				<scope>compile</scope>
			</dependency>
			<dependency>
				<groupId>org.apache.causeway.testing</groupId>
				<artifactId>causeway-testing-fakedata-integtests</artifactId>
				<version>3.0.0-SNAPSHOT</version>
				<type>jar</type>
				<scope>compile</scope>
			</dependency>

			<dependency>
				<groupId>org.apache.causeway.testing</groupId>
				<artifactId>causeway-testing-h2console</artifactId>
				<version>3.0.0-SNAPSHOT</version>
				<type>pom</type>
				<scope>compile</scope>
			</dependency>
			<dependency>
				<groupId>org.apache.causeway.testing</groupId>
				<artifactId>causeway-testing-h2console-ui</artifactId>
				<version>3.0.0-SNAPSHOT</version>
				<type>jar</type>
				<scope>compile</scope>
			</dependency>

			<dependency>
				<groupId>org.apache.causeway.testing</groupId>
				<artifactId>causeway-testing-hsqldbmgr</artifactId>
				<version>3.0.0-SNAPSHOT</version>
				<type>pom</type>
				<scope>compile</scope>
			</dependency>
			<dependency>
				<groupId>org.apache.causeway.testing</groupId>
				<artifactId>causeway-testing-hsqldbmgr-ui</artifactId>
				<version>3.0.0-SNAPSHOT</version>
				<type>jar</type>
				<scope>compile</scope>
			</dependency>


			<!-- org.apache.causeway.mavendeps -->
			<dependency>
				<groupId>org.apache.causeway.mavendeps</groupId>
				<artifactId>causeway-mavendeps-webapp</artifactId>
				<version>3.0.0-SNAPSHOT</version>
				<type>pom</type>
				<scope>compile</scope>
			</dependency>


			<!-- org.apache.causeway.extensions (commandlog) -->
			<dependency>
				<groupId>org.apache.causeway.extensions</groupId>
				<artifactId>causeway-extensions-commandlog</artifactId>
				<version>3.0.0-SNAPSHOT</version>
				<type>pom</type>
				<scope>compile</scope>
			</dependency>
			<dependency>
				<groupId>org.apache.causeway.extensions</groupId>
				<artifactId>causeway-extensions-commandlog-applib</artifactId>
				<version>3.0.0-SNAPSHOT</version>
				<type>jar</type>
				<scope>compile</scope>
			</dependency>
			<dependency>
				<groupId>org.apache.causeway.extensions</groupId>
				<artifactId>causeway-extensions-commandlog-applib</artifactId>
				<version>3.0.0-SNAPSHOT</version>
				<type>test-jar</type>
				<scope>test</scope>
			</dependency>
			<dependency>
				<groupId>org.apache.causeway.extensions</groupId>
				<artifactId>causeway-extensions-commandlog-persistence-jdo</artifactId>
				<version>3.0.0-SNAPSHOT</version>
				<type>jar</type>
				<scope>compile</scope>
			</dependency>
			<dependency>
				<groupId>org.apache.causeway.extensions</groupId>
				<artifactId>causeway-extensions-commandlog-persistence-jpa</artifactId>
				<version>3.0.0-SNAPSHOT</version>
				<type>jar</type>
				<scope>compile</scope>
			</dependency>
			
			<!-- org.apache.causeway.extensions (docgen) -->
			<dependency>
				<groupId>org.apache.causeway.extensions</groupId>
				<artifactId>causeway-extensions-docgen</artifactId>
				<version>3.0.0-SNAPSHOT</version><type>pom</type>
				<scope>compile</scope>
			</dependency>
			<dependency>
				<groupId>org.apache.causeway.extensions</groupId>
				<artifactId>causeway-extensions-docgen-help</artifactId>
				<version>3.0.0-SNAPSHOT</version>
				<type>jar</type>
				<scope>compile</scope>
			</dependency>

			<!-- org.apache.causeway.extensions (excel) -->
			<dependency>
				<groupId>org.apache.causeway.extensions</groupId>
				<artifactId>causeway-extensions-excel</artifactId>
				<version>3.0.0-SNAPSHOT</version>
				<type>pom</type>
				<scope>compile</scope>
			</dependency>
			<dependency>
				<groupId>org.apache.causeway.extensions</groupId>
				<artifactId>causeway-extensions-excel-applib</artifactId>
				<version>3.0.0-SNAPSHOT</version>
				<type>jar</type>
				<scope>compile</scope>
			</dependency>
			<dependency>
				<groupId>org.apache.causeway.extensions</groupId>
				<artifactId>causeway-extensions-excel-fixtures</artifactId>
				<version>3.0.0-SNAPSHOT</version>
				<type>jar</type>
				<scope>compile</scope>
			</dependency>
			<dependency>
				<groupId>org.apache.causeway.extensions</groupId>
				<artifactId>causeway-extensions-excel-integtests</artifactId>
				<version>3.0.0-SNAPSHOT</version>
				<type>jar</type>
				<scope>compile</scope>
			</dependency>
			<dependency>
				<groupId>org.apache.causeway.extensions</groupId>
				<artifactId>causeway-extensions-excel-testing</artifactId>
				<version>3.0.0-SNAPSHOT</version>
				<type>jar</type>
				<scope>compile</scope>
			</dependency>

			<!-- org.apache.causeway.extensions (executionlog) -->
			<dependency>
				<groupId>org.apache.causeway.extensions</groupId>
				<artifactId>causeway-extensions-executionlog</artifactId>
				<version>3.0.0-SNAPSHOT</version>
				<type>pom</type>
				<scope>compile</scope>
			</dependency>
			<dependency>
				<groupId>org.apache.causeway.extensions</groupId>
				<artifactId>causeway-extensions-executionlog-applib</artifactId>
				<version>3.0.0-SNAPSHOT</version>
				<type>jar</type>
				<scope>compile</scope>
			</dependency>
			<dependency>
				<groupId>org.apache.causeway.extensions</groupId>
				<artifactId>causeway-extensions-executionlog-applib</artifactId>
				<version>3.0.0-SNAPSHOT</version>
				<type>test-jar</type>
				<scope>test</scope>
			</dependency>
			<dependency>
				<groupId>org.apache.causeway.extensions</groupId>
				<artifactId>causeway-extensions-executionlog-persistence-jdo</artifactId>
				<version>3.0.0-SNAPSHOT</version>
				<type>jar</type>
				<scope>compile</scope>
			</dependency>
			<dependency>
				<groupId>org.apache.causeway.extensions</groupId>
				<artifactId>causeway-extensions-executionlog-persistence-jpa</artifactId>
				<version>3.0.0-SNAPSHOT</version>
				<type>jar</type>
				<scope>compile</scope>
			</dependency>

			<!-- org.apache.causeway.extensions (executionoutbox) -->
			<dependency>
				<groupId>org.apache.causeway.extensions</groupId>
				<artifactId>causeway-extensions-executionoutbox</artifactId>
				<version>3.0.0-SNAPSHOT</version>
				<type>pom</type>
				<scope>compile</scope>
			</dependency>
			<dependency>
				<groupId>org.apache.causeway.extensions</groupId>
				<artifactId>causeway-extensions-executionoutbox-applib</artifactId>
				<version>3.0.0-SNAPSHOT</version>
				<type>jar</type>
				<scope>compile</scope>
			</dependency>
			<dependency>
				<groupId>org.apache.causeway.extensions</groupId>
				<artifactId>causeway-extensions-executionoutbox-persistence-jdo</artifactId>
				<version>3.0.0-SNAPSHOT</version>
				<type>jar</type>
				<scope>compile</scope>
			</dependency>
			<dependency>
				<groupId>org.apache.causeway.extensions</groupId>
				<artifactId>causeway-extensions-executionoutbox-persistence-jpa</artifactId>
				<version>3.0.0-SNAPSHOT</version>
				<type>jar</type>
				<scope>compile</scope>
			</dependency>
			<dependency>
				<groupId>org.apache.causeway.extensions</groupId>
				<artifactId>causeway-extensions-executionoutbox-restclient</artifactId>
				<version>3.0.0-SNAPSHOT</version>
				<type>jar</type>
				<scope>compile</scope>
			</dependency>

			<!-- org.apache.causeway.extensions (executionrepublisher) -->
			<dependency>
				<groupId>org.apache.causeway.extensions</groupId>
				<artifactId>causeway-extensions-executionrepublisher</artifactId>
				<version>3.0.0-SNAPSHOT</version>
				<type>pom</type>
				<scope>compile</scope>
			</dependency>
			<dependency>
				<groupId>org.apache.causeway.extensions</groupId>
				<artifactId>causeway-extensions-executionoutrepublisher-applib</artifactId>
				<version>3.0.0-SNAPSHOT</version>
				<type>jar</type>
				<scope>compile</scope>
			</dependency>

			<!-- org.apache.causeway.extensions (flyway) -->
			<dependency>
				<groupId>org.apache.causeway.extensions</groupId>
				<artifactId>causeway-extensions-flyway</artifactId>
				<version>3.0.0-SNAPSHOT</version>
				<type>pom</type>
				<scope>compile</scope>
			</dependency>
			<dependency>
				<groupId>org.apache.causeway.extensions</groupId>
				<artifactId>causeway-extensions-flyway-impl</artifactId>
				<version>3.0.0-SNAPSHOT</version>
				<type>jar</type>
				<scope>compile</scope>
			</dependency>

            <!-- org.apache.causeway.extensions (layoutgithub) -->
            <dependency>
                <groupId>org.apache.causeway.extensions</groupId>
                <artifactId>causeway-extensions-layoutloaders</artifactId>
                <version>3.0.0-SNAPSHOT</version>
                <type>pom</type>
                <scope>compile</scope>
            </dependency>
            <dependency>
                <groupId>org.apache.causeway.extensions</groupId>
                <artifactId>causeway-extensions-layoutloaders-github</artifactId>
                <version>3.0.0-SNAPSHOT</version>
                <type>jar</type>
                <scope>compile</scope>
            </dependency>

            <!-- org.apache.causeway.extensions (audittrail) -->
			<dependency>
				<groupId>org.apache.causeway.extensions</groupId>
				<artifactId>causeway-extensions-audittrail</artifactId>
				<version>3.0.0-SNAPSHOT</version>
				<type>pom</type>
				<scope>compile</scope>
			</dependency>
			<dependency>
				<groupId>org.apache.causeway.extensions</groupId>
				<artifactId>causeway-extensions-audittrail-applib</artifactId>
				<version>3.0.0-SNAPSHOT</version>
				<type>jar</type>
				<scope>compile</scope>
			</dependency>
			<dependency>
				<groupId>org.apache.causeway.extensions</groupId>
				<artifactId>causeway-extensions-audittrail-applib</artifactId>
				<version>3.0.0-SNAPSHOT</version>
				<scope>test</scope>
				<type>test-jar</type>
			</dependency>
			<dependency>
				<groupId>org.apache.causeway.extensions</groupId>
				<artifactId>causeway-extensions-audittrail-persistence-jpa</artifactId>
				<version>3.0.0-SNAPSHOT</version>
				<type>jar</type>
				<scope>compile</scope>
			</dependency>
			<dependency>
				<groupId>org.apache.causeway.extensions</groupId>
				<artifactId>causeway-extensions-audittrail-persistence-jdo</artifactId>
				<version>3.0.0-SNAPSHOT</version>
				<type>jar</type>
				<scope>compile</scope>
			</dependency>

			<!-- org.apache.causeway.extensions (secman) -->
			<dependency>
				<groupId>org.apache.causeway.extensions</groupId>
				<artifactId>causeway-extensions-secman</artifactId>
				<version>3.0.0-SNAPSHOT</version>
				<type>pom</type>
				<scope>compile</scope>
			</dependency>
			<dependency>
				<groupId>org.apache.causeway.extensions</groupId>
				<artifactId>causeway-extensions-secman-applib</artifactId>
				<version>3.0.0-SNAPSHOT</version>
				<type>jar</type>
				<scope>compile</scope>
			</dependency>
			<dependency>
				<groupId>org.apache.causeway.extensions</groupId>
				<artifactId>causeway-extensions-secman-applib</artifactId>
				<version>3.0.0-SNAPSHOT</version>
				<type>test-jar</type>
				<scope>test</scope>
			</dependency>
			<dependency>
				<groupId>org.apache.causeway.extensions</groupId>
				<artifactId>causeway-extensions-secman-delegated-shiro</artifactId>
				<version>3.0.0-SNAPSHOT</version>
				<type>jar</type>
				<scope>compile</scope>
			</dependency>
			<dependency>
				<groupId>org.apache.causeway.extensions</groupId>
				<artifactId>causeway-extensions-secman-delegated-springoauth2</artifactId>
				<version>3.0.0-SNAPSHOT</version>
				<type>jar</type>
				<scope>compile</scope>
			</dependency>
			<dependency>
				<groupId>org.apache.causeway.extensions</groupId>
				<artifactId>causeway-extensions-secman-encryption-jbcrypt</artifactId>
				<version>3.0.0-SNAPSHOT</version>
				<type>jar</type>
				<scope>compile</scope>
			</dependency>
			<dependency>
				<groupId>org.apache.causeway.extensions</groupId>
				<artifactId>causeway-extensions-secman-encryption-spring</artifactId>
				<version>3.0.0-SNAPSHOT</version>
				<type>jar</type>
				<scope>compile</scope>
			</dependency>
			<dependency>
				<groupId>org.apache.causeway.extensions</groupId>
				<artifactId>causeway-extensions-secman-integration</artifactId>
				<version>3.0.0-SNAPSHOT</version>
				<type>jar</type>
				<scope>compile</scope>
			</dependency>
			<dependency>
				<groupId>org.apache.causeway.extensions</groupId>
				<artifactId>causeway-extensions-secman-persistence-jdo</artifactId>
				<version>3.0.0-SNAPSHOT</version>
				<type>jar</type>
				<scope>compile</scope>
			</dependency>
			<dependency>
				<groupId>org.apache.causeway.extensions</groupId>
				<artifactId>causeway-extensions-secman-persistence-jpa</artifactId>
				<version>3.0.0-SNAPSHOT</version>
				<type>jar</type>
				<scope>compile</scope>
			</dependency>

			<!-- org.apache.causeway.extensions (sessionlog) -->
			<dependency>
				<groupId>org.apache.causeway.extensions</groupId>
				<artifactId>causeway-extensions-sessionlog</artifactId>
				<version>3.0.0-SNAPSHOT</version>
				<type>pom</type>
				<scope>compile</scope>
			</dependency>
			<dependency>
				<groupId>org.apache.causeway.extensions</groupId>
				<artifactId>causeway-extensions-sessionlog-applib</artifactId>
				<version>3.0.0-SNAPSHOT</version>
				<type>jar</type>
				<scope>compile</scope>
			</dependency>
			<dependency>
				<groupId>org.apache.causeway.extensions</groupId>
				<artifactId>causeway-extensions-sessionlog-applib</artifactId>
				<version>3.0.0-SNAPSHOT</version>
				<type>test-jar</type>
				<scope>test</scope>
			</dependency>
			<dependency>
				<groupId>org.apache.causeway.extensions</groupId>
				<artifactId>causeway-extensions-sessionlog-persistence-jpa</artifactId>
				<version>3.0.0-SNAPSHOT</version>
				<type>jar</type>
				<scope>compile</scope>
			</dependency>
			<dependency>
				<groupId>org.apache.causeway.extensions</groupId>
				<artifactId>causeway-extensions-sessionlog-persistence-jdo</artifactId>
				<version>3.0.0-SNAPSHOT</version>
				<type>jar</type>
				<scope>compile</scope>
			</dependency>

			<!-- org.apache.causeway.extensions (spring security) -->
			<dependency>
				<groupId>org.apache.causeway.extensions</groupId>
				<artifactId>causeway-extensions-spring-security-oauth2</artifactId>
				<version>3.0.0-SNAPSHOT</version>
				<type>jar</type>
				<scope>compile</scope>
			</dependency>

			<!-- org.apache.causeway.extensions (restful objects viewer) -->
			<dependency>
				<groupId>org.apache.causeway.extensions</groupId>
				<artifactId>causeway-extensions-cors</artifactId>
				<version>3.0.0-SNAPSHOT</version>
				<type>pom</type>
				<scope>compile</scope>
			</dependency>
			<dependency>
				<groupId>org.apache.causeway.extensions</groupId>
				<artifactId>causeway-extensions-cors-impl</artifactId>
				<version>3.0.0-SNAPSHOT</version>
				<type>jar</type>
				<scope>compile</scope>
			</dependency>

			<!-- org.apache.causeway.extensions (wicket viewer) -->
			<dependency>
			    <groupId>org.apache.causeway.extensions</groupId>
			    <artifactId>causeway-extensions-tabular</artifactId>
				<version>3.0.0-SNAPSHOT</version>
				<type>pom</type>
				<scope>compile</scope>
			</dependency>
			<dependency>
			    <groupId>org.apache.causeway.extensions</groupId>
			    <artifactId>causeway-extensions-tabular-applib</artifactId>
				<version>3.0.0-SNAPSHOT</version>
				<type>jar</type>
				<scope>compile</scope>
			</dependency>
			<dependency>
			    <groupId>org.apache.causeway.extensions</groupId>
			    <artifactId>causeway-extensions-tabular-excel</artifactId>
				<version>3.0.0-SNAPSHOT</version>
				<type>jar</type>
				<scope>compile</scope>
			</dependency>
			<dependency>
				<groupId>org.apache.causeway.extensions</groupId>
				<artifactId>causeway-extensions-fullcalendar</artifactId>
				<version>3.0.0-SNAPSHOT</version>
				<type>pom</type>
				<scope>compile</scope>
			</dependency>
			<dependency>
				<groupId>org.apache.causeway.extensions</groupId>
				<artifactId>causeway-extensions-fullcalendar-applib</artifactId>
				<version>3.0.0-SNAPSHOT</version>
				<type>jar</type>
				<scope>compile</scope>
			</dependency>
			<dependency>
				<groupId>org.apache.causeway.extensions</groupId>
				<artifactId>causeway-extensions-fullcalendar-wicket</artifactId>
				<version>3.0.0-SNAPSHOT</version>
				<type>pom</type>
				<scope>compile</scope>
			</dependency>
			<dependency>
				<groupId>org.apache.causeway.extensions</groupId>
				<artifactId>causeway-extensions-fullcalendar-wicket-integration</artifactId>
				<version>3.0.0-SNAPSHOT</version>
				<type>jar</type>
				<scope>compile</scope>
			</dependency>
			<dependency>
				<groupId>org.apache.causeway.extensions</groupId>
				<artifactId>causeway-extensions-fullcalendar-wicket-ui</artifactId>
				<version>3.0.0-SNAPSHOT</version>
				<type>jar</type>
				<scope>compile</scope>
			</dependency>
			<dependency>
				<groupId>org.apache.causeway.extensions</groupId>
				<artifactId>causeway-extensions-pdfjs</artifactId>
				<version>3.0.0-SNAPSHOT</version>
				<type>pom</type>
				<scope>compile</scope>
			</dependency>
			<dependency>
				<groupId>org.apache.causeway.extensions</groupId>
				<artifactId>causeway-extensions-pdfjs-applib</artifactId>
				<version>3.0.0-SNAPSHOT</version>
				<type>jar</type>
				<scope>compile</scope>
			</dependency>
			<dependency>
				<groupId>org.apache.causeway.extensions</groupId>
				<artifactId>causeway-extensions-pdfjs-fixtures</artifactId>
				<version>3.0.0-SNAPSHOT</version>
				<type>jar</type>
				<scope>compile</scope>
			</dependency>
			<dependency>
				<groupId>org.apache.causeway.extensions</groupId>
				<artifactId>causeway-extensions-pdfjs-metamodel</artifactId>
				<version>3.0.0-SNAPSHOT</version>
				<type>jar</type>
				<scope>compile</scope>
			</dependency>
			<dependency>
				<groupId>org.apache.causeway.extensions</groupId>
				<artifactId>causeway-extensions-pdfjs-wicket</artifactId>
				<version>3.0.0-SNAPSHOT</version>
				<type>pom</type>
				<scope>compile</scope>
			</dependency>
			<dependency>
				<groupId>org.apache.causeway.extensions</groupId>
				<artifactId>causeway-extensions-pdfjs-wicket-integration</artifactId>
				<version>3.0.0-SNAPSHOT</version>
				<type>jar</type>
				<scope>compile</scope>
			</dependency>
			<dependency>
				<groupId>org.apache.causeway.extensions</groupId>
				<artifactId>causeway-extensions-pdfjs-wicket-ui</artifactId>
				<version>3.0.0-SNAPSHOT</version>
				<type>jar</type>
				<scope>compile</scope>
			</dependency>
			<dependency>
				<groupId>org.apache.causeway.extensions</groupId>
				<artifactId>causeway-extensions-sse</artifactId>
				<version>3.0.0-SNAPSHOT</version>
				<type>pom</type>
				<scope>compile</scope>
			</dependency>
			<dependency>
				<groupId>org.apache.causeway.extensions</groupId>
				<artifactId>causeway-extensions-sse-applib</artifactId>
				<version>3.0.0-SNAPSHOT</version>
				<type>jar</type>
				<scope>compile</scope>
			</dependency>
			<dependency>
				<groupId>org.apache.causeway.extensions</groupId>
				<artifactId>causeway-extensions-sse-metamodel</artifactId>
				<version>3.0.0-SNAPSHOT</version>
				<type>jar</type>
				<scope>compile</scope>
			</dependency>
			<dependency>
				<groupId>org.apache.causeway.extensions</groupId>
				<artifactId>causeway-extensions-sse-wicket</artifactId>
				<version>3.0.0-SNAPSHOT</version>
				<type>jar</type>
				<scope>compile</scope>
			</dependency>


			<!-- org.apache.causeway.valuetypes -->
			<dependency>
				<groupId>org.apache.causeway.valuetypes</groupId>
				<artifactId>causeway-valuetypes-jodatime</artifactId>
				<version>3.0.0-SNAPSHOT</version>
				<type>pom</type>
				<scope>compile</scope>
			</dependency>
			<dependency>
				<groupId>org.apache.causeway.valuetypes</groupId>
				<artifactId>causeway-valuetypes-jodatime-applib</artifactId>
				<version>3.0.0-SNAPSHOT</version>
				<type>jar</type>
				<scope>compile</scope>
			</dependency>
			<dependency>
				<groupId>org.apache.causeway.valuetypes</groupId>
				<artifactId>causeway-valuetypes-jodatime-integration</artifactId>
				<version>3.0.0-SNAPSHOT</version>
				<type>jar</type>
				<scope>compile</scope>
			</dependency>

			<dependency>
				<groupId>org.apache.causeway.valuetypes</groupId>
				<artifactId>causeway-valuetypes-asciidoc</artifactId>
				<version>3.0.0-SNAPSHOT</version>
				<type>pom</type>
				<scope>compile</scope>
			</dependency>
			<dependency>
				<groupId>org.apache.causeway.valuetypes</groupId>
				<artifactId>causeway-valuetypes-asciidoc-applib</artifactId>
				<version>3.0.0-SNAPSHOT</version>
				<type>jar</type>
				<scope>compile</scope>
			</dependency>
			<dependency>
				<groupId>org.apache.causeway.valuetypes</groupId>
				<artifactId>causeway-valuetypes-asciidoc-builder</artifactId>
				<version>3.0.0-SNAPSHOT</version>
				<type>jar</type>
				<scope>compile</scope>
			</dependency>
			<dependency>
				<groupId>org.apache.causeway.valuetypes</groupId>
				<artifactId>causeway-valuetypes-asciidoc-metamodel</artifactId>
				<version>3.0.0-SNAPSHOT</version>
				<type>jar</type>
				<scope>compile</scope>
			</dependency>
			<dependency>
				<groupId>org.apache.causeway.valuetypes</groupId>
				<artifactId>causeway-valuetypes-asciidoc-ui-vaa</artifactId>
				<version>3.0.0-SNAPSHOT</version>
				<type>jar</type>
				<scope>compile</scope>
			</dependency>
			<dependency>
				<groupId>org.apache.causeway.valuetypes</groupId>
				<artifactId>causeway-valuetypes-asciidoc-ui-wkt</artifactId>
				<version>3.0.0-SNAPSHOT</version>
				<type>jar</type>
				<scope>compile</scope>
			</dependency>
			<dependency>
				<groupId>org.apache.causeway.valuetypes</groupId>
				<artifactId>causeway-valuetypes-asciidoc-persistence-jdo</artifactId>
				<version>3.0.0-SNAPSHOT</version>
				<type>jar</type>
				<scope>compile</scope>
			</dependency>
			<dependency>
				<groupId>org.apache.causeway.valuetypes</groupId>
				<artifactId>causeway-valuetypes-asciidoc-persistence-jpa</artifactId>
				<version>3.0.0-SNAPSHOT</version>
				<type>jar</type>
				<scope>compile</scope>
			</dependency>

			<dependency>
				<groupId>org.apache.causeway.valuetypes</groupId>
				<artifactId>causeway-valuetypes-markdown</artifactId>
				<version>3.0.0-SNAPSHOT</version>
				<type>pom</type>
				<scope>compile</scope>
			</dependency>
			<dependency>
				<groupId>org.apache.causeway.valuetypes</groupId>
				<artifactId>causeway-valuetypes-markdown-applib</artifactId>
				<version>3.0.0-SNAPSHOT</version>
				<type>jar</type>
				<scope>compile</scope>
			</dependency>
			<dependency>
				<groupId>org.apache.causeway.valuetypes</groupId>
				<artifactId>causeway-valuetypes-markdown-metamodel</artifactId>
				<version>3.0.0-SNAPSHOT</version>
				<type>jar</type>
				<scope>compile</scope>
			</dependency>
			<dependency>
				<groupId>org.apache.causeway.valuetypes</groupId>
				<artifactId>causeway-valuetypes-markdown-ui-wkt</artifactId>
				<version>3.0.0-SNAPSHOT</version>
				<type>jar</type>
				<scope>compile</scope>
			</dependency>
			<dependency>
				<groupId>org.apache.causeway.valuetypes</groupId>
				<artifactId>causeway-valuetypes-markdown-persistence-jdo</artifactId>
				<version>3.0.0-SNAPSHOT</version>
				<type>jar</type>
				<scope>compile</scope>
			</dependency>
			<dependency>
				<groupId>org.apache.causeway.valuetypes</groupId>
				<artifactId>causeway-valuetypes-markdown-persistence-jpa</artifactId>
				<version>3.0.0-SNAPSHOT</version>
				<type>jar</type>
				<scope>compile</scope>
			</dependency>

			<dependency>
				<groupId>org.apache.causeway.valuetypes</groupId>
				<artifactId>causeway-valuetypes-vega</artifactId>
				<version>3.0.0-SNAPSHOT</version>
				<type>pom</type>
				<scope>compile</scope>
			</dependency>
			<dependency>
				<groupId>org.apache.causeway.valuetypes</groupId>
				<artifactId>causeway-valuetypes-vega-applib</artifactId>
				<version>3.0.0-SNAPSHOT</version>
				<type>jar</type>
				<scope>compile</scope>
			</dependency>
			<dependency>
				<groupId>org.apache.causeway.valuetypes</groupId>
				<artifactId>causeway-valuetypes-vega-metamodel</artifactId>
				<version>3.0.0-SNAPSHOT</version>
				<type>jar</type>
				<scope>compile</scope>
			</dependency>
			<dependency>
				<groupId>org.apache.causeway.valuetypes</groupId>
				<artifactId>causeway-valuetypes-vega-ui-vaa</artifactId>
				<version>3.0.0-SNAPSHOT</version>
				<type>jar</type>
				<scope>compile</scope>
			</dependency>
			<dependency>
				<groupId>org.apache.causeway.valuetypes</groupId>
				<artifactId>causeway-valuetypes-vega-ui-wkt</artifactId>
				<version>3.0.0-SNAPSHOT</version>
				<type>jar</type>
				<scope>compile</scope>
			</dependency>
			<dependency>
				<groupId>org.apache.causeway.valuetypes</groupId>
				<artifactId>causeway-valuetypes-vega-persistence-jdo</artifactId>
				<version>3.0.0-SNAPSHOT</version>
				<type>jar</type>
				<scope>compile</scope>
			</dependency>
			<dependency>
				<groupId>org.apache.causeway.valuetypes</groupId>
				<artifactId>causeway-valuetypes-vega-persistence-jpa</artifactId>
				<version>3.0.0-SNAPSHOT</version>
				<type>jar</type>
				<scope>compile</scope>
			</dependency>


			<!-- org.apache.causeway.incubator.viewer -->
			<dependency>
				<groupId>org.apache.causeway.incubator.viewer</groupId>
				<artifactId>causeway-viewer-graphql</artifactId>
				<version>3.0.0-SNAPSHOT</version>
				<type>pom</type>
				<scope>compile</scope>
			</dependency>
			<dependency>
				<groupId>org.apache.causeway.incubator.viewer</groupId>
				<artifactId>causeway-viewer-graphql-applib</artifactId>
				<version>3.0.0-SNAPSHOT</version>
				<type>jar</type>
				<scope>compile</scope>
			</dependency>
			<dependency>
				<groupId>org.apache.causeway.incubator.viewer</groupId>
				<artifactId>causeway-viewer-graphql-model</artifactId>
				<version>3.0.0-SNAPSHOT</version>
				<type>jar</type>
				<scope>compile</scope>
			</dependency>
			<dependency>
				<groupId>org.apache.causeway.incubator.viewer</groupId>
				<artifactId>causeway-viewer-graphql-viewer</artifactId>
				<version>3.0.0-SNAPSHOT</version>
				<type>jar</type>
				<scope>compile</scope>
			</dependency>



			<!-- other dependencies -->

			<dependency>
                <groupId>org.apache.maven.plugin-tools</groupId>
                <artifactId>maven-plugin-annotations</artifactId>
                <version>${maven.plugin.tools.version}</version>
            </dependency>

			<dependency>
				<groupId>com.fasterxml.woodstox</groupId>
				<artifactId>woodstox-core</artifactId>
				<version>6.5.1</version>
			</dependency>
            <dependency>
				<groupId>org.codehaus.woodstox</groupId>
				<artifactId>stax2-api</artifactId>
				<version>4.2.2</version>
			</dependency>
			<dependency>
				<groupId>org.eclipse.persistence</groupId>
				<artifactId>org.eclipse.persistence.moxy</artifactId>
				<version>4.0.2</version>
			</dependency>
			<dependency>
				<groupId>org.eclipse.persistence</groupId>
				<artifactId>org.eclipse.persistence.sdo</artifactId>
				<version>4.0.2</version>
			</dependency>
			<dependency>
			    <groupId>org.eclipse.persistence</groupId>
			    <artifactId>org.eclipse.persistence.asm</artifactId>
			    <version>9.6.0</version>
			</dependency>
			<dependency>
	            <groupId>com.sun.xml.bind</groupId>
	            <artifactId>jaxb-impl</artifactId>
	            <version>4.0.4</version>
	        </dependency>

			<dependency>
				<groupId>org.ow2.asm</groupId>
				<artifactId>asm</artifactId>
				<version>${asm.version}</version>
			</dependency>
			<dependency>
				<groupId>org.ow2.asm</groupId>
				<artifactId>asm-tree</artifactId>
				<version>${asm.version}</version>
			</dependency>
			<dependency>
				<groupId>org.ow2.asm</groupId>
				<artifactId>asm-analysis</artifactId>
				<version>${asm.version}</version>
			</dependency>
			<dependency>
				<groupId>org.ow2.asm</groupId>
				<artifactId>asm-util</artifactId>
				<version>${asm.version}</version>
			</dependency>

            <dependency>
				<groupId>org.hibernate</groupId>
				<artifactId>hibernate-validator</artifactId>
				<version>${hibernate-validator.version}</version>
				<exclusions>
					<exclusion>
						<groupId>org.jboss.logging</groupId>
						<artifactId>jboss-logging-processor</artifactId>
					</exclusion>
					<exclusion>
						<groupId>org.jboss.logging</groupId>
						<artifactId>jboss-logging-annotations</artifactId>
					</exclusion>
					<exclusion>
					    <groupId>org.osgi</groupId>
					    <artifactId>org.osgi.core</artifactId>
				    </exclusion>
				</exclusions>
			</dependency>

			<dependency>
				<groupId>joda-time</groupId>
				<artifactId>joda-time</artifactId>
				<version>${joda-time.version}</version>
			</dependency>

			<dependency>
				<groupId>com.approvaltests</groupId>
				<artifactId>approvaltests</artifactId>
				<version>${approvaltests.version}</version>
				<exclusions>
					<exclusion>
						<groupId>org.codehaus.woodstox</groupId>
						<artifactId>stax2-api</artifactId>
					</exclusion>
				</exclusions>
			</dependency>

			<dependency>
				<groupId>com.google.errorprone</groupId>
				<artifactId>error_prone_annotations</artifactId>
				<version>${error_prone_annotations.version}</version>
			</dependency>

			<!-- provides @Nullable that's required by Spring 5.x -->
			<dependency>
				<groupId>com.google.code.findbugs</groupId>
				<artifactId>jsr305</artifactId>
				<version>${jsr305.version}</version>
			</dependency>

			<dependency>
				<groupId>com.google.guava</groupId>
				<artifactId>guava</artifactId>
				<version>${guava.version}</version>
			</dependency>

			<dependency>
				<groupId>commons-httpclient</groupId>
				<artifactId>commons-httpclient</artifactId>
				<version>${commons-httpclient.version}</version>
			</dependency>
			<dependency>
				<groupId>commons-io</groupId>
				<artifactId>commons-io</artifactId>
				<version>${commons-io.version}</version>
			</dependency>

			<dependency>
				<groupId>com.github.javafaker</groupId>
				<artifactId>javafaker</artifactId>
				<version>${javafaker.version}</version>
			</dependency>

			<dependency>
				<groupId>com.tngtech.archunit</groupId>
				<artifactId>archunit-junit5-api</artifactId>
				<version>${archunit.version}</version>
			</dependency>
			<dependency>
				<groupId>com.tngtech.archunit</groupId>
				<artifactId>archunit-junit5-engine</artifactId>
				<version>${archunit.version}</version>
			</dependency>

			<dependency>
				<groupId>com.ullink.slack</groupId>
				<artifactId>simpleslackapi</artifactId>
				<version>${simpleslackapi.version}</version>
			</dependency>

			<dependency>
				<groupId>de.agilecoders.wicket</groupId>
				<artifactId>wicket-bootstrap-core</artifactId>
				<version>${wicket-bootstrap.version}</version>
			</dependency>
			<dependency>
				<groupId>de.agilecoders.wicket</groupId>
				<artifactId>wicket-bootstrap-extensions</artifactId>
				<version>${wicket-bootstrap.version}</version>
				<exclusions>
					<exclusion>
					    <groupId>org.webjars</groupId>
					    <artifactId>momentjs</artifactId>
					</exclusion>
				</exclusions>
			</dependency>
			<dependency>
				<groupId>de.agilecoders.wicket</groupId>
				<artifactId>wicket-bootstrap-themes</artifactId>
				<version>${wicket-bootstrap.version}</version>
			</dependency>
			<dependency>
				<groupId>de.agilecoders.wicket.webjars</groupId>
				<artifactId>wicket-webjars</artifactId>
				<version>${wicket-webjars.version}</version>
			</dependency>
			<dependency>
			    <groupId>org.webjars</groupId>
			    <artifactId>momentjs</artifactId>
			    <version>${momentjs.version}</version>
			</dependency>

			<dependency>
			    <groupId>io.swagger.core.v3</groupId>
			    <artifactId>swagger-core</artifactId>
				<version>${swagger-core.version}</version>
			</dependency>

			<dependency>
				<groupId>jakarta.platform</groupId>
				<artifactId>jakarta.jakartaee-api</artifactId>
				<version>${jakartaee.version}</version>
			</dependency>
			<dependency>
			    <groupId>jakarta.inject</groupId>
			    <artifactId>jakarta.inject-api</artifactId>
			    <version>${jakarta.inject-api.version}</version>
		    </dependency>
			<dependency>
			    <groupId>jakarta.servlet</groupId>
			    <artifactId>jakarta.servlet-api</artifactId>
			    <version>${jakarta.servlet-api.version}</version>
			</dependency>

			<!-- 3.2 not available yet, instead use org.datanucleus:javax.jdo
			<dependency>
				<groupId>javax.jdo</groupId>
				<artifactId>jdo-api</artifactId>
				<version>${jdo-api.version}</version>
			</dependency>
			-->

			<dependency>
				<groupId>net.sf.jopt-simple</groupId>
				<artifactId>jopt-simple</artifactId>
				<version>${jopt-simple.version}</version>
			</dependency>

			<!-- TODO: when used, move exclusions down -->
			<dependency>
				<groupId>ognl</groupId>
				<artifactId>ognl</artifactId>
				<version>${ognl.version}</version>
				<exclusions>
					<exclusion>
						<groupId>javassist</groupId>
						<artifactId>javassist</artifactId>
					</exclusion>
				</exclusions>
			</dependency>

			<!-- TODO: when used, move exclusions down -->
			<dependency>
				<groupId>org.apache.commons</groupId>
				<artifactId>commons-email</artifactId>
				<version>${commons-email.version}</version>
				<exclusions>
					<!-- excluded because provided by javax:javaee-api -->
					<exclusion>
						<groupId>com.sun.mail</groupId>
						<artifactId>javax.mail</artifactId>
					</exclusion>
					<exclusion>
						<groupId>javax.activation</groupId>
						<artifactId>activation</artifactId>
					</exclusion>
				</exclusions>
			</dependency>

			<dependency>
				<groupId>org.apache.poi</groupId>
				<artifactId>poi-ooxml</artifactId>
				<version>${poi.version}</version>
			</dependency>

			<dependency>
				<groupId>org.apache.poi</groupId>
				<artifactId>poi-ooxml-lite</artifactId>
				<version>${poi.version}</version>
			</dependency>

			<dependency>
				<groupId>org.apache.shiro</groupId>
				<artifactId>shiro-core</artifactId>
				<version>${shiro.version}</version>
			</dependency>
			<dependency>
				<groupId>org.apache.shiro</groupId>
				<artifactId>shiro-web</artifactId>
				<version>${shiro.version}</version>
			</dependency>

			<dependency>
				<groupId>org.jsoup</groupId>
				<artifactId>jsoup</artifactId>
				<version>${jsoup.version}</version>
			</dependency>

			<dependency>
				<groupId>org.apache.wicket</groupId>
				<artifactId>wicket</artifactId>
				<version>${wicket.version}</version>
				<type>pom</type>
			</dependency>
			<dependency>
				<groupId>org.apache.wicket</groupId>
				<artifactId>wicket-core</artifactId>
				<version>${wicket.version}</version>
			</dependency>
			<dependency>
				<groupId>org.apache.wicket</groupId>
				<artifactId>wicket-devutils</artifactId>
				<version>${wicket.version}</version>
			</dependency>

			<!-- TODO: when used, move exclusions down -->
			<dependency>
				<groupId>org.apache.wicket</groupId>
				<artifactId>wicket-request</artifactId>
				<version>${wicket.version}</version>
				<exclusions>
					<exclusion>
						<groupId>org.slf4j</groupId>
						<artifactId>slf4j-api</artifactId>
					</exclusion>
				</exclusions>
			</dependency>

			<!-- TODO: when used, move exclusions down -->
			<dependency>
				<groupId>org.apache.wicket</groupId>
				<artifactId>wicket-util</artifactId>
				<version>${wicket.version}</version>
				<exclusions>
					<exclusion>
						<groupId>org.slf4j</groupId>
						<artifactId>slf4j-api</artifactId>
					</exclusion>
				</exclusions>
			</dependency>

			<dependency>
				<groupId>org.apache.wicket</groupId>
				<artifactId>wicket-extensions</artifactId>
				<version>${wicket.version}</version>
			</dependency>

			<!-- TODO: when used, move exclusions down -->
			<dependency>
				<groupId>org.apache.wicket</groupId>
				<artifactId>wicket-datetime</artifactId>
				<version>${wicket.version}</version>
				<exclusions>
					<exclusion>
						<groupId>org.slf4j</groupId>
						<artifactId>slf4j-api</artifactId>
					</exclusion>
				</exclusions>
			</dependency>

			<dependency>
				<groupId>org.apache.wicket</groupId>
				<artifactId>wicket-auth-roles</artifactId>
				<version>${wicket.version}</version>
			</dependency>
			<dependency>
				<groupId>org.apache.wicket</groupId>
				<artifactId>wicket-spring</artifactId>
				<version>${wicket.version}</version>
			</dependency>
			<dependency>
				<groupId>org.apache.wicket</groupId>
				<artifactId>wicket-tester</artifactId>
				<version>${wicket.version}</version>
			</dependency>

			<dependency>
				<groupId>org.assertj</groupId>
				<artifactId>assertj-guava</artifactId>
				<version>${assertj-guava.version}</version>
			</dependency>

			<dependency>
				<groupId>org.datanucleus</groupId>
				<artifactId>datanucleus-api-jdo</artifactId>
				<version>${datanucleus-api-jdo.version}</version>
			</dependency>
			<dependency>
				<groupId>org.datanucleus</groupId>
				<artifactId>datanucleus-api-jpa</artifactId>
				<version>${datanucleus-api-jpa.version}</version>
			</dependency>
			<dependency>
				<groupId>org.datanucleus</groupId>
				<artifactId>datanucleus-core</artifactId>
				<version>${datanucleus-core.version}</version>
			</dependency>
			<dependency>
				<groupId>org.datanucleus</groupId>
				<artifactId>datanucleus-jdo-query</artifactId>
				<version>${datanucleus-jdo-query.version}</version>
			</dependency>
			<dependency>
				<groupId>org.datanucleus</groupId>
				<artifactId>datanucleus-jodatime</artifactId>
				<version>${datanucleus-jodatime.version}</version>
			</dependency>
			<dependency>
				<groupId>org.datanucleus</groupId>
				<artifactId>datanucleus-rdbms</artifactId>
				<version>${datanucleus-rdbms.version}</version>
			</dependency>
			<dependency>
				<groupId>org.datanucleus</groupId>
				<artifactId>javax.jdo</artifactId>
				<version>${datanucleus-jdo-api.version}</version>
			</dependency>

			<dependency>
				<groupId>org.docx4j</groupId>
				<artifactId>docx4j-JAXB-internal</artifactId>
				<version>${docx4j.version}</version>
			</dependency>

			<dependency>
				<groupId>org.easymock</groupId>
				<artifactId>easymock</artifactId>
				<version>${easymock.version}</version>
			</dependency>

			<!-- TODO: when used, move exclusions down -->
			<dependency>
				<groupId>org.htmlparser</groupId>
				<artifactId>htmlparser</artifactId>
				<version>${htmlparser.version}</version>
				<exclusions>
					<exclusion>
						<groupId>com.sun</groupId>
						<artifactId>tools</artifactId>
					</exclusion>
				</exclusions>
			</dependency>

			<dependency>
				<groupId>org.javassist</groupId>
				<artifactId>javassist</artifactId>
				<version>${javassist.version}</version>
			</dependency>

			<dependency>
				<groupId>org.jboss.spec.javax.ws.rs</groupId>
				<artifactId>jboss-jaxrs-api_2.1_spec</artifactId>
				<version>${jboss-jaxrs-api_2.1_spec.version}</version>
			</dependency>

			<dependency>
				<groupId>org.jdom</groupId>
				<artifactId>jdom2</artifactId>
				<version>${jdom.version}</version>
			</dependency>


			<dependency>
				<groupId>org.jboss.resteasy</groupId>
				<artifactId>resteasy-spring-boot-starter</artifactId>
				<version>${resteasy-spring-boot.version}</version>
			</dependency>
			<dependency>
			    <groupId>org.jboss.resteasy.spring</groupId>
				<artifactId>resteasy-spring</artifactId>
				<version>${resteasy-spring.version}</version>
			</dependency>
			<dependency>
			    <groupId>org.jboss.resteasy</groupId>
			    <artifactId>resteasy-jaxb-provider</artifactId>
			    <version>${resteasy.version}</version>
			</dependency>

			<dependency>
				<groupId>org.springframework.boot</groupId>
				<artifactId>spring-boot-starter-quartz</artifactId>
				<version>${spring-boot.version}</version>
			</dependency>

			<dependency>
				<groupId>org.jmock</groupId>
				<artifactId>jmock</artifactId>
				<version>${jmock.version}</version>
			</dependency>
			<dependency>
				<groupId>org.jmock</groupId>
				<artifactId>jmock-junit4</artifactId>
				<version>${jmock.version}</version>
			</dependency>

			<dependency>
				<groupId>org.lazyluke</groupId>
				<artifactId>log4jdbc-remix</artifactId>
				<version>${log4jdbc-remix.version}</version>
			</dependency>

			<dependency>
				<groupId>org.mindrot</groupId>
				<artifactId>jbcrypt</artifactId>
				<version>${jbcrypt.version}</version>
			</dependency>

			<dependency>
			    <groupId>org.osgi</groupId>
			    <artifactId>osgi.core</artifactId>
			    <version>${osgi.version}</version>
			    <scope>provided</scope>
			</dependency>

			<dependency>
				<groupId>org.picocontainer</groupId>
				<artifactId>picocontainer</artifactId>
				<version>${picocontainer.version}</version>
			</dependency>

			<dependency>
				<groupId>org.quartz-scheduler</groupId>
				<artifactId>quartz</artifactId>
				<version>${quartz-scheduler.version}</version>
			</dependency>
			<dependency>
				<groupId>org.quartz-scheduler</groupId>
				<artifactId>quartz-jobs</artifactId>
				<version>${quartz-scheduler.version}</version>
			</dependency>

			<dependency>
				<groupId>org.slf4j</groupId>
				<artifactId>slf4j-api</artifactId>
				<version>${slf4j-api.version}</version>
			</dependency>

			<dependency>
				<groupId>org.webjars</groupId>
				<artifactId>datatables</artifactId>
				<version>${datatables.version}</version>
			</dependency>

			<dependency>
				<groupId>org.webjars</groupId>
				<artifactId>jquery</artifactId>
				<version>${wicket-viewer-jquery.version}</version>
			</dependency>

			<dependency>
				<groupId>org.webjars</groupId>
				<artifactId>jquery-ui</artifactId>
				<version>${jquery-ui.version}</version>
			</dependency>

			<dependency>
				<groupId>org.webjars</groupId>
				<artifactId>select2</artifactId>
				<version>${select2.version}</version>
			</dependency>

			<dependency>
				<groupId>org.wicketstuff</groupId>
				<artifactId>wicketstuff-select2</artifactId>
				<version>${wicketstuff.version}</version>
			</dependency>

			<dependency>
				<groupId>io.cucumber</groupId>
				<artifactId>cucumber-java</artifactId>
				<version>${cucumber.version}</version>
			</dependency>
			<dependency>
				<groupId>io.cucumber</groupId>
				<artifactId>cucumber-spring</artifactId>
				<version>${cucumber.version}</version>
			</dependency>
			<dependency>
				<groupId>io.cucumber</groupId>
				<artifactId>cucumber-junit</artifactId>
				<version>${cucumber.version}</version>
			</dependency>
			<dependency>
				<groupId>io.cucumber</groupId>
				<artifactId>cucumber-junit-platform-engine</artifactId>
				<version>${cucumber.version}</version>
			</dependency>
			<dependency>
				<groupId>org.junit.jupiter</groupId>
				<artifactId>junit-jupiter-api</artifactId>
				<version>${junit-jupiter.version}</version>
			</dependency>
			<dependency>
				<groupId>org.junit.platform</groupId>
				<artifactId>junit-platform-console</artifactId>
				<version>${junit-platform.version}</version>
			</dependency>

        </dependencies>
    </dependencyManagement>
    <repositories>
		<repository>
			<id>central</id>
			<name>Central Repository</name>
			<url>https://repo.maven.apache.org/maven2</url>
			<snapshots>
				<enabled>false</enabled>
			</snapshots>
		</repository>
		<repository>
			<!-- required for RestEasy -->
			<id>JBoss Public Release</id>
			<url>https://repository.jboss.org/nexus/content/groups/public-jboss/</url>
			<snapshots>
				<enabled>false</enabled>
			</snapshots>
		</repository>
    </repositories>
    <pluginRepositories>
		<pluginRepository>
			<id>DataNucleus_2</id>
			<url>https://www.datanucleus.org/downloads/maven2/</url>
			<snapshots>
				<enabled>false</enabled>
			</snapshots>
		</pluginRepository>
    </pluginRepositories>
    <distributionManagement>
        <repository>
            <id>apache.releases.https</id>
            <name>Apache Release Distribution Repository</name>
            <url>https://repository.apache.org/service/local/staging/deploy/maven2</url>
        </repository>
        <snapshotRepository>
            <id>apache.snapshots.https</id>
            <name>${distMgmtSnapshotsName}</name>
            <url>${distMgmtSnapshotsUrl}</url>
        </snapshotRepository>
    </distributionManagement>
    <build>
        <pluginManagement>
            <plugins>
                <!--  set versions of common plugins for reproducibility, ordered alphabetically  -->
                <plugin>
                    <groupId>org.apache.maven.plugins</groupId>
                    <artifactId>maven-antrun-plugin</artifactId>
                    <version>3.1.0</version>
                </plugin>
                <plugin>
                    <groupId>org.apache.maven.plugins</groupId>
                    <artifactId>maven-assembly-plugin</artifactId>
                    <version>3.6.0</version>    <!--bumped-->
                </plugin>
                <plugin>
                    <groupId>org.apache.maven.plugins</groupId>
                    <artifactId>maven-clean-plugin</artifactId>
                    <version>3.3.2</version>
                </plugin>
                <plugin>
                    <groupId>org.apache.maven.plugins</groupId>
                    <artifactId>maven-compiler-plugin</artifactId>
                    <version>${maven-compiler-plugin.version}</version>
                    <configuration>
						<showDeprecation>true</showDeprecation>
						<showWarnings>true</showWarnings>
						<parameters>true</parameters>
						<!-- Java compliance level, to be overridden with option maven.compiler.release -->
					</configuration>
					<!-- goal:compile binds to phase:compile -->
					<!-- goal:testCompile binds to phase:test-compile -->
                </plugin>
				<plugin>
					<groupId>org.jvnet.jaxb2.maven2</groupId>
					<artifactId>maven-jaxb2-plugin</artifactId>
					<version>0.15.3</version>
					<configuration>
						<removeOldOutput>true</removeOldOutput>
						<episode>true</episode>
					</configuration>
				</plugin>
                <plugin>
                    <groupId>org.apache.maven.plugins</groupId>
                    <artifactId>maven-dependency-plugin</artifactId>
                    <version>3.6.1</version>
                </plugin>
                <plugin>
                    <groupId>org.apache.maven.plugins</groupId>
                    <artifactId>maven-deploy-plugin</artifactId>
                    <version>3.1.1</version>    <!--bumped-->
                </plugin>
                <plugin>
                    <groupId>org.apache.maven.plugins</groupId>
                    <artifactId>maven-ear-plugin</artifactId>
                    <version>3.3.0</version>
                </plugin>
                <plugin>
                    <groupId>org.apache.maven.plugins</groupId>
                    <artifactId>maven-enforcer-plugin</artifactId>
                    <version>3.4.1</version>
                </plugin>
                <plugin>
                    <groupId>org.apache.maven.plugins</groupId>
                    <artifactId>maven-failsafe-plugin</artifactId>
                    <version>${surefire.version}</version>
                </plugin>
                <plugin>
                    <groupId>org.apache.maven.plugins</groupId>
                    <artifactId>maven-gpg-plugin</artifactId>
                    <version>3.1.0</version>
                    <configuration>
                        <gpgArguments>
                            <arg>--digest-algo=SHA512</arg>
                        </gpgArguments>
                    </configuration>
                </plugin>
                <plugin>
                    <groupId>org.apache.maven.plugins</groupId>
                    <artifactId>maven-help-plugin</artifactId>
                    <version>3.4.0</version>    <!--bumped-->
                </plugin>
                <plugin>
                    <groupId>org.apache.maven.plugins</groupId>
                    <artifactId>maven-install-plugin</artifactId>
                    <version>3.1.1</version>    <!--bumped-->
                </plugin>
                <plugin>
                    <groupId>org.apache.maven.plugins</groupId>
                    <artifactId>maven-invoker-plugin</artifactId>
                    <version>3.6.0</version>
                </plugin>
                <plugin>
                    <groupId>org.apache.maven.plugins</groupId>
                    <artifactId>maven-jar-plugin</artifactId>
                    <version>3.3.0</version>
                    <configuration>
						<skipIfEmpty>true</skipIfEmpty>
                        <archive>
                            <manifest>
                                <addDefaultSpecificationEntries>true</addDefaultSpecificationEntries>
                                <addDefaultImplementationEntries>true</addDefaultImplementationEntries>
                            </manifest>
							<manifestEntries>
								<Automatic-Module-Name>${jar-plugin.automaticModuleName}</Automatic-Module-Name>
								<Implementation-Vendor-Id>org.apache.causeway</Implementation-Vendor-Id>
								<Implementation-Vendor>Apache Causeway™ Project</Implementation-Vendor>
								<Bundle-SymbolicName>${jar-plugin.automaticModuleName}</Bundle-SymbolicName>
								<SCM-Revision>${git.commit.id.abbrev}</SCM-Revision>
								<!-- required for DN plugin.xml loading -->
								<Bundle-SymbolicName>${jar-plugin.automaticModuleName}</Bundle-SymbolicName>
								<!-- no requirement as of yet. <Bundle-ManifestVersion>2</Bundle-ManifestVersion>
									<Bundle-Name>${jar-plugin.automaticModuleName}</Bundle-Name> <Bundle-Version>3.0.0-SNAPSHOT</Bundle-Version>
									<Bundle-Vendor>Apache Causeway™ Project</Bundle-Vendor> -->
							</manifestEntries>
						</archive>
					</configuration>
                </plugin>
                <plugin>
                    <groupId>org.apache.maven.plugins</groupId>
                    <artifactId>maven-javadoc-plugin</artifactId>
                    <version>3.6.3</version>
                    <configuration>
                        <notimestamp>true</notimestamp>
                        <!--  avoid noise for svn/gitpubsub  -->
                    </configuration>
                </plugin>
                <plugin>
                    <groupId>org.apache.maven.plugins</groupId>
                    <artifactId>maven-plugin-plugin</artifactId>
                    <version>${maven.plugin.tools.version}</version>
                </plugin>
                <plugin>
                    <groupId>org.apache.maven.plugins</groupId>
                    <artifactId>maven-project-info-reports-plugin</artifactId>
                    <version>3.5.0</version>    <!--bumped-->
                    <configuration>
                        <pluginManagementExcludes>
                            <exclude>org.eclipse.m2e:lifecycle-mapping</exclude>
                        </pluginManagementExcludes>
                    </configuration>
                </plugin>
                <plugin>
                    <groupId>org.apache.maven.plugins</groupId>
                    <artifactId>maven-release-plugin</artifactId>
                    <version>${maven-release-plugin.version}</version>
                    <configuration>
                        <useReleaseProfile>false</useReleaseProfile>
                        <goals>deploy</goals>
                        <releaseProfiles>apache-release</releaseProfiles>
						<!-- overrides the default ('clean verify') -->
						<preparationGoals>clean install</preparationGoals>
						<autoVersionSubmodules>true</autoVersionSubmodules>
						<localCheckout>true</localCheckout>
						<pushChanges>false</pushChanges>
						<waitBeforeTagging>1</waitBeforeTagging>
						<!-- goal:clean (for aggregator modules) has no bindings; cleans up
							release.properties and any backup POM files -->
						<!-- goal:prepare (for aggregator modules) has no bindings; prepares
							for release in SCM (modifying x.x-SNAPSHOT to x.x) -->
						<!-- goal:update-versions (for aggregator modules) has no bindings;
							updates versions eg to SNAPSHOT -->
						<!-- etc; none of the goals has a binding. -->
					</configuration>
                </plugin>
                <plugin>
                    <groupId>org.apache.maven.plugins</groupId>
                    <artifactId>maven-remote-resources-plugin</artifactId>
                    <version>3.1.0</version>    <!--bumped-->
                </plugin>
                <plugin>
                    <groupId>org.apache.maven.plugins</groupId>
                    <artifactId>maven-resources-plugin</artifactId>
                    <version>3.3.1</version>    <!--bumped-->
                </plugin>
                <plugin>
                    <groupId>org.apache.maven.plugins</groupId>
                    <artifactId>maven-scm-plugin</artifactId>
                    <version>2.0.1</version>
                </plugin>
                <plugin>
                    <groupId>org.apache.maven.plugins</groupId>
                    <artifactId>maven-scm-publish-plugin</artifactId>
                    <version>3.2.1</version>
                </plugin>
                <plugin>
                    <groupId>org.apache.maven.plugins</groupId>
                    <artifactId>maven-site-plugin</artifactId>
                    <version>3.12.1</version>    <!--bumped-->
                </plugin>
                <plugin>
					<!-- Packaging: source jars of main and test code -->
					<groupId>org.apache.maven.plugins</groupId>
					<artifactId>maven-source-plugin</artifactId>
					<version>${maven-source-plugin.version}</version>
					<configuration>
						<includePom>true</includePom>
					</configuration>
					<!-- goal:aggregate (for aggregator modules) binds to phase:package -->
					<!-- goal:jar and goal:test-jar are meant to bind to phase:package,
						but doesn't seem to so bound explicitly -->
					<!-- failing since maven-source-plugin 3.3.0 (as duplicated runs 
					 		are no longer alloed; there is a clash with built-in goal 'jar-no-fork')
					<executions>
						<execution>
							<id>package-jars</id>
							<phase>package</phase> 
							<goals>
								<goal>jar</goal>
								<goal>test-jar</goal>
							</goals>
						</execution>
					</executions>
					-->
				</plugin>
                <plugin>
                    <groupId>org.apache.maven.plugins</groupId>
                    <artifactId>maven-surefire-plugin</artifactId>
                    <version>${maven-surefire-plugin.version}</version>
                    <configuration>
                        <!-- override defaults and include everything unless explicitly excluded -->
                        <includes>
                            <include>**/*.java</include>
                        </includes>
                        <excludes>
                            <exclude>${testsToExclude}</exclude>
                        </excludes>
                        <printSummary>false</printSummary>
                        <argLine>${surefire-plugin.argLine}</argLine>
                        <forkCount>1C</forkCount>
                        <reuseForks>true</reuseForks>
                        <systemPropertyVariables>
                            <!-- allows tests to reduce verbosity, or conditionally disable
                                 when run with surefire; e.g.:
                                 @DisabledIfSystemProperty(named = "isRunningWithSurefire", matches = "true")
                                 -->
                            <isRunningWithSurefire>true</isRunningWithSurefire>
                        </systemPropertyVariables>
                    </configuration>
                </plugin>
                <plugin>
					<!-- Test Reporting -->
					<groupId>org.apache.maven.plugins</groupId>
					<artifactId>maven-surefire-report-plugin</artifactId>
					<version>${maven-surefire-report-plugin.version}</version>
					<!-- goal:report is a report so is configured in the reporting section;
						invokes phase:test before running itself -->
				</plugin>
                <plugin>
                    <groupId>org.apache.maven.plugins</groupId>
                    <artifactId>maven-shade-plugin</artifactId>
                    <version>3.5.1</version>
                </plugin>
                <plugin>
                    <groupId>org.apache.rat</groupId>
                    <artifactId>apache-rat-plugin</artifactId>
                    <version>0.15</version>
                    <configuration>
                        <addDefaultLicenseMatchers>true</addDefaultLicenseMatchers>
                        <excludeSubProjects>true</excludeSubProjects>
                        <excludes>
                            <exclude>**/target/**</exclude>
                            <exclude>**/target-ide/**</exclude>

                            <exclude>**/node_modules/**</exclude>
                            <exclude>**/node/npm</exclude>
                            <exclude>**/node/npm.cmd</exclude>

                            <exclude>**/*.project</exclude>
                            <exclude>**/.classpath</exclude>
                            <exclude>**/.settings/**</exclude>
                            <exclude>**/*.launch</exclude>
                            <exclude>**/*.columnOrder.txt</exclude>
                            <exclude>**/*.drawio.svg</exclude>
                            <exclude>**/META-INF/spring.factories</exclude>

                            <exclude>**/incubator/clients/kroviz/package.json.d/project.info</exclude>

                            <exclude>**/causeway/valuetypes/asciidoc/builder/src/test/resources/**</exclude>

                            <exclude>**/*.iml</exclude>
                            <exclude>**/webpack.config.js</exclude>
                            <exclude>**/webpack.generated.js</exclude>
                            <exclude>**/pnpm-lock.yaml</exclude>
                            <exclude>**/pnpmfile.js</exclude>

                            <exclude>**/*.pdn</exclude>
                            <exclude>**/*.svg</exclude>
                            <exclude>**/*.rtf</exclude>
                            <exclude>**/*.json</exclude>
                            <exclude>**/.gitkeep</exclude>
                            <exclude>**/*.min.js</exclude>
                            <exclude>**/fakedata/applib/services/clobs/*.dtd</exclude>
                            <exclude>**/fakedata/applib/services/clobs/*.dcl</exclude>
                            <exclude>**/fakedata/applib/services/clobs/*.soc</exclude>
                            <exclude>**/fakedata/applib/services/clobs/vs</exclude>
                            <exclude>**/fakedata/applib/services/clobs/vx</exclude>

                            <exclude>**/MANIFEST.MF</exclude>
                            <exclude>**/*.ucd</exclude>
                            <exclude>**/*.ucls</exclude>
                            <exclude>**/*.puml</exclude>
                            <exclude>**/antora/supplemental-ui/**</exclude>

                            <exclude>**/xml/objects/**</exclude>
                            <exclude>**/test.data</exclude>
                            <exclude>**/fixture-data/**</exclude>
                            <exclude>**/partials/module-nav.adoc</exclude>
                            <exclude>**/partials/extensions.adoc</exclude>
                            <exclude>**/partials/component-nav.adoc</exclude>
                            <exclude>**/_nav.adoc</exclude>
                            <exclude>**/_overview/nav.adoc</exclude>

                            <exclude>**/application.js</exclude>

                            <exclude>**/jquery.zclip.js</exclude>
                            <exclude>**/simple-sidebar.css</exclude>
                            <exclude>**/causeway-bootstrap-growl.js</exclude>
                            <exclude>**/moment.js</exclude>
                            <exclude>**/prism*.js</exclude>
                            <exclude>**/prism*.css</exclude>
                            <exclude>**/kroviz/webpack.config.d/**</exclude>

                            <exclude>**/viewer/wicket/ui/components/**/*.css</exclude>
                            <exclude>**/viewer/wicket/ui/components/**/*.js</exclude>
                            <exclude>**/bootstrap-datetimepicker.min.css</exclude>
                            <exclude>**/bootstrap-datetimepicker.css</exclude>
                            <exclude>**/select2-bootstrap.css</exclude>

                            <exclude>**/wicket-xhtml1.4-strict.dtd</exclude>

                            <exclude>**/src/main/resources/supplemental-models.xml</exclude>
                            <exclude>**/datanucleus.log</exclude>
                            <exclude>**/gradle/wrapper/gradle-wrapper.properties</exclude>
                            <exclude>**/gradlew</exclude>
                            <exclude>**/gradlew.bat</exclude>
                            <exclude>**/rebel.xml</exclude>
                            <exclude>**/translations**.po</exclude>
                            <exclude>**/translations.pot</exclude>
                            <exclude>**/intellij/launch/*.xml</exclude>

                            <exclude>**/css/home/scss-files.txt</exclude>
                            <exclude>**/css/home/styles.css</exclude>
                            <exclude>**/css/site-custom.css</exclude>

                            <exclude>**/swagger-ui/**</exclude>

                            <exclude>**/META-INF/services/**</exclude>
                        </excludes>
                        <licenses>
                            <license
                                    implementation="org.apache.rat.analysis.license.SimplePatternBasedLicense">
                                <licenseFamilyCategory>AL2  </licenseFamilyCategory>
                                <licenseFamilyName>Apache License 2.0</licenseFamilyName>
                                <notes />
                                <patterns>
                                    <pattern>Licensed to the Apache Software Foundation (ASF) under
                                        one</pattern>
                                </patterns>
                            </license>
                            <license
                                    implementation="org.apache.rat.analysis.license.SimplePatternBasedLicense">
                                <licenseFamilyCategory>BSD3</licenseFamilyCategory>
                                <licenseFamilyName>BSD 3-Clause</licenseFamilyName>
                                <patterns>
                                    <pattern>BSD-3-Clause license</pattern>
                                </patterns>
                            </license>
                            <license
                                    implementation="org.apache.rat.analysis.license.SimplePatternBasedLicense">
                                <licenseFamilyCategory>MIT</licenseFamilyCategory>
                                <licenseFamilyName>MIT Licensed</licenseFamilyName>
                                <notes />
                                <patterns>
                                    <pattern>The MIT License (MIT)</pattern>
                                    <pattern>Dual licensed under the MIT</pattern>
                                    <pattern>http://prismjs.com/download.html</pattern>
                                </patterns>
                            </license>
                            <license
                                    implementation="org.apache.rat.analysis.license.SimplePatternBasedLicense">
                                <licenseFamilyCategory>CC3</licenseFamilyCategory>
                                <licenseFamilyName>Creative Commons 3.0</licenseFamilyName>
                                <notes />
                                <patterns>
                                    <pattern>ASCII text placed in the public domain by Moby Lexical Tools, 1992.</pattern>
                                </patterns>
                            </license>
                            <license
                                    implementation="org.apache.rat.analysis.license.SimplePatternBasedLicense">
                                <licenseFamilyCategory>JMOCK</licenseFamilyCategory>
                                <licenseFamilyName>JMock</licenseFamilyName>
                                <notes />
                                <patterns>
                                    <pattern>Copyright (c) 2000-2007, jMock.org</pattern>
                                </patterns>
                            </license>
                            <license
                                    implementation="org.apache.rat.analysis.license.SimplePatternBasedLicense">
                                <licenseFamilyCategory>JMOCK</licenseFamilyCategory>
                                <licenseFamilyName>JMock</licenseFamilyName>
                                <notes />
                                <patterns>
                                    <pattern>Copyright (c) 2000-2007, jMock.org</pattern>
                                </patterns>
                            </license>
                        </licenses>
                        <licenseFamilies>
                            <licenseFamily
                                    implementation="org.apache.rat.license.SimpleLicenseFamily">
                                <familyName>Apache License 2.0</familyName>
                            </licenseFamily>
                            <licenseFamily implementation="org.apache.rat.license.SimpleLicenseFamily">
                                <familyName>BSD 3-Clause</familyName>
                            </licenseFamily>
                            <licenseFamily
                                    implementation="org.apache.rat.license.SimpleLicenseFamily">
                                <familyName>MIT</familyName>
                            </licenseFamily>
                            <licenseFamily
                                    implementation="org.apache.rat.license.SimpleLicenseFamily">
                                <familyName>JMock</familyName>
                            </licenseFamily>
                            <licenseFamily
                                    implementation="org.apache.rat.license.SimpleLicenseFamily">
                                <familyName>XHTML</familyName>
                            </licenseFamily>
                        </licenseFamilies>
                    </configuration>
                </plugin>
				<plugin>
					<groupId>net.alchim31.maven</groupId>
					<artifactId>yuicompressor-maven-plugin</artifactId>
					<version>1.5.1</version>
					<configuration>
						<statistics>true</statistics>
						<jswarn>false</jswarn>
						<suffix>.min</suffix>
						<excludes>
							<!-- -->
							<exclude>**/*.nocompress.js</exclude>
							<!-- select 2 -->
							<exclude>**/i18n/*.js</exclude>
							<exclude>**/select2*.js</exclude>
							<!-- datetime picker -->
							<exclude>**/moment-with-locales.js</exclude>
							<exclude>**/moment-with-locales.min.js</exclude>
							<exclude>**/tempusdominus-bootstrap-4.js</exclude>
							<exclude>**/tempusdominus-bootstrap-4.min.js</exclude>
							<!-- boostrap growl -->
							<exclude>**/bootstrap-growl.js</exclude>
							<exclude>**/bootstrap-growl.min.js</exclude>
						</excludes>
					</configuration>
					<executions>
						<execution>
							<goals>
								<goal>compress</goal>
							</goals>
						</execution>
					</executions>
				</plugin>
                <plugin>
                    <groupId>org.apache.maven.plugins</groupId>
                    <artifactId>maven-docck-plugin</artifactId>
                    <version>1.2</version>
                </plugin>
                <plugin>
                    <groupId>org.codehaus.mojo</groupId>
                    <artifactId>clirr-maven-plugin</artifactId>
                    <version>2.8</version>
                </plugin>
				<plugin>
					<groupId>org.datanucleus</groupId>
					<artifactId>datanucleus-maven-plugin</artifactId>
					<version>${datanucleus-maven-plugin.version}</version>
					<configuration>
						<fork>${datanucleus-maven-plugin.fork}</fork>
						<log4jConfiguration>${datanucleus-maven-plugin.log4jConfiguration}</log4jConfiguration>
						<verbose>${datanucleus-maven-plugin.verbose}</verbose>
					</configuration>
					<executions>
						<execution>
							<id>process-classes</id>
							<phase>process-classes</phase>
							<goals>
								<goal>enhance</goal>
							</goals>
						</execution>
						<execution>
							<id>process-test-classes</id>
							<phase>process-test-classes</phase>
							<goals>
								<goal>test-enhance</goal>
							</goals>
							<configuration>
								<metadataDirectory>${project.build.testOutputDirectory}</metadataDirectory>
							</configuration>
						</execution>
					</executions>
					<dependencies>
						<dependency>
							<groupId>org.datanucleus</groupId>
							<artifactId>datanucleus-core</artifactId>
							<version>${datanucleus-core.version}</version>
						</dependency>
						<dependency>
							<groupId>org.datanucleus</groupId>
							<artifactId>datanucleus-api-jdo</artifactId>
							<version>${datanucleus-api-jdo.version}</version>
						</dependency>
						<dependency>
							<groupId>org.datanucleus</groupId>
							<artifactId>datanucleus-jodatime</artifactId>
							<version>${datanucleus-jodatime.version}</version>
						</dependency>
					</dependencies>
				</plugin>
			</plugins>
        </pluginManagement>
        <plugins>
            <!--  We want to package up license resources in the JARs produced  -->
            <plugin>
                <groupId>org.apache.maven.plugins</groupId>
                <artifactId>maven-remote-resources-plugin</artifactId>
                <executions>
                    <execution>
                        <id>process-resource-bundles</id>
                        <goals>
                            <goal>process</goal>
                        </goals>
                        <configuration>
                            <resourceBundles>
                                <resourceBundle>org.apache:apache-jar-resource-bundle:1.4</resourceBundle>
                            </resourceBundles>

                            <!-- Reference the supplemental-model artifact from module supplemental-model -->
                            <supplementalModelArtifacts>
                                <supplementalModelArtifact>org.apache.causeway:supplemental-model:1.0</supplementalModelArtifact>
                            </supplementalModelArtifacts>

                            <runOnlyAtExecutionRoot>true</runOnlyAtExecutionRoot>

                             <!-- Specify the path, relative to the JAR root, where the supplemental model file is located -->
                            <supplementalModels>
                                <supplementalModel>supplemental-models.xml</supplementalModel>
                            </supplementalModels>
                            <properties>
                                <projectTimespan>2010~2022</projectTimespan>
                                <postDepListText>
                                    The above (auto-generated) list aggregates the dependencies (either directly or
                                    transitively) of all the modules that make up ${project.name}.   You can use
                                    mvn dependency:list or mvn dependency:tree to view dependencies by submodule.

                                    ${license.additional-notes}
                                </postDepListText>
                            </properties>
                            <!-- APACHE CAUSEWAY customisation 12/21: end -->
                        </configuration>
                    </execution>
                </executions>
            </plugin>
            <plugin>
                <groupId>org.apache.maven.plugins</groupId>
                <artifactId>maven-enforcer-plugin</artifactId>
                <configuration>
                    <rules>
                        <requireMavenVersion>
                            <version>[3.8.8,)</version>
                        </requireMavenVersion>
                        <requireJavaVersion>
                            <version>[21,)</version>
                        </requireJavaVersion>
                        <!-- seemingly not compatible with use of 3.0.0-SNAPSHOT placeholders
                            <requirePluginVersions> <message>All plugin versions must be defined!</message>
                            <banLatest>true</banLatest> <banRelease>true</banRelease> </requirePluginVersions> -->
                        <DependencyConvergence />
                    </rules>
                </configuration>
                <executions>
                    <!-- goal:enforce supposedly binds to phase:validate, but explicit binding seems to be required -->
                    <execution>
                        <id>validate-enforce</id>
                        <phase>validate</phase>
                        <goals>
                            <goal>enforce</goal>
                        </goals>
                    </execution>
                    <execution>
                        <id>enforce-maven-version</id>
                        <goals>
                            <goal>enforce</goal>
                        </goals>
                        <configuration>
                            <rules>
                                <requireMavenVersion>
                                    <version>${minimalMavenBuildVersion}</version>
                                </requireMavenVersion>
                            </rules>
                        </configuration>
                    </execution>
                    <execution>
                        <id>enforce-java-version</id>
                        <goals>
                            <goal>enforce</goal>
                        </goals>
                        <configuration>
                            <rules>
                                <requireJavaVersion>
                                    <version>${minimalJavaBuildVersion}</version>
                                </requireJavaVersion>
                            </rules>
                        </configuration>
                    </execution>
                </executions>
            </plugin>
            <plugin>
                <groupId>org.apache.maven.plugins</groupId>
                <artifactId>maven-site-plugin</artifactId>
                <executions>
                    <execution>
                        <id>attach-descriptor</id>
                        <goals>
                            <goal>attach-descriptor</goal>
                        </goals>
                    </execution>
                </executions>
            </plugin>
        </plugins>
        <extensions>
            <!-- scp and sftp support for deployments. -->
            <extension>
                <groupId>org.apache.maven.wagon</groupId>
                <artifactId>wagon-ssh</artifactId>
                <version>3.5.3</version>
            </extension>
            <!-- ftp support for deployments. -->
            <extension>
                <groupId>org.apache.maven.wagon</groupId>
                <artifactId>wagon-ftp</artifactId>
                <version>3.5.3</version>
            </extension>
        </extensions>
    </build>
    <profiles>
        <!--  START SNIPPET: release-profile  -->
        <profile>
            <id>apache-release</id>
            <activation>
                <property>
                    <name>apache-release</name>
                </property>
            </activation>
            <properties>
                <skipTests>true</skipTests>
            </properties>
            <build>
                <plugins>
                    <plugin>
                        <groupId>org.projectlombok</groupId>
                        <artifactId>lombok-maven-plugin</artifactId>
                        <version>1.18.20.0</version>
                        <configuration>
                            <sourceDirectory>${project.basedir}/src/main/java</sourceDirectory>
                            <outputDirectory>${delombok.output}</outputDirectory>
                            <addOutputDirectory>false</addOutputDirectory>
                        </configuration>
                        <executions>
                            <execution>
                                <phase>generate-sources</phase>
                                <goals>
                                    <goal>delombok</goal>
                                </goals>
                            </execution>
                        </executions>
                    </plugin>
                    <!--  Create a source-release artifact that contains the fully buildable
                                   project directory source structure. This is the artifact which is
                                   the official subject of any release vote.  -->
                    <plugin>
                        <groupId>org.apache.maven.plugins</groupId>
                        <artifactId>maven-assembly-plugin</artifactId>
                        <dependencies>
                            <dependency>
                                <groupId>org.apache.apache.resources</groupId>
                                <artifactId>apache-source-release-assembly-descriptor</artifactId>
                                <version>1.5</version>
                            </dependency>
                        </dependencies>
                        <executions>
                            <execution>
                                <id>source-release-assembly</id>
                                <phase>package</phase>
                                <goals>
                                    <goal>single</goal>
                                </goals>
                                <configuration>
                                    <archiveBaseDirectory>..</archiveBaseDirectory>
                                    <runOnlyAtExecutionRoot>true</runOnlyAtExecutionRoot>
                                    <descriptorRefs>
                                        <descriptorRef>${sourceReleaseAssemblyDescriptor}</descriptorRef>
                                    </descriptorRefs>
                                    <tarLongFileMode>posix</tarLongFileMode>
                                </configuration>
                            </execution>
                        </executions>
                    </plugin>
                    <!--  We want to deploy the artifact to a staging location for perusal  -->
                    <plugin>
                        <inherited>true</inherited>
                        <groupId>org.apache.maven.plugins</groupId>
                        <artifactId>maven-deploy-plugin</artifactId>
                        <configuration>
                            <updateReleaseInfo>true</updateReleaseInfo>
                        </configuration>
                    </plugin>
                    <plugin>
                        <groupId>org.apache.maven.plugins</groupId>
                        <artifactId>maven-source-plugin</artifactId>
                        <executions>
                            <execution>
                                <id>attach-sources</id>
                                <goals>
                                    <goal>jar-no-fork</goal>
                                </goals>
                            </execution>
                        </executions>
                    </plugin>
                    <plugin>
                        <groupId>org.apache.maven.plugins</groupId>
                        <artifactId>maven-javadoc-plugin</artifactId>
                        <executions>
                            <execution>
                                <id>attach-javadocs</id>
                                <goals>
                                    <goal>jar</goal>
                                </goals>
                                <configuration>
                                    <notimestamp>true</notimestamp>
                                    <sourcepath>${delombok.output}</sourcepath>
                                    <doclint>none</doclint>
                                    <failOnError>false</failOnError>

                                    <debug>true</debug>
                                    <minmemory>128m</minmemory>
                                    <maxmemory>1024m</maxmemory>
                                    <quiet>true</quiet>
                                    <doctitle>${project.name} ${project.version}</doctitle>
                                    <windowtitle>${project.name} ${project.version}</windowtitle>
                                    <splitindex>true</splitindex>
                                    <encoding>${project.build.sourceEncoding}</encoding>
                                    <links>
                                        <link>https://docs.oracle.com/en/java/javase/17/docs/api/</link>
                                    </links>
                                    <linksource>true</linksource>
                                    <detectOfflineLinks>false</detectOfflineLinks>
                                </configuration>
                            </execution>
                        </executions>
                    </plugin>
                    <!--  calculate checksums of source release for Apache dist area  -->
                    <plugin>
                        <groupId>net.nicoulaj.maven.plugins</groupId>
                        <artifactId>checksum-maven-plugin</artifactId>
                        <version>1.11</version>
                        <executions>
                            <execution>
                                <id>source-release-checksum</id>
                                <goals>
                                    <goal>artifacts</goal>
                                </goals>
                                <!--  execute prior to maven-gpg-plugin:sign due to https://github.com/nicoulaj/checksum-maven-plugin/issues/112  -->
                                <phase>post-integration-test</phase>
                                <configuration>
                                    <algorithms>
                                        <algorithm>SHA-512</algorithm>
                                    </algorithms>
                                    <!--  https://maven.apache.org/apache-resource-bundles/#source-release-assembly-descriptor  -->
                                    <includeClassifiers>source-release</includeClassifiers>
                                    <excludeMainArtifact>true</excludeMainArtifact>
                                    <csvSummary>false</csvSummary>
                                    <!--  attach SHA-512 checksum as well to upload to Maven Staging Repo,
                                                           as this eases uploading from stage to dist and doesn't do harm in Maven Central  -->
                                    <attachChecksums>true</attachChecksums>
                                </configuration>
                            </execution>
                        </executions>
                    </plugin>
                    <!--  We want to sign the artifact, the POM, and all attached artifacts (except for SHA-512 checksum)  -->
                    <plugin>
                        <groupId>org.apache.maven.plugins</groupId>
                        <artifactId>maven-gpg-plugin</artifactId>
                        <executions>
                            <execution>
                                <id>sign-release-artifacts</id>
                                <goals>
                                    <goal>sign</goal>
                                </goals>
                            </execution>
                        </executions>
                    </plugin>

                </plugins>
            </build>
            <modules>
                <module>../core</module>
                <module>../extensions</module>
                <module>../mavendeps</module>
                <module>../starters</module>
                <module>../testing</module>
                <module>../valuetypes</module>
            </modules>
        </profile>
        <!--  END SNIPPET: release-profile  -->
		<profile>
			<id>causeway-app-starter-datanucleusenhance</id>
			<activation>
				<file>
					<exists>${basedir}/logging-dn-enhance.properties</exists>
				</file>
			</activation>
			<build>
				<plugins>
					<plugin>
						<groupId>org.datanucleus</groupId>
						<artifactId>datanucleus-maven-plugin</artifactId>
						<inherited>true</inherited>
					</plugin>
				</plugins>
			</build>
		</profile>
		<profile>
			<id>causeway-lombok-workaround</id>
			<activation>
				<file>
					<missing>${basedir}/logging-dn-enhance.properties</missing>
				</file>
			</activation>
			<build>
				<plugins>
					<plugin>
						<groupId>org.apache.maven.plugins</groupId>
						<artifactId>maven-compiler-plugin</artifactId>
						<configuration>
							<showDeprecation>true</showDeprecation>
							<showWarnings>true</showWarnings>
							<parameters>true</parameters>
							<annotationProcessorPaths>
								<!-- this is a workaround 
					
								Details: The maven compiler plugin ought to pick up all available processors on the classpath.
								In effect Lombok's annotation processor should be picked up implicitly, but yet is not 
								
								Presence of file 'logging-dn-enhance.properties' decativates this profile and
								the maven-compiler-plugin runs all annotation processors as picked up from the class-path.
								-->
									<annotationProcessorPath>
										<groupId>org.projectlombok</groupId>
										<artifactId>lombok</artifactId>
										<version>${lombok.version}</version>	
									</annotationProcessorPath>
							</annotationProcessorPaths>
						</configuration>
					</plugin>
				</plugins>
			</build>
		</profile>
        <profile>
            <id>only-eclipse</id>
            <activation>
                <property>
                    <name>m2e.version</name>
                </property>
            </activation>
            <build>
                <pluginManagement>
                    <plugins>
                        <!--  Disable execution of some plugins in m2e (https://www.eclipse.org/m2e/documentation/m2e-execution-not-covered.html)  -->
                        <plugin>
                            <groupId>org.eclipse.m2e</groupId>
                            <artifactId>lifecycle-mapping</artifactId>
                            <version>1.0.0</version>
                            <!--  as this is an artificial artifact only use in a profile (https://bugs.eclipse.org/bugs/show_bug.cgi?id=367870#c18)  -->
                            <configuration>
                                <lifecycleMappingMetadata>
                                    <pluginExecutions>
                                        <pluginExecution>
                                            <!--  no native m2e support yet (https://issues.apache.org/jira/browse/MRRESOURCES-85)  -->
                                            <pluginExecutionFilter>
                                                <groupId>org.apache.maven.plugins</groupId>
                                                <artifactId>maven-remote-resources-plugin</artifactId>
                                                <versionRange>[0,1.8.0)</versionRange>
                                                <goals>
                                                    <goal>process</goal>
                                                </goals>
                                            </pluginExecutionFilter>
                                            <action>
                                                <ignore/>
                                            </action>
                                        </pluginExecution>
                                    </pluginExecutions>
                                </lifecycleMappingMetadata>
                            </configuration>
                        </plugin>
                    </plugins>
                </pluginManagement>
            </build>
        </profile>
        <profile>
            <id>enforce-output-timestamp-property</id>
            <activation>
                <!-- multiple profile activation conditions have AND logic ... -->
                <property>
                    <name>apache-release</name>
                </property>
                <file>
                    <missing>${basedir}/.maven-apache-parent.marker</missing>
                </file>
            </activation>
            <build>
                <plugins>
                    <plugin>
                        <groupId>org.apache.maven.plugins</groupId>
                        <artifactId>maven-enforcer-plugin</artifactId>
                        <executions>
                            <execution>
                                <id>enforce-output-timestamp-property</id>
                                <goals>
                                    <goal>enforce</goal>
                                </goals>
                                <configuration>
                                    <rules>
                                        <requireProperty>
                                            <property>project.build.outputTimestamp</property>
                                            <message>The property "project.build.outputTimestamp" must be set on the reactor's root pom.xml to make the build reproducible. Further information at "https://maven.apache.org/guides/mini/guide-reproducible-builds.html".</message>
                                        </requireProperty>
                                    </rules>
                                </configuration>
                            </execution>
                        </executions>
                    </plugin>
                </plugins>
            </build>
        </profile>
        <profile>
            <id>sources</id>
            <activation>
                <property>
                    <name>sources</name>
                </property>
            </activation>
            <build>
                <plugins>
                    <plugin>
                        <groupId>org.apache.maven.plugins</groupId>
                        <artifactId>maven-source-plugin</artifactId>
                        <executions>
                            <execution>
                                <id>attach-sources</id>
                                <phase>deploy</phase>
                                <goals>
                                    <goal>jar-no-fork</goal>
                                </goals>
                            </execution>
                        </executions>
                    </plugin>
                </plugins>
            </build>
        </profile>
        <profile>
            <id>github</id>
            <activation>
                <property>
                    <name>github</name>
                </property>
            </activation>
            <properties>
                <enforcer.failFast>true</enforcer.failFast>
                <jacoco.skip>true</jacoco.skip>
            </properties>
            <modules>
                <module>../core</module>
                <module>../extensions</module>
                <module>../mavendeps</module>
                <module>../starters</module>
                <module>../testing</module>
                <module>../valuetypes</module>
            </modules>
            <distributionManagement>
                <repository>
                    <id>github</id>
                    <name>Github Releases</name>
                    <url>https://maven.pkg.github.com/apache/causeway</url>
                </repository>
            </distributionManagement>
        </profile>
        <profile>
            <id>nightly-localfs-repo</id>
            <activation>
                <property>
                    <name>nightly-localfs-repo</name>
                </property>
            </activation>
            <distributionManagement>
                <repository>
                    <id>nightly-localfs-repo</id>
                    <name>Temporary Local Filesystem Staging Repository</name>
                    <url>file://${MVN_SNAPSHOTS_PATH}</url>
                </repository>
            </distributionManagement>
            <build>
                <plugins>
                    <plugin>
                        <artifactId>maven-deploy-plugin</artifactId>
                        <version>3.1.1</version>
                        <configuration>
                            <altDeploymentRepository>
                                nightly-localfs-repo::file://${MVN_SNAPSHOTS_PATH}
                            </altDeploymentRepository>
                        </configuration>
                    </plugin>
                </plugins>
            </build>
        </profile>
        <profile>
            <id>jacoco-report-xml</id>
            <activation>
                <property>
                    <name>jacoco-report-xml</name>
                </property>
            </activation>
            <properties>
                <surefire-plugin.argLine>
					@{argLine}
					-Xmx384m
				</surefire-plugin.argLine>
            </properties>
            <build>
                <plugins>
                    <plugin>
                        <groupId>org.jacoco</groupId>
                        <artifactId>jacoco-maven-plugin</artifactId>
                        <version>0.8.11</version>
                        <executions>
                            <execution>
                                <goals>
                                    <goal>prepare-agent</goal>
                                </goals>
                            </execution>
                            <execution>
                                <id>report</id>
                                <phase>prepare-package</phase>
                                <goals>
                                    <goal>report</goal>
                                </goals>
                                <configuration>
                                    <formats>XML</formats>
                                </configuration>
                            </execution>
                        </executions>
                    </plugin>
                </plugins>
            </build>
        </profile>
    </profiles>

    <!-- META DATA -->

    <url>https://causeway.apache.org</url>
    <organization>
        <name>The Apache Software Foundation</name>
        <url>https://www.apache.org/</url>
    </organization>
    <licenses>
        <license>
            <name>Apache License, Version 2.0</name>
            <url>https://www.apache.org/licenses/LICENSE-2.0.txt</url>
            <distribution>repo</distribution>
        </license>
    </licenses>
    <mailingLists>
        <mailingList>
            <name>developers</name>
            <archive>http://mail-archives.apache.org/mod_mbox/causeway-dev/</archive>
            <post>dev@causeway.apache.org</post>
            <subscribe>dev-subscribe@causeway.apache.org</subscribe>
            <unsubscribe>dev-unsubscribe@causeway.apache.org</unsubscribe>
        </mailingList>
        <mailingList>
            <name>users</name>
            <archive>http://mail-archives.apache.org/mod_mbox/causeway-users/</archive>
            <post>users@causeway.apache.org</post>
            <subscribe>users-subscribe@causeway.apache.org</subscribe>
            <unsubscribe>users-unsubscribe@causeway.apache.org</unsubscribe>
        </mailingList>
    </mailingLists>
    <scm>
        <connection>scm:git:http://github.com/apache/causeway.git</connection>
        <developerConnection>scm:git:https://github.com/apache/causeway.git</developerConnection>
        <url>http://github.com/apache/causeway</url>
        <tag>HEAD</tag>
    </scm>
    <inceptionYear>2010</inceptionYear>
    <issueManagement>
        <system>Jira</system>
        <url>https://issues.apache.org/jira/browse/CAUSEWAY</url>
    </issueManagement>
    <ciManagement>
        <system>CI</system>
        <url>https://github.com/apache-causeway-committers/causeway-nightly</url>
    </ciManagement>
    <developers>
        <developer>
            <id>ahuber</id>
            <name>Andi Huber</name>
            <email>ahuber@apache.org</email>
            <roles>
                <role>pmc</role>
                <role>committer</role>
            </roles>
            <timezone>+1</timezone>
        </developer>
        <developer>
            <id>bibryam</id>
            <name>Bilgin Ibryam</name>
            <email>bibryam@apache.org</email>
            <roles>
                <role>pmc</role>
                <role>committer</role>
            </roles>
            <timezone>+0</timezone>
        </developer>
        <developer>
            <id>danhaywood</id>
            <name>Dan Haywood</name>
            <email>danhaywood@apache.org</email>
            <roles>
                <role>pmc</role>
                <role>committer</role>
            </roles>
            <timezone>+0</timezone>
        </developer>
        <developer>
            <id>dslaughter</id>
            <name>Dave Slaughter</name>
            <email>dslaughter@apache.org</email>
            <roles>
                <role>pmc</role>
                <role>committer</role>
            </roles>
            <timezone>-6</timezone>
        </developer>
        <developer>
            <id>jcvanderwal</id>
            <name>Jeroen van der Wal</name>
            <email>jcvanderwal@apache.org</email>
            <roles>
                <role>pmc</role>
                <role>committer</role>
            </roles>
            <timezone>+1</timezone>
        </developer>
        <developer>
            <id>jdoornenbal</id>
            <name>Johan Doornenbal</name>
            <email>jdoornenbal@apache.org</email>
            <roles>
                <role>pmc</role>
                <role>committer</role>
            </roles>
            <timezone>+1</timezone>
        </developer>
        <developer>
            <id>joergrade</id>
            <name>Joerg Rade</name>
            <email>joergrade@apache.org</email>
            <roles>
                <role>pmc chair</role>
                <role>pmc</role>
                <role>committer</role>
            </roles>
            <timezone>+1</timezone>
        </developer>
        <developer>
            <id>kevin</id>
            <name>Kevin Meyer</name>
            <email>kevin@apache.org</email>
            <roles>
                <role>pmc</role>
                <role>committer</role>
            </roles>
            <timezone>+2</timezone>
        </developer>
        <developer>
            <id>madytyoo</id>
            <name>Maurizio Taverna</name>
            <email>madytyoo@apache.org</email>
            <roles>
                <role>pmc</role>
                <role>committer</role>
            </roles>
            <timezone>+1</timezone>
        </developer>
        <developer>
            <id>mgrigorov</id>
            <name>Martin Grigorov</name>
            <email>mgrigorov@apache.org</email>
            <roles>
                <role>pmc</role>
                <role>committer</role>
            </roles>
            <timezone>+2</timezone>
        </developer>
        <developer>
            <id>mnour</id>
            <name>Mohammad Nour El-Din</name>
            <email>mnour@apache.org</email>
            <roles>
                <role>pmc</role>
                <role>mentor while incubating</role>
            </roles>
            <timezone>+1</timezone>
        </developer>
        <developer>
            <id>mhesse</id>
            <name>Martin Hesse</name>
            <email>mhesse@apache.org</email>
            <roles>
                <role>pmc</role>
                <role>committer</role>
            </roles>
            <timezone>+9</timezone>
        </developer>
        <developer>
            <id>oscarbou</id>
            <name>Oscar Bou</name>
            <email>oscarbou@apache.org</email>
            <roles>
                <role>pmc</role>
                <role>committer</role>
            </roles>
            <timezone>+1</timezone>
        </developer>
        <developer>
            <id>rmatthews</id>
            <name>Robert Matthews</name>
            <email>rmatthews@apache.org</email>
            <roles>
                <role>pmc</role>
                <role>committer</role>
            </roles>
            <timezone>+0</timezone>
        </developer>
        <developer>
            <id>struberg</id>
            <name>Mark Struberg</name>
            <email>struberg@apache.org</email>
            <roles>
                <role>pmc</role>
                <role>mentor while incubating</role>
            </roles>
            <timezone>+1</timezone>
        </developer>
        <developer>
            <id>themalkolm</id>
            <name>Alexander Krasnuhkin</name>
            <email>themalkolm@apache.org</email>
            <roles>
                <role>pmc</role>
                <role>committer</role>
            </roles>
            <timezone>+3</timezone>
        </developer>
    </developers>

</project><|MERGE_RESOLUTION|>--- conflicted
+++ resolved
@@ -94,13 +94,7 @@
 
         <assertj-guava.version>3.24.2</assertj-guava.version>
 
-<<<<<<< HEAD
-        <commons-email.version>1.5</commons-email.version>
-=======
-        <camel.version>3.14.9</camel.version>
-
         <commons-email.version>1.6.0</commons-email.version>
->>>>>>> f212103d
         <commons-httpclient.version>4.5.12</commons-httpclient.version>
         <commons-io.version>2.15.1</commons-io.version>
 
@@ -128,7 +122,6 @@
         
         <javafaker.version>1.0.2</javafaker.version>
         <javassist.version>3.30.2-GA</javassist.version>
-<<<<<<< HEAD
         
         <jaxb-impl.version>4.0.1</jaxb-impl.version>
         <jaxws-ri.version>4.0.0</jaxws-ri.version>
@@ -137,13 +130,6 @@
         <jakarta.servlet-api.version>6.0.0</jakarta.servlet-api.version>
         <jakarta.inject-api.version>2.0.1</jakarta.inject-api.version>
         <jakarta.xml.bind-api.version>4.0.1</jakarta.xml.bind-api.version>
-=======
-
-        <jakartaee.version>8.0.0</jakartaee.version>
-        <jakarta.inject-api.version>1.0.5</jakarta.inject-api.version> <!-- do not upgrade 1.x to 2.x until Spring 6 -->
-        <jakarta.servlet-api.version>4.0.4</jakarta.servlet-api.version> <!-- do not upgrade 4.x to 6.x until Spring 6 -->
-        <jakarta.xml.bind-api.version>2.3.3</jakarta.xml.bind-api.version> <!-- don't upgrade to 3.x  before Spring 6-->
->>>>>>> f212103d
 
         <jbcrypt.version>0.4</jbcrypt.version>
         <jboss-jaxrs-api_2.1_spec.version>2.0.2.Final</jboss-jaxrs-api_2.1_spec.version>
