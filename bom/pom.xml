<?xml version="1.0" encoding="UTF-8"?>
<!--
  Licensed to the Apache Software Foundation (ASF) under one
  or more contributor license agreements.  See the NOTICE file
  distributed with this work for additional information
  regarding copyright ownership.  The ASF licenses this file
  to you under the Apache License, Version 2.0 (the
  "License"); you may not use this file except in compliance
  with the License.  You may obtain a copy of the License at

         http://www.apache.org/licenses/LICENSE-2.0

  Unless required by applicable law or agreed to in writing,
  software distributed under the License is distributed on an
  "AS IS" BASIS, WITHOUT WARRANTIES OR CONDITIONS OF ANY
  KIND, either express or implied.  See the License for the
  specific language governing permissions and limitations
  under the License.
-->
<!--
This pom is the top-level parent, responsible for deploying to
ASF using the apache-release, and as defined in org.apache:apache
global parent.
At the same time, we want it to inherit from org.springframework.boot:spring-boot-starter-parent.
It is therefore a copy of org.apache:apache, with customisations clearly identified
(though some plugins versions have been bumped to more recent versions).
-->

<project xmlns="http://maven.apache.org/POM/4.0.0" xmlns:xsi="http://www.w3.org/2001/XMLSchema-instance" xsi:schemaLocation="http://maven.apache.org/POM/4.0.0 http://maven.apache.org/xsd/maven-4.0.0.xsd">
    <modelVersion>4.0.0</modelVersion>
    <!-- based on org.apache:apache:27
    	for more information, see the documentation of this POM: http://maven.apache.org/pom/asf/ -->

    <parent>
        <groupId>org.springframework.boot</groupId>
        <artifactId>spring-boot-starter-parent</artifactId>
        <version>3.1.5</version>
        <relativePath/>
    </parent>
    <groupId>org.apache.causeway</groupId>
    <artifactId>causeway-bom</artifactId>
    <version>3.0.0-SNAPSHOT</version>

    <packaging>pom</packaging>

    <name>Apache Causeway</name>
    <description>
        Apache Causeway Bill of Material (BOM).
        Also the parent POM for the core framework and extensions.
    </description>

    <properties>

		<!-- BUILD SPECIFICA -->

        <project.build.sourceEncoding>UTF-8</project.build.sourceEncoding>
        <project.reporting.outputEncoding>UTF-8</project.reporting.outputEncoding>
        <sourceReleaseAssemblyDescriptor>source-release</sourceReleaseAssemblyDescriptor>
        <gpg.useagent>true</gpg.useagent>
        <minimalMavenBuildVersion>3.8.0</minimalMavenBuildVersion> <!-- enforces https repos -->
        <minimalJavaBuildVersion>17</minimalJavaBuildVersion>
        <maven.compiler.release>17</maven.compiler.release>
        
        <!--  for m-plugin-p and maven-plugin-annotations  -->
        <assembly.tarLongFileMode>posix</assembly.tarLongFileMode>
        <causeway.skipTests>false</causeway.skipTests>
		<maven.test.skip>${causeway.skipTests}</maven.test.skip>

        <project.build.outputTimestamp>2023-07-04T21:19:08Z</project.build.outputTimestamp>

        <delombok.output>${project.build.directory}/delombok</delombok.output>

		<!-- PLUGINS -->

		<datanucleus-maven-plugin.version>6.0.0-release</datanucleus-maven-plugin.version>
		<datanucleus-maven-plugin.log4jConfiguration>${basedir}/logging-dn-enhance.properties</datanucleus-maven-plugin.log4jConfiguration>
		<datanucleus-maven-plugin.verbose>false</datanucleus-maven-plugin.verbose>
		<datanucleus-maven-plugin.fork>false</datanucleus-maven-plugin.fork>

		<maven-compiler-plugin.version>3.11.0</maven-compiler-plugin.version>
        <maven-release-plugin.version>3.0.1</maven-release-plugin.version>
		<maven-source-plugin.version>3.3.0</maven-source-plugin.version>
		<maven-surefire-plugin.version>3.0.0</maven-surefire-plugin.version>
		<maven-surefire-report-plugin.version>3.1.2</maven-surefire-report-plugin.version>
        <!--  for surefire, failsafe and surefire-report  -->
        <maven.plugin.tools.version>3.9.0</maven.plugin.tools.version>

        <!-- LIBRARY DEPENDENCIES -->

        <archunit.version>1.1.0</archunit.version>
        <asciidoctorj.version>2.5.10</asciidoctorj.version>
        <asm.version>9.6</asm.version> <!-- keep in sync with org.eclipse.persistence:org.eclipse.persistence.asm -->
        <approvaltests.version>22.1.0</approvaltests.version>

        <assertj-guava.version>3.24.2</assertj-guava.version>

        <camel.version>3.14.9</camel.version>

        <commons-email.version>1.5</commons-email.version>
        <commons-httpclient.version>4.5.12</commons-httpclient.version>
        <commons-io.version>2.14.0</commons-io.version>

        <cucumber.version>7.14.0</cucumber.version>

        <datanucleus-api-jdo.version>6.0.1</datanucleus-api-jdo.version>
        <datanucleus-api-jpa.version>6.0.1</datanucleus-api-jpa.version>
        <datanucleus-core.version>6.0.5</datanucleus-core.version>
        <datanucleus-jdo-api.version>3.2.1</datanucleus-jdo-api.version>
        <datanucleus-jdo-query.version>6.0.1</datanucleus-jdo-query.version>
        <datanucleus-jodatime.version>6.0.1</datanucleus-jodatime.version>
        <datanucleus-rdbms.version>6.0.5</datanucleus-rdbms.version>

        <datatables.version>1.13.5</datatables.version> <!-- keep in sync with DatatablesDotNet -->

        <docx4j.version>11.3.2</docx4j.version>

        <easymock.version>5.2.0</easymock.version>
        <error_prone_annotations.version>2.23.0</error_prone_annotations.version>

        <git-commit-id-plugin.version>4.9.10</git-commit-id-plugin.version>
        <guava.version>32.1.3-jre</guava.version>

        <htmlparser.version>2.1</htmlparser.version>
        
        <javafaker.version>1.0.2</javafaker.version>
        <javassist.version>3.29.2-GA</javassist.version>
        
        <jaxb-impl.version>4.0.1</jaxb-impl.version>
        <jaxws-ri.version>4.0.0</jaxws-ri.version>
        
        <jakartaee.version>10.0.0</jakartaee.version>
        <jakarta.servlet-api.version>6.0.0</jakarta.servlet-api.version>
        <jakarta.inject-api.version>2.0.1</jakarta.inject-api.version>
        <jakarta.xml.bind-api.version>4.0.1</jakarta.xml.bind-api.version>

        <jbcrypt.version>0.4</jbcrypt.version>
        <jboss-jaxrs-api_2.1_spec.version>2.0.2.Final</jboss-jaxrs-api_2.1_spec.version>

        <!-- v3.2 not available yet, use datanucleus staging for now -->
        <!-- <jdo-api.version>3.2</jdo-api.version> -->

        <jdom.version>2.0.6.1</jdom.version>
        <jmock.version>2.12.0</jmock.version>
        <joda-time.version>2.12.5</joda-time.version>
        <jopt-simple.version>6.0-alpha-3</jopt-simple.version>

        <jquery-ui.version>1.13.2</jquery-ui.version> <!-- org.webjars:jquery-ui -->

        <jsr305.version>3.0.2</jsr305.version>
        <jsoup.version>1.16.1</jsoup.version>
        <junit-jupiter.version>5.10.0</junit-jupiter.version> <!-- overrides spring -->
        <junit-platform.version>1.10.0</junit-platform.version>

        <log4jdbc-remix.version>0.2.7</log4jdbc-remix.version>
        <lombok.version>1.18.30</lombok.version> <!-- overriding Spring -->

        <momentjs.version>2.29.4</momentjs.version> <!-- keep in sync: org.apache.causeway.viewer.wicket.ui.components.scalars.datepicker.MomentJsReference -->

<<<<<<< HEAD
        <objenesis.version>3.3</objenesis.version>
=======
        <!-- See https://nodejs.org/en/download/ for latest node and npm (lts) versions -->
		<node.version>v18.12.0</node.version>
		<npm.version>8.19.2</npm.version>

>>>>>>> a54ec843
        <ognl.version>3.4.2</ognl.version>

        <picocontainer.version>2.15</picocontainer.version>
        <poi.version>5.2.4</poi.version>

        <quartz-scheduler.version>2.3.2</quartz-scheduler.version>

        <resteasy-spring-boot.version>6.0.0.Alpha2</resteasy-spring-boot.version>
        <resteasy-spring.version>3.1.0.Final</resteasy-spring.version>
        <resteasy.version>6.2.5.Final</resteasy.version> <!-- be awre of potential clashes with https://mvnrepository.com/artifact/org.jboss.resteasy/resteasy-spring-boot-starter -->
        <resteasy-jaxb-provider.version>6.2.2.Final</resteasy-jaxb-provider.version>

        <select2.version>4.0.13</select2.version>
        <shiro.version>2.0.0-alpha-3</shiro.version> <!-- latest release was 1.10.0, however we need jakarta namespace support -->
        <simpleslackapi.version>1.4.0</simpleslackapi.version>
        <slf4j-api.version>2.0.9</slf4j-api.version> <!-- also provided by spring-boot-starter-logging, needed to solve convergence issues -->
        <snakeyaml.version>2.0</snakeyaml.version>
        <spring-boot.version>3.1.5</spring-boot.version>
        <surefire-plugin.argLine>-Xmx384m</surefire-plugin.argLine>
        <surefire.useModulePath>false</surefire.useModulePath> <!-- disable module-path for testing, that is, put everything on the class-path -->
        <swagger-core.version>2.2.17</swagger-core.version>

        <wicket.version>10.0.0-M2</wicket.version>
        <wicket-bootstrap.version>7.0.0</wicket-bootstrap.version> <!-- de.agilecoders.wicket:wicket-bootstrap... -->
        <wicket-webjars.version>4.0.0</wicket-webjars.version> <!-- de.agilecoders.wicket.webjars:wicket-webjars -->
        <wicket-viewer-jquery.version>3.7.1</wicket-viewer-jquery.version> <!--  as served by wicket via webjars -->
        <wicketstuff.version>10.0.0-M1</wicketstuff.version> <!-- org.wicketstuff:wicketstuff-select2 -->

		<!-- OTHER -->

		<distMgmtSnapshotsName>Apache Development Snapshot Repository</distMgmtSnapshotsName>
        <distMgmtSnapshotsUrl>https://repository.apache.org/content/repositories/snapshots</distMgmtSnapshotsUrl>
        <organization.logo>https://www.apache.org/images/asf_logo_wide_2016.png</organization.logo>
		<license.additional-notes>In addition, Apache Causeway uses some
			JavaScript libraries:

			* Twitter Bootstrap, licensed under MIT [1]
			*
			Bootstrap-Growl (JQuery plugin), licensed under MIT license [2]
			*
			LiveQuery (JQuery plugin), licensed under MIT license [3]
			* Wicket
			Bootstrap, licenced under ASL 2 [4]
			* Bootstrap Datetimepicker,
			licensed under MIT licence [5]
			* Moment.js, licenced under MIT licence
			[6]

			[1] https://github.com/twbs/bootstrap/blob/master/LICENSE
			[2]
			https://github.com/mouse0270/bootstrap-growl/blob/master/LICENSE
			[3]
			https://github.com/brandonaaron/livequery#license
			[4]
			https://github.com/l0rdn1kk0n/wicket-bootstrap
			[5]
			https://github.com/Eonasdan/bootstrap-datetimepicker/blob/master/LICENSE
			[6] https://github.com/moment/moment/blob/develop/LICENSE</license.additional-notes>
    </properties>
    <dependencyManagement>


		<dependencies>

			<!--
			bill of materials of ALL of the modules making up the framework
			-->

			<!-- org.apache.causeway.commons -->

			<dependency>
				<groupId>org.apache.causeway.commons</groupId>
				<artifactId>causeway-commons</artifactId>
				<version>3.0.0-SNAPSHOT</version>
				<type>jar</type>
				<scope>compile</scope>
			</dependency>


			<!-- org.apache.causeway.core -->

			<dependency>
				<groupId>org.apache.causeway.core</groupId>
				<artifactId>causeway-core</artifactId>
				<version>3.0.0-SNAPSHOT</version>
				<type>pom</type>
				<scope>compile</scope>
			</dependency>

			<dependency>
				<groupId>org.apache.causeway.core</groupId>
				<artifactId>causeway-applib</artifactId>
				<version>3.0.0-SNAPSHOT</version>
				<type>jar</type>
				<scope>compile</scope>
			</dependency>
			<dependency>
				<groupId>org.apache.causeway.core</groupId>
				<artifactId>causeway-schema</artifactId>
				<version>3.0.0-SNAPSHOT</version>
				<type>jar</type>
				<scope>compile</scope>
			</dependency>

			<dependency>
				<groupId>org.apache.causeway.core</groupId>
				<artifactId>causeway-core-codegen-bytebuddy</artifactId>
				<version>3.0.0-SNAPSHOT</version>
				<type>jar</type>
				<scope>compile</scope>
			</dependency>
			<dependency>
				<groupId>org.apache.causeway.core</groupId>
				<artifactId>causeway-core-config</artifactId>
				<version>3.0.0-SNAPSHOT</version>
				<type>jar</type>
				<scope>compile</scope>
			</dependency>
			<dependency>
				<groupId>org.apache.causeway.core</groupId>
				<artifactId>causeway-core-interaction</artifactId>
				<version>3.0.0-SNAPSHOT</version>
				<type>jar</type>
				<scope>compile</scope>
			</dependency>
			<dependency>
				<groupId>org.apache.causeway.core</groupId>
				<artifactId>causeway-core-internaltestsupport</artifactId>
				<version>3.0.0-SNAPSHOT</version>
				<type>jar</type>
				<scope>compile</scope>
			</dependency>
			<dependency>
				<groupId>org.apache.causeway.core</groupId>
				<artifactId>causeway-core-metamodel</artifactId>
				<version>3.0.0-SNAPSHOT</version>
				<type>jar</type>
				<scope>compile</scope>
			</dependency>
			<dependency>
				<groupId>org.apache.causeway.core</groupId>
				<artifactId>causeway-core-runtime</artifactId>
				<version>3.0.0-SNAPSHOT</version>
				<type>jar</type>
				<scope>compile</scope>
			</dependency>
			<dependency>
				<groupId>org.apache.causeway.core</groupId>
				<artifactId>causeway-core-runtimeservices</artifactId>
				<version>3.0.0-SNAPSHOT</version>
				<type>jar</type>
				<scope>compile</scope>
			</dependency>
			<dependency>
				<groupId>org.apache.causeway.core</groupId>
				<artifactId>causeway-core-security</artifactId>
				<version>3.0.0-SNAPSHOT</version>
				<type>jar</type>
				<scope>compile</scope>
			</dependency>
			<dependency>
				<groupId>org.apache.causeway.core</groupId>
				<artifactId>causeway-core-transaction</artifactId>
				<version>3.0.0-SNAPSHOT</version>
				<type>jar</type>
				<scope>compile</scope>
			</dependency>
			<dependency>
				<groupId>org.apache.causeway.core</groupId>
				<artifactId>causeway-core-webapp</artifactId>
				<version>3.0.0-SNAPSHOT</version>
				<type>jar</type>
				<scope>compile</scope>
			</dependency>


			<!-- org.apache.causeway.persistence -->

			<dependency>
				<groupId>org.apache.causeway.persistence</groupId>
				<artifactId>causeway-persistence-commons</artifactId>
				<version>3.0.0-SNAPSHOT</version>
				<type>jar</type>
				<scope>compile</scope>
			</dependency>

			<dependency>
				<groupId>org.apache.causeway.persistence</groupId>
				<artifactId>causeway-persistence-jdo</artifactId>
				<version>3.0.0-SNAPSHOT</version>
				<type>pom</type>
				<scope>compile</scope>
			</dependency>
			<dependency>
				<groupId>org.apache.causeway.persistence</groupId>
				<artifactId>causeway-persistence-jdo-applib</artifactId>
				<version>3.0.0-SNAPSHOT</version>
				<type>jar</type>
				<scope>compile</scope>
			</dependency>
			<dependency>
				<groupId>org.apache.causeway.persistence</groupId>
				<artifactId>causeway-persistence-jdo-provider</artifactId>
				<version>3.0.0-SNAPSHOT</version>
				<type>jar</type>
				<scope>compile</scope>
			</dependency>
			<dependency>
				<groupId>org.apache.causeway.persistence</groupId>
				<artifactId>causeway-persistence-jdo-integration</artifactId>
				<version>3.0.0-SNAPSHOT</version>
				<type>jar</type>
				<scope>compile</scope>
			</dependency>
			<dependency>
				<groupId>org.apache.causeway.persistence</groupId>
				<artifactId>causeway-persistence-jdo-metamodel</artifactId>
				<version>3.0.0-SNAPSHOT</version>
				<type>jar</type>
				<scope>compile</scope>
			</dependency>
			<dependency>
				<groupId>org.apache.causeway.persistence</groupId>
				<artifactId>causeway-persistence-jdo-datanucleus</artifactId>
				<version>3.0.0-SNAPSHOT</version>
				<type>jar</type>
				<scope>compile</scope>
			</dependency>
			<dependency>
				<groupId>org.apache.causeway.persistence</groupId>
				<artifactId>causeway-persistence-jdo-spring</artifactId>
				<version>3.0.0-SNAPSHOT</version>
				<type>jar</type>
				<scope>compile</scope>
			</dependency>

			<dependency>
				<groupId>org.apache.causeway.persistence</groupId>
				<artifactId>causeway-persistence-jpa</artifactId>
				<version>3.0.0-SNAPSHOT</version>
				<type>pom</type>
				<scope>compile</scope>
			</dependency>
			<dependency>
				<groupId>org.apache.causeway.persistence</groupId>
				<artifactId>causeway-persistence-jpa-applib</artifactId>
				<version>3.0.0-SNAPSHOT</version>
				<type>jar</type>
				<scope>compile</scope>
			</dependency>
			<dependency>
				<groupId>org.apache.causeway.persistence</groupId>
				<artifactId>causeway-persistence-jpa-metamodel</artifactId>
				<version>3.0.0-SNAPSHOT</version>
				<type>jar</type>
				<scope>compile</scope>
			</dependency>
			<dependency>
				<groupId>org.apache.causeway.persistence</groupId>
				<artifactId>causeway-persistence-jpa-integration</artifactId>
				<version>3.0.0-SNAPSHOT</version>
				<type>jar</type>
				<scope>compile</scope>
			</dependency>
			<dependency>
				<groupId>org.apache.causeway.persistence</groupId>
				<artifactId>causeway-persistence-jpa-eclipselink</artifactId>
				<version>3.0.0-SNAPSHOT</version>
				<type>jar</type>
				<scope>compile</scope>
			</dependency>


			<!-- org.apache.causeway.security -->

			<dependency>
				<groupId>org.apache.causeway.security</groupId>
				<artifactId>causeway-security-bypass</artifactId>
				<version>3.0.0-SNAPSHOT</version>
				<type>jar</type>
				<scope>compile</scope>
			</dependency>
			<dependency>
				<groupId>org.apache.causeway.security</groupId>
				<artifactId>causeway-security-keycloak</artifactId>
				<version>3.0.0-SNAPSHOT</version>
				<type>jar</type>
				<scope>compile</scope>
			</dependency>
			<dependency>
				<groupId>org.apache.causeway.security</groupId>
				<artifactId>causeway-security-shiro</artifactId>
				<version>3.0.0-SNAPSHOT</version>
				<type>jar</type>
				<scope>compile</scope>
			</dependency>
			<dependency>
				<groupId>org.apache.causeway.security</groupId>
				<artifactId>causeway-security-spring</artifactId>
				<version>3.0.0-SNAPSHOT</version>
				<type>jar</type>
				<scope>compile</scope>
			</dependency>


			<!-- org.apache.causeway.viewer -->

			<dependency>
				<groupId>org.apache.causeway.viewer</groupId>
				<artifactId>causeway-viewer-commons</artifactId>
				<version>3.0.0-SNAPSHOT</version>
				<type>pom</type>
				<scope>compile</scope>
			</dependency>
			<dependency>
				<groupId>org.apache.causeway.viewer</groupId>
				<artifactId>causeway-viewer-commons-applib</artifactId>
				<version>3.0.0-SNAPSHOT</version>
				<type>jar</type>
				<scope>compile</scope>
			</dependency>
			<dependency>
				<groupId>org.apache.causeway.viewer</groupId>
				<artifactId>causeway-viewer-commons-model</artifactId>
				<version>3.0.0-SNAPSHOT</version>
				<type>jar</type>
				<scope>compile</scope>
			</dependency>
			<dependency>
				<groupId>org.apache.causeway.viewer</groupId>
				<artifactId>causeway-viewer-commons-prism</artifactId>
				<version>3.0.0-SNAPSHOT</version>
				<type>jar</type>
				<scope>compile</scope>
			</dependency>
			<dependency>
				<groupId>org.apache.causeway.viewer</groupId>
				<artifactId>causeway-viewer-commons-services</artifactId>
				<version>3.0.0-SNAPSHOT</version>
				<type>jar</type>
				<scope>compile</scope>
			</dependency>

			<dependency>
				<groupId>org.apache.causeway.viewer</groupId>
				<artifactId>causeway-viewer-restfulobjects</artifactId>
				<version>3.0.0-SNAPSHOT</version>
				<type>pom</type>
				<scope>compile</scope>
			</dependency>
			<dependency>
				<groupId>org.apache.causeway.viewer</groupId>
				<artifactId>causeway-viewer-restfulobjects-applib</artifactId>
				<version>3.0.0-SNAPSHOT</version>
				<type>jar</type>
				<scope>compile</scope>
			</dependency>
			<dependency>
				<groupId>org.apache.causeway.viewer</groupId>
				<artifactId>causeway-viewer-restfulobjects-rendering</artifactId>
				<version>3.0.0-SNAPSHOT</version>
				<type>jar</type>
				<scope>compile</scope>
			</dependency>
			<dependency>
				<groupId>org.apache.causeway.viewer</groupId>
				<artifactId>causeway-viewer-restfulobjects-viewer</artifactId>
				<version>3.0.0-SNAPSHOT</version>
				<type>jar</type>
				<scope>compile</scope>
			</dependency>
			<dependency>
				<groupId>org.apache.causeway.viewer</groupId>
				<artifactId>causeway-viewer-restfulobjects-testing</artifactId>
				<version>3.0.0-SNAPSHOT</version>
				<type>jar</type>
				<scope>compile</scope>
			</dependency>
			<dependency>
				<groupId>org.apache.causeway.viewer</groupId>
				<artifactId>causeway-viewer-restfulobjects-jaxrsresteasy</artifactId>
				<version>3.0.0-SNAPSHOT</version>
				<type>jar</type>
				<scope>compile</scope>
			</dependency>

			<dependency>
				<groupId>org.apache.causeway.viewer</groupId>
				<artifactId>causeway-viewer-wicket</artifactId>
				<version>3.0.0-SNAPSHOT</version>
				<type>pom</type>
				<scope>compile</scope>
			</dependency>
			<dependency>
				<groupId>org.apache.causeway.viewer</groupId>
				<artifactId>causeway-viewer-wicket-applib</artifactId>
				<version>3.0.0-SNAPSHOT</version>
				<type>jar</type>
				<scope>compile</scope>
			</dependency>
			<dependency>
				<groupId>org.apache.causeway.viewer</groupId>
				<artifactId>causeway-viewer-wicket-model</artifactId>
				<version>3.0.0-SNAPSHOT</version>
				<type>jar</type>
				<scope>compile</scope>
			</dependency>
			<dependency>
				<groupId>org.apache.causeway.viewer</groupId>
				<artifactId>causeway-viewer-wicket-ui</artifactId>
				<version>3.0.0-SNAPSHOT</version>
				<type>jar</type>
				<scope>compile</scope>
			</dependency>
			<dependency>
				<groupId>org.apache.causeway.viewer</groupId>
				<artifactId>causeway-viewer-wicket-viewer</artifactId>
				<version>3.0.0-SNAPSHOT</version>
				<type>jar</type>
				<scope>compile</scope>
			</dependency>


			<!-- org.apache.causeway.testing -->

			<dependency>
				<groupId>org.apache.causeway.testing</groupId>
				<artifactId>causeway-testing</artifactId>
				<version>3.0.0-SNAPSHOT</version>
				<type>pom</type>
				<scope>test</scope>
			</dependency>

			<dependency>
				<groupId>org.apache.causeway.testing</groupId>
				<artifactId>causeway-testing-fixtures</artifactId>
				<version>3.0.0-SNAPSHOT</version>
				<type>pom</type>
				<scope>compile</scope>
			</dependency>
			<dependency>
				<groupId>org.apache.causeway.testing</groupId>
				<artifactId>causeway-testing-fixtures-applib</artifactId>
				<version>3.0.0-SNAPSHOT</version>
				<type>jar</type>
				<scope>compile</scope>
			</dependency>

			<dependency>
				<groupId>org.apache.causeway.testing</groupId>
				<artifactId>causeway-testing-unittestsupport</artifactId>
				<version>3.0.0-SNAPSHOT</version>
				<type>pom</type>
				<scope>compile</scope>
			</dependency>
			<dependency>
				<groupId>org.apache.causeway.testing</groupId>
				<artifactId>causeway-testing-unittestsupport-applib</artifactId>
				<version>3.0.0-SNAPSHOT</version>
				<type>jar</type>
				<scope>compile</scope>
			</dependency>

			<dependency>
				<groupId>org.apache.causeway.testing</groupId>
				<artifactId>causeway-testing-integtestsupport</artifactId>
				<version>3.0.0-SNAPSHOT</version>
				<type>pom</type>
				<scope>compile</scope>
			</dependency>
			<dependency>
				<groupId>org.apache.causeway.testing</groupId>
				<artifactId>causeway-testing-integtestsupport-applib</artifactId>
				<version>3.0.0-SNAPSHOT</version>
				<type>jar</type>
				<scope>compile</scope>
			</dependency>

			<dependency>
				<groupId>org.apache.causeway.testing</groupId>
				<artifactId>causeway-testing-specsupport</artifactId>
				<version>3.0.0-SNAPSHOT</version>
				<type>pom</type>
				<scope>compile</scope>
			</dependency>
			<dependency>
				<groupId>org.apache.causeway.testing</groupId>
				<artifactId>causeway-testing-specsupport-applib</artifactId>
				<version>3.0.0-SNAPSHOT</version>
				<type>jar</type>
				<scope>compile</scope>
			</dependency>

			<dependency>
				<groupId>org.apache.causeway.testing</groupId>
				<artifactId>causeway-testing-archtestsupport</artifactId>
				<version>3.0.0-SNAPSHOT</version>
				<type>pom</type>
				<scope>compile</scope>
			</dependency>
			<dependency>
				<groupId>org.apache.causeway.testing</groupId>
				<artifactId>causeway-testing-archtestsupport-applib</artifactId>
				<version>3.0.0-SNAPSHOT</version>
				<type>jar</type>
				<scope>compile</scope>
			</dependency>

			<dependency>
				<groupId>org.apache.causeway.testing</groupId>
				<artifactId>causeway-testing-fakedata</artifactId>
				<version>3.0.0-SNAPSHOT</version>
				<type>pom</type>
				<scope>compile</scope>
			</dependency>
			<dependency>
				<groupId>org.apache.causeway.testing</groupId>
				<artifactId>causeway-testing-fakedata-applib</artifactId>
				<version>3.0.0-SNAPSHOT</version>
				<type>jar</type>
				<scope>compile</scope>
			</dependency>
			<dependency>
				<groupId>org.apache.causeway.testing</groupId>
				<artifactId>causeway-testing-fakedata-fixtures</artifactId>
				<version>3.0.0-SNAPSHOT</version>
				<type>jar</type>
				<scope>compile</scope>
			</dependency>
			<dependency>
				<groupId>org.apache.causeway.testing</groupId>
				<artifactId>causeway-testing-fakedata-integtests</artifactId>
				<version>3.0.0-SNAPSHOT</version>
				<type>jar</type>
				<scope>compile</scope>
			</dependency>

			<dependency>
				<groupId>org.apache.causeway.testing</groupId>
				<artifactId>causeway-testing-h2console</artifactId>
				<version>3.0.0-SNAPSHOT</version>
				<type>pom</type>
				<scope>compile</scope>
			</dependency>
			<dependency>
				<groupId>org.apache.causeway.testing</groupId>
				<artifactId>causeway-testing-h2console-ui</artifactId>
				<version>3.0.0-SNAPSHOT</version>
				<type>jar</type>
				<scope>compile</scope>
			</dependency>

			<dependency>
				<groupId>org.apache.causeway.testing</groupId>
				<artifactId>causeway-testing-hsqldbmgr</artifactId>
				<version>3.0.0-SNAPSHOT</version>
				<type>pom</type>
				<scope>compile</scope>
			</dependency>
			<dependency>
				<groupId>org.apache.causeway.testing</groupId>
				<artifactId>causeway-testing-hsqldbmgr-ui</artifactId>
				<version>3.0.0-SNAPSHOT</version>
				<type>jar</type>
				<scope>compile</scope>
			</dependency>


			<!-- org.apache.causeway.mavendeps -->
			<dependency>
				<groupId>org.apache.causeway.mavendeps</groupId>
				<artifactId>causeway-mavendeps-webapp</artifactId>
				<version>3.0.0-SNAPSHOT</version>
				<type>pom</type>
				<scope>compile</scope>
			</dependency>


			<!-- org.apache.causeway.extensions (commandlog) -->
			<dependency>
				<groupId>org.apache.causeway.extensions</groupId>
				<artifactId>causeway-extensions-commandlog</artifactId>
				<version>3.0.0-SNAPSHOT</version>
				<type>pom</type>
				<scope>compile</scope>
			</dependency>
			<dependency>
				<groupId>org.apache.causeway.extensions</groupId>
				<artifactId>causeway-extensions-commandlog-applib</artifactId>
				<version>3.0.0-SNAPSHOT</version>
				<type>jar</type>
				<scope>compile</scope>
			</dependency>
			<dependency>
				<groupId>org.apache.causeway.extensions</groupId>
				<artifactId>causeway-extensions-commandlog-applib</artifactId>
				<version>3.0.0-SNAPSHOT</version>
				<type>test-jar</type>
				<scope>test</scope>
			</dependency>
			<dependency>
				<groupId>org.apache.causeway.extensions</groupId>
				<artifactId>causeway-extensions-commandlog-persistence-jdo</artifactId>
				<version>3.0.0-SNAPSHOT</version>
				<type>jar</type>
				<scope>compile</scope>
			</dependency>
			<dependency>
				<groupId>org.apache.causeway.extensions</groupId>
				<artifactId>causeway-extensions-commandlog-persistence-jpa</artifactId>
				<version>3.0.0-SNAPSHOT</version>
				<type>jar</type>
				<scope>compile</scope>
			</dependency>
			
			<!-- org.apache.causeway.extensions (docgen) -->
			<dependency>
				<groupId>org.apache.causeway.extensions</groupId>
				<artifactId>causeway-extensions-docgen</artifactId>
				<version>3.0.0-SNAPSHOT</version><type>pom</type>
				<scope>compile</scope>
			</dependency>
			<dependency>
				<groupId>org.apache.causeway.extensions</groupId>
				<artifactId>causeway-extensions-docgen-help</artifactId>
				<version>3.0.0-SNAPSHOT</version>
				<type>jar</type>
				<scope>compile</scope>
			</dependency>

			<!-- org.apache.causeway.extensions (excel) -->
			<dependency>
				<groupId>org.apache.causeway.extensions</groupId>
				<artifactId>causeway-extensions-excel</artifactId>
				<version>3.0.0-SNAPSHOT</version>
				<type>pom</type>
				<scope>compile</scope>
			</dependency>
			<dependency>
				<groupId>org.apache.causeway.extensions</groupId>
				<artifactId>causeway-extensions-excel-applib</artifactId>
				<version>3.0.0-SNAPSHOT</version>
				<type>jar</type>
				<scope>compile</scope>
			</dependency>
			<dependency>
				<groupId>org.apache.causeway.extensions</groupId>
				<artifactId>causeway-extensions-excel-fixtures</artifactId>
				<version>3.0.0-SNAPSHOT</version>
				<type>jar</type>
				<scope>compile</scope>
			</dependency>
			<dependency>
				<groupId>org.apache.causeway.extensions</groupId>
				<artifactId>causeway-extensions-excel-integtests</artifactId>
				<version>3.0.0-SNAPSHOT</version>
				<type>jar</type>
				<scope>compile</scope>
			</dependency>
			<dependency>
				<groupId>org.apache.causeway.extensions</groupId>
				<artifactId>causeway-extensions-excel-testing</artifactId>
				<version>3.0.0-SNAPSHOT</version>
				<type>jar</type>
				<scope>compile</scope>
			</dependency>

			<!-- org.apache.causeway.extensions (executionlog) -->
			<dependency>
				<groupId>org.apache.causeway.extensions</groupId>
				<artifactId>causeway-extensions-executionlog</artifactId>
				<version>3.0.0-SNAPSHOT</version>
				<type>pom</type>
				<scope>compile</scope>
			</dependency>
			<dependency>
				<groupId>org.apache.causeway.extensions</groupId>
				<artifactId>causeway-extensions-executionlog-applib</artifactId>
				<version>3.0.0-SNAPSHOT</version>
				<type>jar</type>
				<scope>compile</scope>
			</dependency>
			<dependency>
				<groupId>org.apache.causeway.extensions</groupId>
				<artifactId>causeway-extensions-executionlog-applib</artifactId>
				<version>3.0.0-SNAPSHOT</version>
				<type>test-jar</type>
				<scope>test</scope>
			</dependency>
			<dependency>
				<groupId>org.apache.causeway.extensions</groupId>
				<artifactId>causeway-extensions-executionlog-persistence-jdo</artifactId>
				<version>3.0.0-SNAPSHOT</version>
				<type>jar</type>
				<scope>compile</scope>
			</dependency>
			<dependency>
				<groupId>org.apache.causeway.extensions</groupId>
				<artifactId>causeway-extensions-executionlog-persistence-jpa</artifactId>
				<version>3.0.0-SNAPSHOT</version>
				<type>jar</type>
				<scope>compile</scope>
			</dependency>

			<!-- org.apache.causeway.extensions (executionoutbox) -->
			<dependency>
				<groupId>org.apache.causeway.extensions</groupId>
				<artifactId>causeway-extensions-executionoutbox</artifactId>
				<version>3.0.0-SNAPSHOT</version>
				<type>pom</type>
				<scope>compile</scope>
			</dependency>
			<dependency>
				<groupId>org.apache.causeway.extensions</groupId>
				<artifactId>causeway-extensions-executionoutbox-applib</artifactId>
				<version>3.0.0-SNAPSHOT</version>
				<type>jar</type>
				<scope>compile</scope>
			</dependency>
			<dependency>
				<groupId>org.apache.causeway.extensions</groupId>
				<artifactId>causeway-extensions-executionoutbox-persistence-jdo</artifactId>
				<version>3.0.0-SNAPSHOT</version>
				<type>jar</type>
				<scope>compile</scope>
			</dependency>
			<dependency>
				<groupId>org.apache.causeway.extensions</groupId>
				<artifactId>causeway-extensions-executionoutbox-persistence-jpa</artifactId>
				<version>3.0.0-SNAPSHOT</version>
				<type>jar</type>
				<scope>compile</scope>
			</dependency>
			<dependency>
				<groupId>org.apache.causeway.extensions</groupId>
				<artifactId>causeway-extensions-executionoutbox-restclient</artifactId>
				<version>3.0.0-SNAPSHOT</version>
				<type>jar</type>
				<scope>compile</scope>
			</dependency>

			<!-- org.apache.causeway.extensions (executionrepublisher) -->
			<dependency>
				<groupId>org.apache.causeway.extensions</groupId>
				<artifactId>causeway-extensions-executionrepublisher</artifactId>
				<version>3.0.0-SNAPSHOT</version>
				<type>pom</type>
				<scope>compile</scope>
			</dependency>
			<dependency>
				<groupId>org.apache.causeway.extensions</groupId>
				<artifactId>causeway-extensions-executionoutrepublisher-applib</artifactId>
				<version>3.0.0-SNAPSHOT</version>
				<type>jar</type>
				<scope>compile</scope>
			</dependency>

			<!-- org.apache.causeway.extensions (flyway) -->
			<dependency>
				<groupId>org.apache.causeway.extensions</groupId>
				<artifactId>causeway-extensions-flyway</artifactId>
				<version>3.0.0-SNAPSHOT</version>
				<type>pom</type>
				<scope>compile</scope>
			</dependency>
			<dependency>
				<groupId>org.apache.causeway.extensions</groupId>
				<artifactId>causeway-extensions-flyway-impl</artifactId>
				<version>3.0.0-SNAPSHOT</version>
				<type>jar</type>
				<scope>compile</scope>
			</dependency>

            <!-- org.apache.causeway.extensions (layoutgithub) -->
            <dependency>
                <groupId>org.apache.causeway.extensions</groupId>
                <artifactId>causeway-extensions-layoutloaders</artifactId>
                <version>3.0.0-SNAPSHOT</version>
                <type>pom</type>
                <scope>compile</scope>
            </dependency>
            <dependency>
                <groupId>org.apache.causeway.extensions</groupId>
                <artifactId>causeway-extensions-layoutloaders-github</artifactId>
                <version>3.0.0-SNAPSHOT</version>
                <type>jar</type>
                <scope>compile</scope>
            </dependency>

            <!-- org.apache.causeway.extensions (audittrail) -->
			<dependency>
				<groupId>org.apache.causeway.extensions</groupId>
				<artifactId>causeway-extensions-audittrail</artifactId>
				<version>3.0.0-SNAPSHOT</version>
				<type>pom</type>
				<scope>compile</scope>
			</dependency>
			<dependency>
				<groupId>org.apache.causeway.extensions</groupId>
				<artifactId>causeway-extensions-audittrail-applib</artifactId>
				<version>3.0.0-SNAPSHOT</version>
				<type>jar</type>
				<scope>compile</scope>
			</dependency>
			<dependency>
				<groupId>org.apache.causeway.extensions</groupId>
				<artifactId>causeway-extensions-audittrail-applib</artifactId>
				<version>3.0.0-SNAPSHOT</version>
				<scope>test</scope>
				<type>test-jar</type>
			</dependency>
			<dependency>
				<groupId>org.apache.causeway.extensions</groupId>
				<artifactId>causeway-extensions-audittrail-persistence-jpa</artifactId>
				<version>3.0.0-SNAPSHOT</version>
				<type>jar</type>
				<scope>compile</scope>
			</dependency>
			<dependency>
				<groupId>org.apache.causeway.extensions</groupId>
				<artifactId>causeway-extensions-audittrail-persistence-jdo</artifactId>
				<version>3.0.0-SNAPSHOT</version>
				<type>jar</type>
				<scope>compile</scope>
			</dependency>

			<!-- org.apache.causeway.extensions (secman) -->
			<dependency>
				<groupId>org.apache.causeway.extensions</groupId>
				<artifactId>causeway-extensions-secman</artifactId>
				<version>3.0.0-SNAPSHOT</version>
				<type>pom</type>
				<scope>compile</scope>
			</dependency>
			<dependency>
				<groupId>org.apache.causeway.extensions</groupId>
				<artifactId>causeway-extensions-secman-applib</artifactId>
				<version>3.0.0-SNAPSHOT</version>
				<type>jar</type>
				<scope>compile</scope>
			</dependency>
			<dependency>
				<groupId>org.apache.causeway.extensions</groupId>
				<artifactId>causeway-extensions-secman-applib</artifactId>
				<version>3.0.0-SNAPSHOT</version>
				<type>test-jar</type>
				<scope>test</scope>
			</dependency>
			<dependency>
				<groupId>org.apache.causeway.extensions</groupId>
				<artifactId>causeway-extensions-secman-delegated-shiro</artifactId>
				<version>3.0.0-SNAPSHOT</version>
				<type>jar</type>
				<scope>compile</scope>
			</dependency>
			<dependency>
				<groupId>org.apache.causeway.extensions</groupId>
				<artifactId>causeway-extensions-secman-delegated-springoauth2</artifactId>
				<version>3.0.0-SNAPSHOT</version>
				<type>jar</type>
				<scope>compile</scope>
			</dependency>
			<dependency>
				<groupId>org.apache.causeway.extensions</groupId>
				<artifactId>causeway-extensions-secman-encryption-jbcrypt</artifactId>
				<version>3.0.0-SNAPSHOT</version>
				<type>jar</type>
				<scope>compile</scope>
			</dependency>
			<dependency>
				<groupId>org.apache.causeway.extensions</groupId>
				<artifactId>causeway-extensions-secman-encryption-spring</artifactId>
				<version>3.0.0-SNAPSHOT</version>
				<type>jar</type>
				<scope>compile</scope>
			</dependency>
			<dependency>
				<groupId>org.apache.causeway.extensions</groupId>
				<artifactId>causeway-extensions-secman-integration</artifactId>
				<version>3.0.0-SNAPSHOT</version>
				<type>jar</type>
				<scope>compile</scope>
			</dependency>
			<dependency>
				<groupId>org.apache.causeway.extensions</groupId>
				<artifactId>causeway-extensions-secman-persistence-jdo</artifactId>
				<version>3.0.0-SNAPSHOT</version>
				<type>jar</type>
				<scope>compile</scope>
			</dependency>
			<dependency>
				<groupId>org.apache.causeway.extensions</groupId>
				<artifactId>causeway-extensions-secman-persistence-jpa</artifactId>
				<version>3.0.0-SNAPSHOT</version>
				<type>jar</type>
				<scope>compile</scope>
			</dependency>

			<!-- org.apache.causeway.extensions (sessionlog) -->
			<dependency>
				<groupId>org.apache.causeway.extensions</groupId>
				<artifactId>causeway-extensions-sessionlog</artifactId>
				<version>3.0.0-SNAPSHOT</version>
				<type>pom</type>
				<scope>compile</scope>
			</dependency>
			<dependency>
				<groupId>org.apache.causeway.extensions</groupId>
				<artifactId>causeway-extensions-sessionlog-applib</artifactId>
				<version>3.0.0-SNAPSHOT</version>
				<type>jar</type>
				<scope>compile</scope>
			</dependency>
			<dependency>
				<groupId>org.apache.causeway.extensions</groupId>
				<artifactId>causeway-extensions-sessionlog-applib</artifactId>
				<version>3.0.0-SNAPSHOT</version>
				<type>test-jar</type>
				<scope>test</scope>
			</dependency>
			<dependency>
				<groupId>org.apache.causeway.extensions</groupId>
				<artifactId>causeway-extensions-sessionlog-persistence-jpa</artifactId>
				<version>3.0.0-SNAPSHOT</version>
				<type>jar</type>
				<scope>compile</scope>
			</dependency>
			<dependency>
				<groupId>org.apache.causeway.extensions</groupId>
				<artifactId>causeway-extensions-sessionlog-persistence-jdo</artifactId>
				<version>3.0.0-SNAPSHOT</version>
				<type>jar</type>
				<scope>compile</scope>
			</dependency>

			<!-- org.apache.causeway.extensions (spring security) -->
			<dependency>
				<groupId>org.apache.causeway.extensions</groupId>
				<artifactId>causeway-extensions-spring-security-oauth2</artifactId>
				<version>3.0.0-SNAPSHOT</version>
				<type>jar</type>
				<scope>compile</scope>
			</dependency>

			<!-- org.apache.causeway.extensions (restful objects viewer) -->
			<dependency>
				<groupId>org.apache.causeway.extensions</groupId>
				<artifactId>causeway-extensions-cors</artifactId>
				<version>3.0.0-SNAPSHOT</version>
				<type>pom</type>
				<scope>compile</scope>
			</dependency>
			<dependency>
				<groupId>org.apache.causeway.extensions</groupId>
				<artifactId>causeway-extensions-cors-impl</artifactId>
				<version>3.0.0-SNAPSHOT</version>
				<type>jar</type>
				<scope>compile</scope>
			</dependency>

			<!-- org.apache.causeway.extensions (wicket viewer) -->
			<dependency>
			    <groupId>org.apache.causeway.extensions</groupId>
			    <artifactId>causeway-extensions-tabular</artifactId>
				<version>3.0.0-SNAPSHOT</version>
				<type>pom</type>
				<scope>compile</scope>
			</dependency>
			<dependency>
			    <groupId>org.apache.causeway.extensions</groupId>
			    <artifactId>causeway-extensions-tabular-applib</artifactId>
				<version>3.0.0-SNAPSHOT</version>
				<type>jar</type>
				<scope>compile</scope>
			</dependency>
			<dependency>
			    <groupId>org.apache.causeway.extensions</groupId>
			    <artifactId>causeway-extensions-tabular-excel</artifactId>
				<version>3.0.0-SNAPSHOT</version>
				<type>jar</type>
				<scope>compile</scope>
			</dependency>
			<dependency>
				<groupId>org.apache.causeway.extensions</groupId>
				<artifactId>causeway-extensions-fullcalendar</artifactId>
				<version>3.0.0-SNAPSHOT</version>
				<type>pom</type>
				<scope>compile</scope>
			</dependency>
			<dependency>
				<groupId>org.apache.causeway.extensions</groupId>
				<artifactId>causeway-extensions-fullcalendar-applib</artifactId>
				<version>3.0.0-SNAPSHOT</version>
				<type>jar</type>
				<scope>compile</scope>
			</dependency>
			<dependency>
				<groupId>org.apache.causeway.extensions</groupId>
				<artifactId>causeway-extensions-fullcalendar-wicket</artifactId>
				<version>3.0.0-SNAPSHOT</version>
				<type>pom</type>
				<scope>compile</scope>
			</dependency>
			<dependency>
				<groupId>org.apache.causeway.extensions</groupId>
				<artifactId>causeway-extensions-fullcalendar-wicket-integration</artifactId>
				<version>3.0.0-SNAPSHOT</version>
				<type>jar</type>
				<scope>compile</scope>
			</dependency>
			<dependency>
				<groupId>org.apache.causeway.extensions</groupId>
				<artifactId>causeway-extensions-fullcalendar-wicket-ui</artifactId>
				<version>3.0.0-SNAPSHOT</version>
				<type>jar</type>
				<scope>compile</scope>
			</dependency>
			<dependency>
				<groupId>org.apache.causeway.extensions</groupId>
				<artifactId>causeway-extensions-pdfjs</artifactId>
				<version>3.0.0-SNAPSHOT</version>
				<type>pom</type>
				<scope>compile</scope>
			</dependency>
			<dependency>
				<groupId>org.apache.causeway.extensions</groupId>
				<artifactId>causeway-extensions-pdfjs-applib</artifactId>
				<version>3.0.0-SNAPSHOT</version>
				<type>jar</type>
				<scope>compile</scope>
			</dependency>
			<dependency>
				<groupId>org.apache.causeway.extensions</groupId>
				<artifactId>causeway-extensions-pdfjs-fixtures</artifactId>
				<version>3.0.0-SNAPSHOT</version>
				<type>jar</type>
				<scope>compile</scope>
			</dependency>
			<dependency>
				<groupId>org.apache.causeway.extensions</groupId>
				<artifactId>causeway-extensions-pdfjs-metamodel</artifactId>
				<version>3.0.0-SNAPSHOT</version>
				<type>jar</type>
				<scope>compile</scope>
			</dependency>
			<dependency>
				<groupId>org.apache.causeway.extensions</groupId>
				<artifactId>causeway-extensions-pdfjs-wicket</artifactId>
				<version>3.0.0-SNAPSHOT</version>
				<type>pom</type>
				<scope>compile</scope>
			</dependency>
			<dependency>
				<groupId>org.apache.causeway.extensions</groupId>
				<artifactId>causeway-extensions-pdfjs-wicket-integration</artifactId>
				<version>3.0.0-SNAPSHOT</version>
				<type>jar</type>
				<scope>compile</scope>
			</dependency>
			<dependency>
				<groupId>org.apache.causeway.extensions</groupId>
				<artifactId>causeway-extensions-pdfjs-wicket-ui</artifactId>
				<version>3.0.0-SNAPSHOT</version>
				<type>jar</type>
				<scope>compile</scope>
			</dependency>
			<dependency>
				<groupId>org.apache.causeway.extensions</groupId>
				<artifactId>causeway-extensions-sse</artifactId>
				<version>3.0.0-SNAPSHOT</version>
				<type>pom</type>
				<scope>compile</scope>
			</dependency>
			<dependency>
				<groupId>org.apache.causeway.extensions</groupId>
				<artifactId>causeway-extensions-sse-applib</artifactId>
				<version>3.0.0-SNAPSHOT</version>
				<type>jar</type>
				<scope>compile</scope>
			</dependency>
			<dependency>
				<groupId>org.apache.causeway.extensions</groupId>
				<artifactId>causeway-extensions-sse-metamodel</artifactId>
				<version>3.0.0-SNAPSHOT</version>
				<type>jar</type>
				<scope>compile</scope>
			</dependency>
			<dependency>
				<groupId>org.apache.causeway.extensions</groupId>
				<artifactId>causeway-extensions-sse-wicket</artifactId>
				<version>3.0.0-SNAPSHOT</version>
				<type>jar</type>
				<scope>compile</scope>
			</dependency>


			<!-- org.apache.causeway.valuetypes -->
			<dependency>
				<groupId>org.apache.causeway.valuetypes</groupId>
				<artifactId>causeway-valuetypes-jodatime</artifactId>
				<version>3.0.0-SNAPSHOT</version>
				<type>pom</type>
				<scope>compile</scope>
			</dependency>
			<dependency>
				<groupId>org.apache.causeway.valuetypes</groupId>
				<artifactId>causeway-valuetypes-jodatime-applib</artifactId>
				<version>3.0.0-SNAPSHOT</version>
				<type>jar</type>
				<scope>compile</scope>
			</dependency>
			<dependency>
				<groupId>org.apache.causeway.valuetypes</groupId>
				<artifactId>causeway-valuetypes-jodatime-integration</artifactId>
				<version>3.0.0-SNAPSHOT</version>
				<type>jar</type>
				<scope>compile</scope>
			</dependency>

			<dependency>
				<groupId>org.apache.causeway.valuetypes</groupId>
				<artifactId>causeway-valuetypes-asciidoc</artifactId>
				<version>3.0.0-SNAPSHOT</version>
				<type>pom</type>
				<scope>compile</scope>
			</dependency>
			<dependency>
				<groupId>org.apache.causeway.valuetypes</groupId>
				<artifactId>causeway-valuetypes-asciidoc-applib</artifactId>
				<version>3.0.0-SNAPSHOT</version>
				<type>jar</type>
				<scope>compile</scope>
			</dependency>
			<dependency>
				<groupId>org.apache.causeway.valuetypes</groupId>
				<artifactId>causeway-valuetypes-asciidoc-builder</artifactId>
				<version>3.0.0-SNAPSHOT</version>
				<type>jar</type>
				<scope>compile</scope>
			</dependency>
			<dependency>
				<groupId>org.apache.causeway.valuetypes</groupId>
				<artifactId>causeway-valuetypes-asciidoc-metamodel</artifactId>
				<version>3.0.0-SNAPSHOT</version>
				<type>jar</type>
				<scope>compile</scope>
			</dependency>
			<dependency>
				<groupId>org.apache.causeway.valuetypes</groupId>
				<artifactId>causeway-valuetypes-asciidoc-ui-vaa</artifactId>
				<version>3.0.0-SNAPSHOT</version>
				<type>jar</type>
				<scope>compile</scope>
			</dependency>
			<dependency>
				<groupId>org.apache.causeway.valuetypes</groupId>
				<artifactId>causeway-valuetypes-asciidoc-ui-wkt</artifactId>
				<version>3.0.0-SNAPSHOT</version>
				<type>jar</type>
				<scope>compile</scope>
			</dependency>
			<dependency>
				<groupId>org.apache.causeway.valuetypes</groupId>
				<artifactId>causeway-valuetypes-asciidoc-persistence-jdo</artifactId>
				<version>3.0.0-SNAPSHOT</version>
				<type>jar</type>
				<scope>compile</scope>
			</dependency>
			<dependency>
				<groupId>org.apache.causeway.valuetypes</groupId>
				<artifactId>causeway-valuetypes-asciidoc-persistence-jpa</artifactId>
				<version>3.0.0-SNAPSHOT</version>
				<type>jar</type>
				<scope>compile</scope>
			</dependency>

			<dependency>
				<groupId>org.apache.causeway.valuetypes</groupId>
				<artifactId>causeway-valuetypes-markdown</artifactId>
				<version>3.0.0-SNAPSHOT</version>
				<type>pom</type>
				<scope>compile</scope>
			</dependency>
			<dependency>
				<groupId>org.apache.causeway.valuetypes</groupId>
				<artifactId>causeway-valuetypes-markdown-applib</artifactId>
				<version>3.0.0-SNAPSHOT</version>
				<type>jar</type>
				<scope>compile</scope>
			</dependency>
			<dependency>
				<groupId>org.apache.causeway.valuetypes</groupId>
				<artifactId>causeway-valuetypes-markdown-metamodel</artifactId>
				<version>3.0.0-SNAPSHOT</version>
				<type>jar</type>
				<scope>compile</scope>
			</dependency>
			<dependency>
				<groupId>org.apache.causeway.valuetypes</groupId>
				<artifactId>causeway-valuetypes-markdown-ui-wkt</artifactId>
				<version>3.0.0-SNAPSHOT</version>
				<type>jar</type>
				<scope>compile</scope>
			</dependency>
			<dependency>
				<groupId>org.apache.causeway.valuetypes</groupId>
				<artifactId>causeway-valuetypes-markdown-persistence-jdo</artifactId>
				<version>3.0.0-SNAPSHOT</version>
				<type>jar</type>
				<scope>compile</scope>
			</dependency>
			<dependency>
				<groupId>org.apache.causeway.valuetypes</groupId>
				<artifactId>causeway-valuetypes-markdown-persistence-jpa</artifactId>
				<version>3.0.0-SNAPSHOT</version>
				<type>jar</type>
				<scope>compile</scope>
			</dependency>

			<dependency>
				<groupId>org.apache.causeway.valuetypes</groupId>
				<artifactId>causeway-valuetypes-vega</artifactId>
				<version>3.0.0-SNAPSHOT</version>
				<type>pom</type>
				<scope>compile</scope>
			</dependency>
			<dependency>
				<groupId>org.apache.causeway.valuetypes</groupId>
				<artifactId>causeway-valuetypes-vega-applib</artifactId>
				<version>3.0.0-SNAPSHOT</version>
				<type>jar</type>
				<scope>compile</scope>
			</dependency>
			<dependency>
				<groupId>org.apache.causeway.valuetypes</groupId>
				<artifactId>causeway-valuetypes-vega-metamodel</artifactId>
				<version>3.0.0-SNAPSHOT</version>
				<type>jar</type>
				<scope>compile</scope>
			</dependency>
			<dependency>
				<groupId>org.apache.causeway.valuetypes</groupId>
				<artifactId>causeway-valuetypes-vega-ui-vaa</artifactId>
				<version>3.0.0-SNAPSHOT</version>
				<type>jar</type>
				<scope>compile</scope>
			</dependency>
			<dependency>
				<groupId>org.apache.causeway.valuetypes</groupId>
				<artifactId>causeway-valuetypes-vega-ui-wkt</artifactId>
				<version>3.0.0-SNAPSHOT</version>
				<type>jar</type>
				<scope>compile</scope>
			</dependency>
			<dependency>
				<groupId>org.apache.causeway.valuetypes</groupId>
				<artifactId>causeway-valuetypes-vega-persistence-jdo</artifactId>
				<version>3.0.0-SNAPSHOT</version>
				<type>jar</type>
				<scope>compile</scope>
			</dependency>
			<dependency>
				<groupId>org.apache.causeway.valuetypes</groupId>
				<artifactId>causeway-valuetypes-vega-persistence-jpa</artifactId>
				<version>3.0.0-SNAPSHOT</version>
				<type>jar</type>
				<scope>compile</scope>
			</dependency>


			<!-- org.apache.causeway.incubator.viewer -->
			<dependency>
				<groupId>org.apache.causeway.incubator.viewer</groupId>
				<artifactId>causeway-viewer-graphql</artifactId>
				<version>3.0.0-SNAPSHOT</version>
				<type>pom</type>
				<scope>compile</scope>
			</dependency>
			<dependency>
				<groupId>org.apache.causeway.incubator.viewer</groupId>
				<artifactId>causeway-viewer-graphql-applib</artifactId>
				<version>3.0.0-SNAPSHOT</version>
				<type>jar</type>
				<scope>compile</scope>
			</dependency>
			<dependency>
				<groupId>org.apache.causeway.incubator.viewer</groupId>
				<artifactId>causeway-viewer-graphql-model</artifactId>
				<version>3.0.0-SNAPSHOT</version>
				<type>jar</type>
				<scope>compile</scope>
			</dependency>
			<dependency>
				<groupId>org.apache.causeway.incubator.viewer</groupId>
				<artifactId>causeway-viewer-graphql-viewer</artifactId>
				<version>3.0.0-SNAPSHOT</version>
				<type>jar</type>
				<scope>compile</scope>
			</dependency>



			<!-- other dependencies -->

			<dependency>
                <groupId>org.apache.maven.plugin-tools</groupId>
                <artifactId>maven-plugin-annotations</artifactId>
                <version>${maven.plugin.tools.version}</version>
            </dependency>

			<dependency>
				<groupId>com.fasterxml.woodstox</groupId>
				<artifactId>woodstox-core</artifactId>
				<version>6.5.1</version>
			</dependency>
            <dependency>
				<groupId>org.codehaus.woodstox</groupId>
				<artifactId>stax2-api</artifactId>
				<version>4.2.2</version>
			</dependency>
			<dependency>
				<groupId>org.eclipse.persistence</groupId>
				<artifactId>org.eclipse.persistence.moxy</artifactId>
				<version>4.0.2</version>
			</dependency>
			<dependency>
				<groupId>org.eclipse.persistence</groupId>
				<artifactId>org.eclipse.persistence.sdo</artifactId>
				<version>4.0.2</version>
			</dependency>
			<dependency>
			    <groupId>org.eclipse.persistence</groupId>
			    <artifactId>org.eclipse.persistence.asm</artifactId>
			    <version>9.6.0</version>
			</dependency>
			<dependency>
	            <groupId>com.sun.xml.bind</groupId>
	            <artifactId>jaxb-impl</artifactId>
	            <version>4.0.3</version>
	        </dependency>

			<dependency>
				<groupId>org.ow2.asm</groupId>
				<artifactId>asm</artifactId>
				<version>${asm.version}</version>
			</dependency>
			<dependency>
				<groupId>org.ow2.asm</groupId>
				<artifactId>asm-tree</artifactId>
				<version>${asm.version}</version>
			</dependency>
			<dependency>
				<groupId>org.ow2.asm</groupId>
				<artifactId>asm-analysis</artifactId>
				<version>${asm.version}</version>
			</dependency>
			<dependency>
				<groupId>org.ow2.asm</groupId>
				<artifactId>asm-util</artifactId>
				<version>${asm.version}</version>
			</dependency>

            <dependency>
				<groupId>org.hibernate</groupId>
				<artifactId>hibernate-validator</artifactId>
				<version>${hibernate-validator.version}</version>
				<exclusions>
					<exclusion>
						<groupId>org.jboss.logging</groupId>
						<artifactId>jboss-logging-processor</artifactId>
					</exclusion>
					<exclusion>
						<groupId>org.jboss.logging</groupId>
						<artifactId>jboss-logging-annotations</artifactId>
					</exclusion>
					<exclusion>
					    <groupId>org.osgi</groupId>
					    <artifactId>org.osgi.core</artifactId>
				    </exclusion>
				</exclusions>
			</dependency>

			<dependency>
				<groupId>joda-time</groupId>
				<artifactId>joda-time</artifactId>
				<version>${joda-time.version}</version>
			</dependency>

			<dependency>
				<groupId>com.approvaltests</groupId>
				<artifactId>approvaltests</artifactId>
				<version>${approvaltests.version}</version>
				<exclusions>
					<exclusion>
						<groupId>org.codehaus.woodstox</groupId>
						<artifactId>stax2-api</artifactId>
					</exclusion>
				</exclusions>
			</dependency>

			<dependency>
				<groupId>com.google.errorprone</groupId>
				<artifactId>error_prone_annotations</artifactId>
				<version>${error_prone_annotations.version}</version>
			</dependency>

			<!-- provides @Nullable that's required by Spring 5.x -->
			<dependency>
				<groupId>com.google.code.findbugs</groupId>
				<artifactId>jsr305</artifactId>
				<version>${jsr305.version}</version>
			</dependency>

			<dependency>
				<groupId>com.google.guava</groupId>
				<artifactId>guava</artifactId>
				<version>${guava.version}</version>
			</dependency>

			<dependency>
				<groupId>commons-httpclient</groupId>
				<artifactId>commons-httpclient</artifactId>
				<version>${commons-httpclient.version}</version>
			</dependency>
			<dependency>
				<groupId>commons-io</groupId>
				<artifactId>commons-io</artifactId>
				<version>${commons-io.version}</version>
			</dependency>

			<dependency>
				<groupId>com.github.javafaker</groupId>
				<artifactId>javafaker</artifactId>
				<version>${javafaker.version}</version>
			</dependency>

			<dependency>
				<groupId>com.tngtech.archunit</groupId>
				<artifactId>archunit-junit5-api</artifactId>
				<version>${archunit.version}</version>
			</dependency>
			<dependency>
				<groupId>com.tngtech.archunit</groupId>
				<artifactId>archunit-junit5-engine</artifactId>
				<version>${archunit.version}</version>
			</dependency>

			<dependency>
				<groupId>com.ullink.slack</groupId>
				<artifactId>simpleslackapi</artifactId>
				<version>${simpleslackapi.version}</version>
			</dependency>

			<dependency>
				<groupId>de.agilecoders.wicket</groupId>
				<artifactId>wicket-bootstrap-core</artifactId>
				<version>${wicket-bootstrap.version}</version>
			</dependency>
			<dependency>
				<groupId>de.agilecoders.wicket</groupId>
				<artifactId>wicket-bootstrap-extensions</artifactId>
				<version>${wicket-bootstrap.version}</version>
				<exclusions>
					<exclusion>
					    <groupId>org.webjars</groupId>
					    <artifactId>momentjs</artifactId>
					</exclusion>
				</exclusions>
			</dependency>
			<dependency>
				<groupId>de.agilecoders.wicket</groupId>
				<artifactId>wicket-bootstrap-themes</artifactId>
				<version>${wicket-bootstrap.version}</version>
			</dependency>
			<dependency>
				<groupId>de.agilecoders.wicket.webjars</groupId>
				<artifactId>wicket-webjars</artifactId>
				<version>${wicket-webjars.version}</version>
			</dependency>
			<dependency>
			    <groupId>org.webjars</groupId>
			    <artifactId>momentjs</artifactId>
			    <version>${momentjs.version}</version>
			</dependency>

			<dependency>
			    <groupId>io.swagger.core.v3</groupId>
			    <artifactId>swagger-core</artifactId>
				<version>${swagger-core.version}</version>
			</dependency>

			<dependency>
				<groupId>jakarta.platform</groupId>
				<artifactId>jakarta.jakartaee-api</artifactId>
				<version>${jakartaee.version}</version>
			</dependency>
			<dependency>
			    <groupId>jakarta.inject</groupId>
			    <artifactId>jakarta.inject-api</artifactId>
			    <version>${jakarta.inject-api.version}</version>
		    </dependency>
			<dependency>
			    <groupId>jakarta.servlet</groupId>
			    <artifactId>jakarta.servlet-api</artifactId>
			    <version>${jakarta.servlet-api.version}</version>
			</dependency>

			<!-- 3.2 not available yet, instead use org.datanucleus:javax.jdo
			<dependency>
				<groupId>javax.jdo</groupId>
				<artifactId>jdo-api</artifactId>
				<version>${jdo-api.version}</version>
			</dependency>
			-->

			<dependency>
				<groupId>net.sf.jopt-simple</groupId>
				<artifactId>jopt-simple</artifactId>
				<version>${jopt-simple.version}</version>
			</dependency>

			<!-- TODO: when used, move exclusions down -->
			<dependency>
				<groupId>ognl</groupId>
				<artifactId>ognl</artifactId>
				<version>${ognl.version}</version>
				<exclusions>
					<exclusion>
						<groupId>javassist</groupId>
						<artifactId>javassist</artifactId>
					</exclusion>
				</exclusions>
			</dependency>

			<!-- TODO: when used, move exclusions down -->
			<dependency>
				<groupId>org.apache.commons</groupId>
				<artifactId>commons-email</artifactId>
				<version>${commons-email.version}</version>
				<exclusions>
					<!-- excluded because provided by javax:javaee-api -->
					<exclusion>
						<groupId>com.sun.mail</groupId>
						<artifactId>javax.mail</artifactId>
					</exclusion>
					<exclusion>
						<groupId>javax.activation</groupId>
						<artifactId>activation</artifactId>
					</exclusion>
				</exclusions>
			</dependency>

			<dependency>
				<groupId>org.apache.poi</groupId>
				<artifactId>poi-ooxml</artifactId>
				<version>${poi.version}</version>
			</dependency>

			<dependency>
				<groupId>org.apache.poi</groupId>
				<artifactId>poi-ooxml-lite</artifactId>
				<version>${poi.version}</version>
			</dependency>

			<dependency>
				<groupId>org.apache.shiro</groupId>
				<artifactId>shiro-core</artifactId>
				<version>${shiro.version}</version>
			</dependency>
			<dependency>
				<groupId>org.apache.shiro</groupId>
				<artifactId>shiro-web</artifactId>
				<version>${shiro.version}</version>
			</dependency>

			<dependency>
				<groupId>org.jsoup</groupId>
				<artifactId>jsoup</artifactId>
				<version>${jsoup.version}</version>
			</dependency>

			<dependency>
				<groupId>org.apache.wicket</groupId>
				<artifactId>wicket</artifactId>
				<version>${wicket.version}</version>
				<type>pom</type>
			</dependency>
			<dependency>
				<groupId>org.apache.wicket</groupId>
				<artifactId>wicket-core</artifactId>
				<version>${wicket.version}</version>
			</dependency>
			<dependency>
				<groupId>org.apache.wicket</groupId>
				<artifactId>wicket-devutils</artifactId>
				<version>${wicket.version}</version>
			</dependency>

			<!-- TODO: when used, move exclusions down -->
			<dependency>
				<groupId>org.apache.wicket</groupId>
				<artifactId>wicket-request</artifactId>
				<version>${wicket.version}</version>
				<exclusions>
					<exclusion>
						<groupId>org.slf4j</groupId>
						<artifactId>slf4j-api</artifactId>
					</exclusion>
				</exclusions>
			</dependency>

			<!-- TODO: when used, move exclusions down -->
			<dependency>
				<groupId>org.apache.wicket</groupId>
				<artifactId>wicket-util</artifactId>
				<version>${wicket.version}</version>
				<exclusions>
					<exclusion>
						<groupId>org.slf4j</groupId>
						<artifactId>slf4j-api</artifactId>
					</exclusion>
				</exclusions>
			</dependency>

			<dependency>
				<groupId>org.apache.wicket</groupId>
				<artifactId>wicket-extensions</artifactId>
				<version>${wicket.version}</version>
			</dependency>

			<!-- TODO: when used, move exclusions down -->
			<dependency>
				<groupId>org.apache.wicket</groupId>
				<artifactId>wicket-datetime</artifactId>
				<version>${wicket.version}</version>
				<exclusions>
					<exclusion>
						<groupId>org.slf4j</groupId>
						<artifactId>slf4j-api</artifactId>
					</exclusion>
				</exclusions>
			</dependency>

			<dependency>
				<groupId>org.apache.wicket</groupId>
				<artifactId>wicket-auth-roles</artifactId>
				<version>${wicket.version}</version>
			</dependency>
			<dependency>
				<groupId>org.apache.wicket</groupId>
				<artifactId>wicket-spring</artifactId>
				<version>${wicket.version}</version>
			</dependency>
			<dependency>
				<groupId>org.apache.wicket</groupId>
				<artifactId>wicket-tester</artifactId>
				<version>${wicket.version}</version>
			</dependency>

			<dependency>
				<groupId>org.assertj</groupId>
				<artifactId>assertj-guava</artifactId>
				<version>${assertj-guava.version}</version>
			</dependency>

			<dependency>
				<groupId>org.datanucleus</groupId>
				<artifactId>datanucleus-api-jdo</artifactId>
				<version>${datanucleus-api-jdo.version}</version>
			</dependency>
			<dependency>
				<groupId>org.datanucleus</groupId>
				<artifactId>datanucleus-api-jpa</artifactId>
				<version>${datanucleus-api-jpa.version}</version>
			</dependency>
			<dependency>
				<groupId>org.datanucleus</groupId>
				<artifactId>datanucleus-core</artifactId>
				<version>${datanucleus-core.version}</version>
			</dependency>
			<dependency>
				<groupId>org.datanucleus</groupId>
				<artifactId>datanucleus-jdo-query</artifactId>
				<version>${datanucleus-jdo-query.version}</version>
			</dependency>
			<dependency>
				<groupId>org.datanucleus</groupId>
				<artifactId>datanucleus-jodatime</artifactId>
				<version>${datanucleus-jodatime.version}</version>
			</dependency>
			<dependency>
				<groupId>org.datanucleus</groupId>
				<artifactId>datanucleus-rdbms</artifactId>
				<version>${datanucleus-rdbms.version}</version>
			</dependency>
			<dependency>
				<groupId>org.datanucleus</groupId>
				<artifactId>javax.jdo</artifactId>
				<version>${datanucleus-jdo-api.version}</version>
			</dependency>

			<dependency>
				<groupId>org.docx4j</groupId>
				<artifactId>docx4j-JAXB-internal</artifactId>
				<version>${docx4j.version}</version>
			</dependency>

			<dependency>
				<groupId>org.easymock</groupId>
				<artifactId>easymock</artifactId>
				<version>${easymock.version}</version>
			</dependency>

			<!-- TODO: when used, move exclusions down -->
			<dependency>
				<groupId>org.htmlparser</groupId>
				<artifactId>htmlparser</artifactId>
				<version>${htmlparser.version}</version>
				<exclusions>
					<exclusion>
						<groupId>com.sun</groupId>
						<artifactId>tools</artifactId>
					</exclusion>
				</exclusions>
			</dependency>

			<dependency>
				<groupId>org.javassist</groupId>
				<artifactId>javassist</artifactId>
				<version>${javassist.version}</version>
			</dependency>

			<dependency>
				<groupId>org.jboss.spec.javax.ws.rs</groupId>
				<artifactId>jboss-jaxrs-api_2.1_spec</artifactId>
				<version>${jboss-jaxrs-api_2.1_spec.version}</version>
			</dependency>

			<dependency>
				<groupId>org.jdom</groupId>
				<artifactId>jdom2</artifactId>
				<version>${jdom.version}</version>
			</dependency>


			<dependency>
				<groupId>org.jboss.resteasy</groupId>
				<artifactId>resteasy-spring-boot-starter</artifactId>
				<version>${resteasy-spring-boot.version}</version>
			</dependency>
			<dependency>
			    <groupId>org.jboss.resteasy.spring</groupId>
				<artifactId>resteasy-spring</artifactId>
				<version>${resteasy-spring.version}</version>
			</dependency>
			<dependency>
			    <groupId>org.jboss.resteasy</groupId>
			    <artifactId>resteasy-jaxb-provider</artifactId>
			    <version>${resteasy.version}</version>
			</dependency>

			<dependency>
				<groupId>org.springframework.boot</groupId>
				<artifactId>spring-boot-starter-quartz</artifactId>
				<version>${spring-boot.version}</version>
			</dependency>

			<dependency>
				<groupId>org.jmock</groupId>
				<artifactId>jmock</artifactId>
				<version>${jmock.version}</version>
			</dependency>
			<dependency>
				<groupId>org.jmock</groupId>
				<artifactId>jmock-junit4</artifactId>
				<version>${jmock.version}</version>
			</dependency>

			<dependency>
				<groupId>org.lazyluke</groupId>
				<artifactId>log4jdbc-remix</artifactId>
				<version>${log4jdbc-remix.version}</version>
			</dependency>

			<dependency>
				<groupId>org.mindrot</groupId>
				<artifactId>jbcrypt</artifactId>
				<version>${jbcrypt.version}</version>
			</dependency>

			<dependency>
			    <groupId>org.osgi</groupId>
			    <artifactId>osgi.core</artifactId>
			    <version>${osgi.version}</version>
			    <scope>provided</scope>
			</dependency>

			<dependency>
				<groupId>org.picocontainer</groupId>
				<artifactId>picocontainer</artifactId>
				<version>${picocontainer.version}</version>
			</dependency>

			<dependency>
				<groupId>org.quartz-scheduler</groupId>
				<artifactId>quartz</artifactId>
				<version>${quartz-scheduler.version}</version>
			</dependency>
			<dependency>
				<groupId>org.quartz-scheduler</groupId>
				<artifactId>quartz-jobs</artifactId>
				<version>${quartz-scheduler.version}</version>
			</dependency>

			<dependency>
				<groupId>org.slf4j</groupId>
				<artifactId>slf4j-api</artifactId>
				<version>${slf4j-api.version}</version>
			</dependency>

			<dependency>
				<groupId>org.webjars</groupId>
				<artifactId>datatables</artifactId>
				<version>${datatables.version}</version>
			</dependency>

			<dependency>
				<groupId>org.webjars</groupId>
				<artifactId>jquery</artifactId>
				<version>${wicket-viewer-jquery.version}</version>
			</dependency>

			<dependency>
				<groupId>org.webjars</groupId>
				<artifactId>jquery-ui</artifactId>
				<version>${jquery-ui.version}</version>
			</dependency>

			<dependency>
				<groupId>org.webjars</groupId>
				<artifactId>select2</artifactId>
				<version>${select2.version}</version>
			</dependency>

			<dependency>
				<groupId>org.wicketstuff</groupId>
				<artifactId>wicketstuff-select2</artifactId>
				<version>${wicketstuff.version}</version>
			</dependency>

			<dependency>
				<groupId>io.cucumber</groupId>
				<artifactId>cucumber-java</artifactId>
				<version>${cucumber.version}</version>
			</dependency>
			<dependency>
				<groupId>io.cucumber</groupId>
				<artifactId>cucumber-spring</artifactId>
				<version>${cucumber.version}</version>
			</dependency>
			<dependency>
				<groupId>io.cucumber</groupId>
				<artifactId>cucumber-junit</artifactId>
				<version>${cucumber.version}</version>
			</dependency>
			<dependency>
				<groupId>io.cucumber</groupId>
				<artifactId>cucumber-junit-platform-engine</artifactId>
				<version>${cucumber.version}</version>
			</dependency>
			<dependency>
				<groupId>org.junit.jupiter</groupId>
				<artifactId>junit-jupiter-api</artifactId>
				<version>${junit-jupiter.version}</version>
			</dependency>
			<dependency>
				<groupId>org.junit.platform</groupId>
				<artifactId>junit-platform-console</artifactId>
				<version>${junit-platform.version}</version>
			</dependency>

        </dependencies>
    </dependencyManagement>
    <repositories>
		<repository>
			<id>central</id>
			<name>Central Repository</name>
			<url>https://repo.maven.apache.org/maven2</url>
			<snapshots>
				<enabled>false</enabled>
			</snapshots>
		</repository>
		<repository>
			<!-- required for RestEasy -->
			<id>JBoss Public Release</id>
			<url>https://repository.jboss.org/nexus/content/groups/public-jboss/</url>
			<snapshots>
				<enabled>false</enabled>
			</snapshots>
		</repository>
    </repositories>
    <pluginRepositories>
		<pluginRepository>
			<id>DataNucleus_2</id>
			<url>https://www.datanucleus.org/downloads/maven2/</url>
			<snapshots>
				<enabled>false</enabled>
			</snapshots>
		</pluginRepository>
    </pluginRepositories>
    <distributionManagement>
        <repository>
            <id>apache.releases.https</id>
            <name>Apache Release Distribution Repository</name>
            <url>https://repository.apache.org/service/local/staging/deploy/maven2</url>
        </repository>
        <snapshotRepository>
            <id>apache.snapshots.https</id>
            <name>${distMgmtSnapshotsName}</name>
            <url>${distMgmtSnapshotsUrl}</url>
        </snapshotRepository>
    </distributionManagement>
    <build>
        <pluginManagement>
            <plugins>
                <!--  set versions of common plugins for reproducibility, ordered alphabetically  -->
                <plugin>
                    <groupId>org.apache.maven.plugins</groupId>
                    <artifactId>maven-antrun-plugin</artifactId>
                    <version>3.1.0</version>
                </plugin>
                <plugin>
                    <groupId>org.apache.maven.plugins</groupId>
                    <artifactId>maven-assembly-plugin</artifactId>
                    <version>3.6.0</version>    <!--bumped-->
                </plugin>
                <plugin>
                    <groupId>org.apache.maven.plugins</groupId>
                    <artifactId>maven-clean-plugin</artifactId>
                    <version>3.3.1</version>
                </plugin>
                <plugin>
                    <groupId>org.apache.maven.plugins</groupId>
                    <artifactId>maven-compiler-plugin</artifactId>
                    <version>${maven-compiler-plugin.version}</version>
                    <configuration>
						<showDeprecation>true</showDeprecation>
						<showWarnings>true</showWarnings>
						<parameters>true</parameters>
						<!-- Java compliance level, to be overridden with option maven.compiler.release -->
					</configuration>
					<!-- goal:compile binds to phase:compile -->
					<!-- goal:testCompile binds to phase:test-compile -->
                </plugin>
				<plugin>
					<groupId>org.jvnet.jaxb2.maven2</groupId>
					<artifactId>maven-jaxb2-plugin</artifactId>
					<version>0.15.3</version>
					<configuration>
						<removeOldOutput>true</removeOldOutput>
						<episode>true</episode>
					</configuration>
				</plugin>
                <plugin>
                    <groupId>org.apache.maven.plugins</groupId>
                    <artifactId>maven-dependency-plugin</artifactId>
                    <version>3.6.0</version>
                </plugin>
                <plugin>
                    <groupId>org.apache.maven.plugins</groupId>
                    <artifactId>maven-deploy-plugin</artifactId>
                    <version>3.1.1</version>    <!--bumped-->
                </plugin>
                <plugin>
                    <groupId>org.apache.maven.plugins</groupId>
                    <artifactId>maven-ear-plugin</artifactId>
                    <version>3.3.0</version>
                </plugin>
                <plugin>
                    <groupId>org.apache.maven.plugins</groupId>
                    <artifactId>maven-enforcer-plugin</artifactId>
                    <version>3.4.1</version>
                </plugin>
                <plugin>
                    <groupId>org.apache.maven.plugins</groupId>
                    <artifactId>maven-failsafe-plugin</artifactId>
                    <version>${surefire.version}</version>
                </plugin>
                <plugin>
                    <groupId>org.apache.maven.plugins</groupId>
                    <artifactId>maven-gpg-plugin</artifactId>
                    <version>3.1.0</version>
                    <configuration>
                        <gpgArguments>
                            <arg>--digest-algo=SHA512</arg>
                        </gpgArguments>
                    </configuration>
                </plugin>
                <plugin>
                    <groupId>org.apache.maven.plugins</groupId>
                    <artifactId>maven-help-plugin</artifactId>
                    <version>3.4.0</version>    <!--bumped-->
                </plugin>
                <plugin>
                    <groupId>org.apache.maven.plugins</groupId>
                    <artifactId>maven-install-plugin</artifactId>
                    <version>3.1.1</version>    <!--bumped-->
                </plugin>
                <plugin>
                    <groupId>org.apache.maven.plugins</groupId>
                    <artifactId>maven-invoker-plugin</artifactId>
                    <version>3.6.0</version>
                </plugin>
                <plugin>
                    <groupId>org.apache.maven.plugins</groupId>
                    <artifactId>maven-jar-plugin</artifactId>
                    <version>3.3.0</version>
                    <configuration>
						<skipIfEmpty>true</skipIfEmpty>
                        <archive>
                            <manifest>
                                <addDefaultSpecificationEntries>true</addDefaultSpecificationEntries>
                                <addDefaultImplementationEntries>true</addDefaultImplementationEntries>
                            </manifest>
							<manifestEntries>
								<Automatic-Module-Name>${jar-plugin.automaticModuleName}</Automatic-Module-Name>
								<Implementation-Vendor-Id>org.apache.causeway</Implementation-Vendor-Id>
								<Implementation-Vendor>Apache Causeway™ Project</Implementation-Vendor>
								<Bundle-SymbolicName>${jar-plugin.automaticModuleName}</Bundle-SymbolicName>
								<SCM-Revision>${git.commit.id.abbrev}</SCM-Revision>
								<!-- required for DN plugin.xml loading -->
								<Bundle-SymbolicName>${jar-plugin.automaticModuleName}</Bundle-SymbolicName>
								<!-- no requirement as of yet. <Bundle-ManifestVersion>2</Bundle-ManifestVersion>
									<Bundle-Name>${jar-plugin.automaticModuleName}</Bundle-Name> <Bundle-Version>3.0.0-SNAPSHOT</Bundle-Version>
									<Bundle-Vendor>Apache Causeway™ Project</Bundle-Vendor> -->
							</manifestEntries>
						</archive>
					</configuration>
                </plugin>
                <plugin>
                    <groupId>org.apache.maven.plugins</groupId>
                    <artifactId>maven-javadoc-plugin</artifactId>
                    <version>3.6.0</version>
                    <configuration>
                        <notimestamp>true</notimestamp>
                        <!--  avoid noise for svn/gitpubsub  -->
                    </configuration>
                </plugin>
                <plugin>
                    <groupId>org.apache.maven.plugins</groupId>
                    <artifactId>maven-plugin-plugin</artifactId>
                    <version>${maven.plugin.tools.version}</version>
                </plugin>
                <plugin>
                    <groupId>org.apache.maven.plugins</groupId>
                    <artifactId>maven-project-info-reports-plugin</artifactId>
                    <version>3.4.5</version>    <!--bumped-->
                    <configuration>
                        <pluginManagementExcludes>
                            <exclude>org.eclipse.m2e:lifecycle-mapping</exclude>
                        </pluginManagementExcludes>
                    </configuration>
                </plugin>
                <plugin>
                    <groupId>org.apache.maven.plugins</groupId>
                    <artifactId>maven-release-plugin</artifactId>
                    <version>${maven-release-plugin.version}</version>
                    <configuration>
                        <useReleaseProfile>false</useReleaseProfile>
                        <goals>deploy</goals>
                        <releaseProfiles>apache-release</releaseProfiles>
						<!-- overrides the default ('clean verify') -->
						<preparationGoals>clean install</preparationGoals>
						<autoVersionSubmodules>true</autoVersionSubmodules>
						<localCheckout>true</localCheckout>
						<pushChanges>false</pushChanges>
						<waitBeforeTagging>1</waitBeforeTagging>
						<!-- goal:clean (for aggregator modules) has no bindings; cleans up
							release.properties and any backup POM files -->
						<!-- goal:prepare (for aggregator modules) has no bindings; prepares
							for release in SCM (modifying x.x-SNAPSHOT to x.x) -->
						<!-- goal:update-versions (for aggregator modules) has no bindings;
							updates versions eg to SNAPSHOT -->
						<!-- etc; none of the goals has a binding. -->
					</configuration>
                </plugin>
                <plugin>
                    <groupId>org.apache.maven.plugins</groupId>
                    <artifactId>maven-remote-resources-plugin</artifactId>
                    <version>3.1.0</version>    <!--bumped-->
                </plugin>
                <plugin>
                    <groupId>org.apache.maven.plugins</groupId>
                    <artifactId>maven-resources-plugin</artifactId>
                    <version>3.3.1</version>    <!--bumped-->
                </plugin>
                <plugin>
                    <groupId>org.apache.maven.plugins</groupId>
                    <artifactId>maven-scm-plugin</artifactId>
                    <version>2.0.1</version>
                </plugin>
                <plugin>
                    <groupId>org.apache.maven.plugins</groupId>
                    <artifactId>maven-scm-publish-plugin</artifactId>
                    <version>3.2.1</version>
                </plugin>
                <plugin>
                    <groupId>org.apache.maven.plugins</groupId>
                    <artifactId>maven-site-plugin</artifactId>
                    <version>3.12.1</version>    <!--bumped-->
                </plugin>
                <plugin>
					<!-- Packaging: source jars of main and test code -->
					<groupId>org.apache.maven.plugins</groupId>
					<artifactId>maven-source-plugin</artifactId>
					<version>${maven-source-plugin.version}</version>
					<configuration>
						<includePom>true</includePom>
					</configuration>
					<!-- goal:aggregate (for aggregator modules) binds to phase:package -->
					<!-- goal:jar and goal:test-jar are meant to bind to phase:package,
						but doesn't seem to so bound explicitly -->
					<!-- failing since maven-source-plugin 3.3.0 (as duplicated runs 
					 		are no longer alloed; there is a clash with built-in goal 'jar-no-fork')
					<executions>
						<execution>
							<id>package-jars</id>
							<phase>package</phase> 
							<goals>
								<goal>jar</goal>
								<goal>test-jar</goal>
							</goals>
						</execution>
					</executions>
					-->
				</plugin>
                <plugin>
                    <groupId>org.apache.maven.plugins</groupId>
                    <artifactId>maven-surefire-plugin</artifactId>
                    <version>${maven-surefire-plugin.version}</version>
                    <configuration>
                        <!-- override defaults and include everything unless explicitly excluded -->
                        <includes>
                            <include>**/*.java</include>
                        </includes>
                        <excludes>
                            <exclude>${testsToExclude}</exclude>
                        </excludes>
                        <printSummary>false</printSummary>
                        <argLine>${surefire-plugin.argLine}</argLine>
                        <forkCount>1C</forkCount>
                        <reuseForks>true</reuseForks>
                        <systemPropertyVariables>
                            <!-- allows tests to reduce verbosity, or conditionally disable
                                 when run with surefire; e.g.:
                                 @DisabledIfSystemProperty(named = "isRunningWithSurefire", matches = "true")
                                 -->
                            <isRunningWithSurefire>true</isRunningWithSurefire>
                        </systemPropertyVariables>
                    </configuration>
                </plugin>
                <plugin>
					<!-- Test Reporting -->
					<groupId>org.apache.maven.plugins</groupId>
					<artifactId>maven-surefire-report-plugin</artifactId>
					<version>${maven-surefire-report-plugin.version}</version>
					<!-- goal:report is a report so is configured in the reporting section;
						invokes phase:test before running itself -->
				</plugin>
                <plugin>
                    <groupId>org.apache.maven.plugins</groupId>
                    <artifactId>maven-shade-plugin</artifactId>
                    <version>3.5.1</version>
                </plugin>
                <plugin>
                    <groupId>org.apache.rat</groupId>
                    <artifactId>apache-rat-plugin</artifactId>
                    <version>0.15</version>
                    <configuration>
                        <addDefaultLicenseMatchers>true</addDefaultLicenseMatchers>
                        <excludeSubProjects>true</excludeSubProjects>
                        <excludes>
                            <exclude>**/target/**</exclude>
                            <exclude>**/target-ide/**</exclude>

                            <exclude>**/node_modules/**</exclude>
                            <exclude>**/node/npm</exclude>
                            <exclude>**/node/npm.cmd</exclude>

                            <exclude>**/*.project</exclude>
                            <exclude>**/.classpath</exclude>
                            <exclude>**/.settings/**</exclude>
                            <exclude>**/*.launch</exclude>
                            <exclude>**/*.columnOrder.txt</exclude>
                            <exclude>**/*.drawio.svg</exclude>
                            <exclude>**/META-INF/spring.factories</exclude>

                            <exclude>**/incubator/clients/kroviz/package.json.d/project.info</exclude>

                            <exclude>**/causeway/valuetypes/asciidoc/builder/src/test/resources/**</exclude>

                            <exclude>**/*.iml</exclude>
                            <exclude>**/webpack.config.js</exclude>
                            <exclude>**/webpack.generated.js</exclude>
                            <exclude>**/pnpm-lock.yaml</exclude>
                            <exclude>**/pnpmfile.js</exclude>

                            <exclude>**/*.pdn</exclude>
                            <exclude>**/*.svg</exclude>
                            <exclude>**/*.rtf</exclude>
                            <exclude>**/*.json</exclude>
                            <exclude>**/.gitkeep</exclude>
                            <exclude>**/*.min.js</exclude>
                            <exclude>**/fakedata/applib/services/clobs/*.dtd</exclude>
                            <exclude>**/fakedata/applib/services/clobs/*.dcl</exclude>
                            <exclude>**/fakedata/applib/services/clobs/*.soc</exclude>
                            <exclude>**/fakedata/applib/services/clobs/vs</exclude>
                            <exclude>**/fakedata/applib/services/clobs/vx</exclude>

                            <exclude>**/MANIFEST.MF</exclude>
                            <exclude>**/*.ucd</exclude>
                            <exclude>**/*.ucls</exclude>
                            <exclude>**/*.puml</exclude>
                            <exclude>**/antora/supplemental-ui/**</exclude>

                            <exclude>**/xml/objects/**</exclude>
                            <exclude>**/test.data</exclude>
                            <exclude>**/fixture-data/**</exclude>
                            <exclude>**/partials/module-nav.adoc</exclude>
                            <exclude>**/partials/extensions.adoc</exclude>
                            <exclude>**/partials/component-nav.adoc</exclude>
                            <exclude>**/_nav.adoc</exclude>
                            <exclude>**/_overview/nav.adoc</exclude>

                            <exclude>**/application.js</exclude>

                            <exclude>**/jquery.zclip.js</exclude>
                            <exclude>**/simple-sidebar.css</exclude>
                            <exclude>**/causeway-bootstrap-growl.js</exclude>
                            <exclude>**/moment.js</exclude>
                            <exclude>**/prism*.js</exclude>
                            <exclude>**/prism*.css</exclude>
                            <exclude>**/kroviz/webpack.config.d/**</exclude>

                            <exclude>**/viewer/wicket/ui/components/**/*.css</exclude>
                            <exclude>**/viewer/wicket/ui/components/**/*.js</exclude>
                            <exclude>**/bootstrap-datetimepicker.min.css</exclude>
                            <exclude>**/bootstrap-datetimepicker.css</exclude>
                            <exclude>**/select2-bootstrap.css</exclude>

                            <exclude>**/wicket-xhtml1.4-strict.dtd</exclude>

                            <exclude>**/src/main/resources/supplemental-models.xml</exclude>
                            <exclude>**/datanucleus.log</exclude>
                            <exclude>**/gradle/wrapper/gradle-wrapper.properties</exclude>
                            <exclude>**/gradlew</exclude>
                            <exclude>**/gradlew.bat</exclude>
                            <exclude>**/rebel.xml</exclude>
                            <exclude>**/translations**.po</exclude>
                            <exclude>**/translations.pot</exclude>
                            <exclude>**/intellij/launch/*.xml</exclude>

                            <exclude>**/css/home/scss-files.txt</exclude>
                            <exclude>**/css/home/styles.css</exclude>
                            <exclude>**/css/site-custom.css</exclude>

                            <exclude>**/swagger-ui/**</exclude>

                            <exclude>**/META-INF/services/**</exclude>
                        </excludes>
                        <licenses>
                            <license
                                    implementation="org.apache.rat.analysis.license.SimplePatternBasedLicense">
                                <licenseFamilyCategory>AL2  </licenseFamilyCategory>
                                <licenseFamilyName>Apache License 2.0</licenseFamilyName>
                                <notes />
                                <patterns>
                                    <pattern>Licensed to the Apache Software Foundation (ASF) under
                                        one</pattern>
                                </patterns>
                            </license>
                            <license
                                    implementation="org.apache.rat.analysis.license.SimplePatternBasedLicense">
                                <licenseFamilyCategory>BSD3</licenseFamilyCategory>
                                <licenseFamilyName>BSD 3-Clause</licenseFamilyName>
                                <patterns>
                                    <pattern>BSD-3-Clause license</pattern>
                                </patterns>
                            </license>
                            <license
                                    implementation="org.apache.rat.analysis.license.SimplePatternBasedLicense">
                                <licenseFamilyCategory>MIT</licenseFamilyCategory>
                                <licenseFamilyName>MIT Licensed</licenseFamilyName>
                                <notes />
                                <patterns>
                                    <pattern>The MIT License (MIT)</pattern>
                                    <pattern>Dual licensed under the MIT</pattern>
                                    <pattern>http://prismjs.com/download.html</pattern>
                                </patterns>
                            </license>
                            <license
                                    implementation="org.apache.rat.analysis.license.SimplePatternBasedLicense">
                                <licenseFamilyCategory>CC3</licenseFamilyCategory>
                                <licenseFamilyName>Creative Commons 3.0</licenseFamilyName>
                                <notes />
                                <patterns>
                                    <pattern>ASCII text placed in the public domain by Moby Lexical Tools, 1992.</pattern>
                                </patterns>
                            </license>
                            <license
                                    implementation="org.apache.rat.analysis.license.SimplePatternBasedLicense">
                                <licenseFamilyCategory>JMOCK</licenseFamilyCategory>
                                <licenseFamilyName>JMock</licenseFamilyName>
                                <notes />
                                <patterns>
                                    <pattern>Copyright (c) 2000-2007, jMock.org</pattern>
                                </patterns>
                            </license>
                            <license
                                    implementation="org.apache.rat.analysis.license.SimplePatternBasedLicense">
                                <licenseFamilyCategory>JMOCK</licenseFamilyCategory>
                                <licenseFamilyName>JMock</licenseFamilyName>
                                <notes />
                                <patterns>
                                    <pattern>Copyright (c) 2000-2007, jMock.org</pattern>
                                </patterns>
                            </license>
                        </licenses>
                        <licenseFamilies>
                            <licenseFamily
                                    implementation="org.apache.rat.license.SimpleLicenseFamily">
                                <familyName>Apache License 2.0</familyName>
                            </licenseFamily>
                            <licenseFamily implementation="org.apache.rat.license.SimpleLicenseFamily">
                                <familyName>BSD 3-Clause</familyName>
                            </licenseFamily>
                            <licenseFamily
                                    implementation="org.apache.rat.license.SimpleLicenseFamily">
                                <familyName>MIT</familyName>
                            </licenseFamily>
                            <licenseFamily
                                    implementation="org.apache.rat.license.SimpleLicenseFamily">
                                <familyName>JMock</familyName>
                            </licenseFamily>
                            <licenseFamily
                                    implementation="org.apache.rat.license.SimpleLicenseFamily">
                                <familyName>XHTML</familyName>
                            </licenseFamily>
                        </licenseFamilies>
                    </configuration>
                </plugin>
				<plugin>
					<groupId>net.alchim31.maven</groupId>
					<artifactId>yuicompressor-maven-plugin</artifactId>
					<version>1.5.1</version>
					<configuration>
						<statistics>true</statistics>
						<jswarn>false</jswarn>
						<suffix>.min</suffix>
						<excludes>
							<!-- -->
							<exclude>**/*.nocompress.js</exclude>
							<!-- select 2 -->
							<exclude>**/i18n/*.js</exclude>
							<exclude>**/select2*.js</exclude>
							<!-- datetime picker -->
							<exclude>**/moment-with-locales.js</exclude>
							<exclude>**/moment-with-locales.min.js</exclude>
							<exclude>**/tempusdominus-bootstrap-4.js</exclude>
							<exclude>**/tempusdominus-bootstrap-4.min.js</exclude>
							<!-- boostrap growl -->
							<exclude>**/bootstrap-growl.js</exclude>
							<exclude>**/bootstrap-growl.min.js</exclude>
						</excludes>
					</configuration>
					<executions>
						<execution>
							<goals>
								<goal>compress</goal>
							</goals>
						</execution>
					</executions>
				</plugin>
                <plugin>
                    <groupId>org.apache.maven.plugins</groupId>
                    <artifactId>maven-docck-plugin</artifactId>
                    <version>1.1</version>
                </plugin>
                <plugin>
                    <groupId>org.codehaus.mojo</groupId>
                    <artifactId>clirr-maven-plugin</artifactId>
                    <version>2.8</version>
                </plugin>
				<plugin>
					<groupId>org.datanucleus</groupId>
					<artifactId>datanucleus-maven-plugin</artifactId>
					<version>${datanucleus-maven-plugin.version}</version>
					<configuration>
						<fork>${datanucleus-maven-plugin.fork}</fork>
						<log4jConfiguration>${datanucleus-maven-plugin.log4jConfiguration}</log4jConfiguration>
						<verbose>${datanucleus-maven-plugin.verbose}</verbose>
					</configuration>
					<executions>
						<execution>
							<id>process-classes</id>
							<phase>process-classes</phase>
							<goals>
								<goal>enhance</goal>
							</goals>
						</execution>
						<execution>
							<id>process-test-classes</id>
							<phase>process-test-classes</phase>
							<goals>
								<goal>test-enhance</goal>
							</goals>
							<configuration>
								<metadataDirectory>${project.build.testOutputDirectory}</metadataDirectory>
							</configuration>
						</execution>
					</executions>
					<dependencies>
						<dependency>
							<groupId>org.datanucleus</groupId>
							<artifactId>datanucleus-core</artifactId>
							<version>${datanucleus-core.version}</version>
						</dependency>
						<dependency>
							<groupId>org.datanucleus</groupId>
							<artifactId>datanucleus-api-jdo</artifactId>
							<version>${datanucleus-api-jdo.version}</version>
						</dependency>
						<dependency>
							<groupId>org.datanucleus</groupId>
							<artifactId>datanucleus-jodatime</artifactId>
							<version>${datanucleus-jodatime.version}</version>
						</dependency>
					</dependencies>
				</plugin>
			</plugins>
        </pluginManagement>
        <plugins>
            <!--  We want to package up license resources in the JARs produced  -->
            <plugin>
                <groupId>org.apache.maven.plugins</groupId>
                <artifactId>maven-remote-resources-plugin</artifactId>
                <executions>
                    <execution>
                        <id>process-resource-bundles</id>
                        <goals>
                            <goal>process</goal>
                        </goals>
                        <configuration>
                            <resourceBundles>
                                <resourceBundle>org.apache:apache-jar-resource-bundle:1.4</resourceBundle>
                            </resourceBundles>

                            <!-- Reference the supplemental-model artifact from module supplemental-model -->
                            <supplementalModelArtifacts>
                                <supplementalModelArtifact>org.apache.causeway:supplemental-model:1.0</supplementalModelArtifact>
                            </supplementalModelArtifacts>

                            <runOnlyAtExecutionRoot>true</runOnlyAtExecutionRoot>

                             <!-- Specify the path, relative to the JAR root, where the supplemental model file is located -->
                            <supplementalModels>
                                <supplementalModel>supplemental-models.xml</supplementalModel>
                            </supplementalModels>
                            <properties>
                                <projectTimespan>2010~2022</projectTimespan>
                                <postDepListText>
                                    The above (auto-generated) list aggregates the dependencies (either directly or
                                    transitively) of all the modules that make up ${project.name}.   You can use
                                    mvn dependency:list or mvn dependency:tree to view dependencies by submodule.

                                    ${license.additional-notes}
                                </postDepListText>
                            </properties>
                            <!-- APACHE CAUSEWAY customisation 12/21: end -->
                        </configuration>
                    </execution>
                </executions>
            </plugin>
            <plugin>
                <groupId>org.apache.maven.plugins</groupId>
                <artifactId>maven-enforcer-plugin</artifactId>
                <configuration>
                    <rules>
                        <requireMavenVersion>
                            <version>[3.6,)</version>
                        </requireMavenVersion>
                        <requireJavaVersion>
                            <version>[17,)</version>
                        </requireJavaVersion>
                        <!-- seemingly not compatible with use of 3.0.0-SNAPSHOT placeholders
                            <requirePluginVersions> <message>All plugin versions must be defined!</message>
                            <banLatest>true</banLatest> <banRelease>true</banRelease> </requirePluginVersions> -->
                        <DependencyConvergence />
                    </rules>
                </configuration>
                <executions>
                    <!-- goal:enforce supposedly binds to phase:validate, but explicit binding seems to be required -->
                    <execution>
                        <id>validate-enforce</id>
                        <phase>validate</phase>
                        <goals>
                            <goal>enforce</goal>
                        </goals>
                    </execution>
                    <execution>
                        <id>enforce-maven-version</id>
                        <goals>
                            <goal>enforce</goal>
                        </goals>
                        <configuration>
                            <rules>
                                <requireMavenVersion>
                                    <version>${minimalMavenBuildVersion}</version>
                                </requireMavenVersion>
                            </rules>
                        </configuration>
                    </execution>
                    <execution>
                        <id>enforce-java-version</id>
                        <goals>
                            <goal>enforce</goal>
                        </goals>
                        <configuration>
                            <rules>
                                <requireJavaVersion>
                                    <version>${minimalJavaBuildVersion}</version>
                                </requireJavaVersion>
                            </rules>
                        </configuration>
                    </execution>
                </executions>
            </plugin>
            <plugin>
                <groupId>org.apache.maven.plugins</groupId>
                <artifactId>maven-site-plugin</artifactId>
                <executions>
                    <execution>
                        <id>attach-descriptor</id>
                        <goals>
                            <goal>attach-descriptor</goal>
                        </goals>
                    </execution>
                </executions>
            </plugin>
        </plugins>
        <extensions>
            <!-- scp and sftp support for deployments. -->
            <extension>
                <groupId>org.apache.maven.wagon</groupId>
                <artifactId>wagon-ssh</artifactId>
                <version>3.5.3</version>
            </extension>
            <!-- ftp support for deployments. -->
            <extension>
                <groupId>org.apache.maven.wagon</groupId>
                <artifactId>wagon-ftp</artifactId>
                <version>3.5.3</version>
            </extension>
        </extensions>
    </build>
    <profiles>
        <!--  START SNIPPET: release-profile  -->
        <profile>
            <id>apache-release</id>
            <activation>
                <property>
                    <name>apache-release</name>
                </property>
            </activation>
            <properties>
                <skipTests>true</skipTests>
            </properties>
            <build>
                <plugins>
                    <plugin>
                        <groupId>org.projectlombok</groupId>
                        <artifactId>lombok-maven-plugin</artifactId>
                        <version>1.18.20.0</version>
                        <configuration>
                            <sourceDirectory>${project.basedir}/src/main/java</sourceDirectory>
                            <outputDirectory>${delombok.output}</outputDirectory>
                            <addOutputDirectory>false</addOutputDirectory>
                        </configuration>
                        <executions>
                            <execution>
                                <phase>generate-sources</phase>
                                <goals>
                                    <goal>delombok</goal>
                                </goals>
                            </execution>
                        </executions>
                    </plugin>
                    <!--  Create a source-release artifact that contains the fully buildable
                                   project directory source structure. This is the artifact which is
                                   the official subject of any release vote.  -->
                    <plugin>
                        <groupId>org.apache.maven.plugins</groupId>
                        <artifactId>maven-assembly-plugin</artifactId>
                        <dependencies>
                            <dependency>
                                <groupId>org.apache.apache.resources</groupId>
                                <artifactId>apache-source-release-assembly-descriptor</artifactId>
                                <version>1.5</version>
                            </dependency>
                        </dependencies>
                        <executions>
                            <execution>
                                <id>source-release-assembly</id>
                                <phase>package</phase>
                                <goals>
                                    <goal>single</goal>
                                </goals>
                                <configuration>
                                    <archiveBaseDirectory>..</archiveBaseDirectory>
                                    <runOnlyAtExecutionRoot>true</runOnlyAtExecutionRoot>
                                    <descriptorRefs>
                                        <descriptorRef>${sourceReleaseAssemblyDescriptor}</descriptorRef>
                                    </descriptorRefs>
                                    <tarLongFileMode>posix</tarLongFileMode>
                                </configuration>
                            </execution>
                        </executions>
                    </plugin>
                    <!--  We want to deploy the artifact to a staging location for perusal  -->
                    <plugin>
                        <inherited>true</inherited>
                        <groupId>org.apache.maven.plugins</groupId>
                        <artifactId>maven-deploy-plugin</artifactId>
                        <configuration>
                            <updateReleaseInfo>true</updateReleaseInfo>
                        </configuration>
                    </plugin>
                    <plugin>
                        <groupId>org.apache.maven.plugins</groupId>
                        <artifactId>maven-source-plugin</artifactId>
                        <executions>
                            <execution>
                                <id>attach-sources</id>
                                <goals>
                                    <goal>jar-no-fork</goal>
                                </goals>
                            </execution>
                        </executions>
                    </plugin>
                    <plugin>
                        <groupId>org.apache.maven.plugins</groupId>
                        <artifactId>maven-javadoc-plugin</artifactId>
                        <executions>
                            <execution>
                                <id>attach-javadocs</id>
                                <goals>
                                    <goal>jar</goal>
                                </goals>
                                <configuration>
                                    <notimestamp>true</notimestamp>
                                    <sourcepath>${delombok.output}</sourcepath>
                                    <doclint>none</doclint>
                                    <failOnError>false</failOnError>

                                    <debug>true</debug>
                                    <minmemory>128m</minmemory>
                                    <maxmemory>1024m</maxmemory>
                                    <quiet>true</quiet>
                                    <doctitle>${project.name} ${project.version}</doctitle>
                                    <windowtitle>${project.name} ${project.version}</windowtitle>
                                    <splitindex>true</splitindex>
                                    <encoding>${project.build.sourceEncoding}</encoding>
                                    <links>
                                        <link>https://docs.oracle.com/en/java/javase/17/docs/api/</link>
                                    </links>
                                    <linksource>true</linksource>
                                    <detectOfflineLinks>false</detectOfflineLinks>
                                </configuration>
                            </execution>
                        </executions>
                    </plugin>
                    <!--  calculate checksums of source release for Apache dist area  -->
                    <plugin>
                        <groupId>net.nicoulaj.maven.plugins</groupId>
                        <artifactId>checksum-maven-plugin</artifactId>
                        <version>1.11</version>
                        <executions>
                            <execution>
                                <id>source-release-checksum</id>
                                <goals>
                                    <goal>artifacts</goal>
                                </goals>
                                <!--  execute prior to maven-gpg-plugin:sign due to https://github.com/nicoulaj/checksum-maven-plugin/issues/112  -->
                                <phase>post-integration-test</phase>
                                <configuration>
                                    <algorithms>
                                        <algorithm>SHA-512</algorithm>
                                    </algorithms>
                                    <!--  https://maven.apache.org/apache-resource-bundles/#source-release-assembly-descriptor  -->
                                    <includeClassifiers>source-release</includeClassifiers>
                                    <excludeMainArtifact>true</excludeMainArtifact>
                                    <csvSummary>false</csvSummary>
                                    <!--  attach SHA-512 checksum as well to upload to Maven Staging Repo,
                                                           as this eases uploading from stage to dist and doesn't do harm in Maven Central  -->
                                    <attachChecksums>true</attachChecksums>
                                </configuration>
                            </execution>
                        </executions>
                    </plugin>
                    <!--  We want to sign the artifact, the POM, and all attached artifacts (except for SHA-512 checksum)  -->
                    <plugin>
                        <groupId>org.apache.maven.plugins</groupId>
                        <artifactId>maven-gpg-plugin</artifactId>
                        <executions>
                            <execution>
                                <id>sign-release-artifacts</id>
                                <goals>
                                    <goal>sign</goal>
                                </goals>
                            </execution>
                        </executions>
                    </plugin>

                </plugins>
            </build>
            <modules>
                <module>../core</module>
                <module>../extensions</module>
                <module>../mavendeps</module>
                <module>../starters</module>
                <module>../testing</module>
                <module>../valuetypes</module>
            </modules>
        </profile>
        <!--  END SNIPPET: release-profile  -->
		<profile>
			<id>causeway-app-starter-datanucleusenhance</id>
			<activation>
				<file>
					<exists>${basedir}/logging-dn-enhance.properties</exists>
				</file>
			</activation>
			<build>
				<plugins>
					<plugin>
						<groupId>org.datanucleus</groupId>
						<artifactId>datanucleus-maven-plugin</artifactId>
						<inherited>true</inherited>
					</plugin>
				</plugins>
			</build>
		</profile>
		<profile>
			<id>causeway-lombok-workaround</id>
			<activation>
				<file>
					<missing>${basedir}/logging-dn-enhance.properties</missing>
				</file>
			</activation>
			<build>
				<plugins>
					<plugin>
						<groupId>org.apache.maven.plugins</groupId>
						<artifactId>maven-compiler-plugin</artifactId>
						<configuration>
							<showDeprecation>true</showDeprecation>
							<showWarnings>true</showWarnings>
							<parameters>true</parameters>
							<annotationProcessorPaths>
								<!-- this is a workaround 
					
								Details: The maven compiler plugin ought to pick up all available processors on the classpath.
								In effect Lombok's annotation processor should be picked up implicitly, but yet is not 
								
								Presence of file 'logging-dn-enhance.properties' decativates this profile and
								the maven-compiler-plugin runs all annotation processors as picked up from the class-path.
								-->
									<annotationProcessorPath>
										<groupId>org.projectlombok</groupId>
										<artifactId>lombok</artifactId>
										<version>${lombok.version}</version>	
									</annotationProcessorPath>
							</annotationProcessorPaths>
						</configuration>
					</plugin>
				</plugins>
			</build>
		</profile>
        <profile>
            <id>only-eclipse</id>
            <activation>
                <property>
                    <name>m2e.version</name>
                </property>
            </activation>
            <build>
                <pluginManagement>
                    <plugins>
                        <!--  Disable execution of some plugins in m2e (https://www.eclipse.org/m2e/documentation/m2e-execution-not-covered.html)  -->
                        <plugin>
                            <groupId>org.eclipse.m2e</groupId>
                            <artifactId>lifecycle-mapping</artifactId>
                            <version>1.0.0</version>
                            <!--  as this is an artificial artifact only use in a profile (https://bugs.eclipse.org/bugs/show_bug.cgi?id=367870#c18)  -->
                            <configuration>
                                <lifecycleMappingMetadata>
                                    <pluginExecutions>
                                        <pluginExecution>
                                            <!--  no native m2e support yet (https://issues.apache.org/jira/browse/MRRESOURCES-85)  -->
                                            <pluginExecutionFilter>
                                                <groupId>org.apache.maven.plugins</groupId>
                                                <artifactId>maven-remote-resources-plugin</artifactId>
                                                <versionRange>[0,1.8.0)</versionRange>
                                                <goals>
                                                    <goal>process</goal>
                                                </goals>
                                            </pluginExecutionFilter>
                                            <action>
                                                <ignore/>
                                            </action>
                                        </pluginExecution>
                                    </pluginExecutions>
                                </lifecycleMappingMetadata>
                            </configuration>
                        </plugin>
                    </plugins>
                </pluginManagement>
            </build>
        </profile>
        <profile>
            <id>enforce-output-timestamp-property</id>
            <activation>
                <!-- multiple profile activation conditions have AND logic ... -->
                <property>
                    <name>apache-release</name>
                </property>
                <file>
                    <missing>${basedir}/.maven-apache-parent.marker</missing>
                </file>
            </activation>
            <build>
                <plugins>
                    <plugin>
                        <groupId>org.apache.maven.plugins</groupId>
                        <artifactId>maven-enforcer-plugin</artifactId>
                        <executions>
                            <execution>
                                <id>enforce-output-timestamp-property</id>
                                <goals>
                                    <goal>enforce</goal>
                                </goals>
                                <configuration>
                                    <rules>
                                        <requireProperty>
                                            <property>project.build.outputTimestamp</property>
                                            <message>The property "project.build.outputTimestamp" must be set on the reactor's root pom.xml to make the build reproducible. Further information at "https://maven.apache.org/guides/mini/guide-reproducible-builds.html".</message>
                                        </requireProperty>
                                    </rules>
                                </configuration>
                            </execution>
                        </executions>
                    </plugin>
                </plugins>
            </build>
        </profile>
        <profile>
            <id>sources</id>
            <activation>
                <property>
                    <name>sources</name>
                </property>
            </activation>
            <build>
                <plugins>
                    <plugin>
                        <groupId>org.apache.maven.plugins</groupId>
                        <artifactId>maven-source-plugin</artifactId>
                        <executions>
                            <execution>
                                <id>attach-sources</id>
                                <phase>deploy</phase>
                                <goals>
                                    <goal>jar-no-fork</goal>
                                </goals>
                            </execution>
                        </executions>
                    </plugin>
                </plugins>
            </build>
        </profile>
        <profile>
            <id>github</id>
            <activation>
                <property>
                    <name>github</name>
                </property>
            </activation>
            <properties>
                <enforcer.failFast>true</enforcer.failFast>
                <jacoco.skip>true</jacoco.skip>
            </properties>
            <modules>
                <module>../core</module>
                <module>../extensions</module>
                <module>../mavendeps</module>
                <module>../starters</module>
                <module>../testing</module>
                <module>../valuetypes</module>
            </modules>
            <distributionManagement>
                <repository>
                    <id>github</id>
                    <name>Github Releases</name>
                    <url>https://maven.pkg.github.com/apache/causeway</url>
                </repository>
            </distributionManagement>
        </profile>
        <profile>
            <id>nightly-localfs-repo</id>
            <activation>
                <property>
                    <name>nightly-localfs-repo</name>
                </property>
            </activation>
            <distributionManagement>
                <repository>
                    <id>nightly-localfs-repo</id>
                    <name>Temporary Local Filesystem Staging Repository</name>
                    <url>file://${MVN_SNAPSHOTS_PATH}</url>
                </repository>
            </distributionManagement>
            <build>
                <plugins>
                    <plugin>
                        <artifactId>maven-deploy-plugin</artifactId>
                        <version>3.1.1</version>
                        <configuration>
                            <altDeploymentRepository>
                                nightly-localfs-repo::file://${MVN_SNAPSHOTS_PATH}
                            </altDeploymentRepository>
                        </configuration>
                    </plugin>
                </plugins>
            </build>
        </profile>
        <profile>
            <id>jacoco-report-xml</id>
            <activation>
                <property>
                    <name>jacoco-report-xml</name>
                </property>
            </activation>
            <properties>
                <surefire-plugin.argLine>
					@{argLine}
					-Xmx384m
				</surefire-plugin.argLine>
            </properties>
            <build>
                <plugins>
                    <plugin>
                        <groupId>org.jacoco</groupId>
                        <artifactId>jacoco-maven-plugin</artifactId>
                        <version>0.8.11</version>
                        <executions>
                            <execution>
                                <goals>
                                    <goal>prepare-agent</goal>
                                </goals>
                            </execution>
                            <execution>
                                <id>report</id>
                                <phase>prepare-package</phase>
                                <goals>
                                    <goal>report</goal>
                                </goals>
                                <configuration>
                                    <formats>XML</formats>
                                </configuration>
                            </execution>
                        </executions>
                    </plugin>
                </plugins>
            </build>
        </profile>
    </profiles>

    <!-- META DATA -->

    <url>https://causeway.apache.org</url>
    <organization>
        <name>The Apache Software Foundation</name>
        <url>https://www.apache.org/</url>
    </organization>
    <licenses>
        <license>
            <name>Apache License, Version 2.0</name>
            <url>https://www.apache.org/licenses/LICENSE-2.0.txt</url>
            <distribution>repo</distribution>
        </license>
    </licenses>
    <mailingLists>
        <mailingList>
            <name>developers</name>
            <archive>http://mail-archives.apache.org/mod_mbox/causeway-dev/</archive>
            <post>dev@causeway.apache.org</post>
            <subscribe>dev-subscribe@causeway.apache.org</subscribe>
            <unsubscribe>dev-unsubscribe@causeway.apache.org</unsubscribe>
        </mailingList>
        <mailingList>
            <name>users</name>
            <archive>http://mail-archives.apache.org/mod_mbox/causeway-users/</archive>
            <post>users@causeway.apache.org</post>
            <subscribe>users-subscribe@causeway.apache.org</subscribe>
            <unsubscribe>users-unsubscribe@causeway.apache.org</unsubscribe>
        </mailingList>
    </mailingLists>
    <scm>
        <connection>scm:git:http://github.com/apache/causeway.git</connection>
        <developerConnection>scm:git:https://github.com/apache/causeway.git</developerConnection>
        <url>http://github.com/apache/causeway</url>
        <tag>HEAD</tag>
    </scm>
    <inceptionYear>2010</inceptionYear>
    <issueManagement>
        <system>Jira</system>
        <url>https://issues.apache.org/jira/browse/CAUSEWAY</url>
    </issueManagement>
    <ciManagement>
        <system>CI</system>
        <url>https://github.com/apache-causeway-committers/causeway-nightly</url>
    </ciManagement>
    <developers>
        <developer>
            <id>ahuber</id>
            <name>Andi Huber</name>
            <email>ahuber@apache.org</email>
            <roles>
                <role>pmc</role>
                <role>committer</role>
            </roles>
            <timezone>+1</timezone>
        </developer>
        <developer>
            <id>bibryam</id>
            <name>Bilgin Ibryam</name>
            <email>bibryam@apache.org</email>
            <roles>
                <role>pmc</role>
                <role>committer</role>
            </roles>
            <timezone>+0</timezone>
        </developer>
        <developer>
            <id>danhaywood</id>
            <name>Dan Haywood</name>
            <email>danhaywood@apache.org</email>
            <roles>
                <role>pmc</role>
                <role>committer</role>
            </roles>
            <timezone>+0</timezone>
        </developer>
        <developer>
            <id>dslaughter</id>
            <name>Dave Slaughter</name>
            <email>dslaughter@apache.org</email>
            <roles>
                <role>pmc</role>
                <role>committer</role>
            </roles>
            <timezone>-6</timezone>
        </developer>
        <developer>
            <id>jcvanderwal</id>
            <name>Jeroen van der Wal</name>
            <email>jcvanderwal@apache.org</email>
            <roles>
                <role>pmc</role>
                <role>committer</role>
            </roles>
            <timezone>+1</timezone>
        </developer>
        <developer>
            <id>jdoornenbal</id>
            <name>Johan Doornenbal</name>
            <email>jdoornenbal@apache.org</email>
            <roles>
                <role>pmc</role>
                <role>committer</role>
            </roles>
            <timezone>+1</timezone>
        </developer>
        <developer>
            <id>joergrade</id>
            <name>Joerg Rade</name>
            <email>joergrade@apache.org</email>
            <roles>
                <role>pmc chair</role>
                <role>pmc</role>
                <role>committer</role>
            </roles>
            <timezone>+1</timezone>
        </developer>
        <developer>
            <id>kevin</id>
            <name>Kevin Meyer</name>
            <email>kevin@apache.org</email>
            <roles>
                <role>pmc</role>
                <role>committer</role>
            </roles>
            <timezone>+2</timezone>
        </developer>
        <developer>
            <id>madytyoo</id>
            <name>Maurizio Taverna</name>
            <email>madytyoo@apache.org</email>
            <roles>
                <role>pmc</role>
                <role>committer</role>
            </roles>
            <timezone>+1</timezone>
        </developer>
        <developer>
            <id>mgrigorov</id>
            <name>Martin Grigorov</name>
            <email>mgrigorov@apache.org</email>
            <roles>
                <role>pmc</role>
                <role>committer</role>
            </roles>
            <timezone>+2</timezone>
        </developer>
        <developer>
            <id>mnour</id>
            <name>Mohammad Nour El-Din</name>
            <email>mnour@apache.org</email>
            <roles>
                <role>pmc</role>
                <role>mentor while incubating</role>
            </roles>
            <timezone>+1</timezone>
        </developer>
        <developer>
            <id>mhesse</id>
            <name>Martin Hesse</name>
            <email>mhesse@apache.org</email>
            <roles>
                <role>pmc</role>
                <role>committer</role>
            </roles>
            <timezone>+9</timezone>
        </developer>
        <developer>
            <id>oscarbou</id>
            <name>Oscar Bou</name>
            <email>oscarbou@apache.org</email>
            <roles>
                <role>pmc</role>
                <role>committer</role>
            </roles>
            <timezone>+1</timezone>
        </developer>
        <developer>
            <id>rmatthews</id>
            <name>Robert Matthews</name>
            <email>rmatthews@apache.org</email>
            <roles>
                <role>pmc</role>
                <role>committer</role>
            </roles>
            <timezone>+0</timezone>
        </developer>
        <developer>
            <id>struberg</id>
            <name>Mark Struberg</name>
            <email>struberg@apache.org</email>
            <roles>
                <role>pmc</role>
                <role>mentor while incubating</role>
            </roles>
            <timezone>+1</timezone>
        </developer>
        <developer>
            <id>themalkolm</id>
            <name>Alexander Krasnuhkin</name>
            <email>themalkolm@apache.org</email>
            <roles>
                <role>pmc</role>
                <role>committer</role>
            </roles>
            <timezone>+3</timezone>
        </developer>
    </developers>

</project><|MERGE_RESOLUTION|>--- conflicted
+++ resolved
@@ -156,14 +156,6 @@
 
         <momentjs.version>2.29.4</momentjs.version> <!-- keep in sync: org.apache.causeway.viewer.wicket.ui.components.scalars.datepicker.MomentJsReference -->
 
-<<<<<<< HEAD
-        <objenesis.version>3.3</objenesis.version>
-=======
-        <!-- See https://nodejs.org/en/download/ for latest node and npm (lts) versions -->
-		<node.version>v18.12.0</node.version>
-		<npm.version>8.19.2</npm.version>
-
->>>>>>> a54ec843
         <ognl.version>3.4.2</ognl.version>
 
         <picocontainer.version>2.15</picocontainer.version>
