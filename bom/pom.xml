--- conflicted
+++ resolved
@@ -66,11 +66,7 @@
         <causeway.skipTests>false</causeway.skipTests>
 		<maven.test.skip>${causeway.skipTests}</maven.test.skip>
 
-<<<<<<< HEAD
-        <project.build.outputTimestamp>2023-07-04T21:19:08Z</project.build.outputTimestamp>
-=======
         <project.build.outputTimestamp>2024-03-16T11:11:00Z</project.build.outputTimestamp>
->>>>>>> c2c84538
 
         <delombok.output>${project.build.directory}/delombok</delombok.output>
 
@@ -2400,31 +2396,17 @@
                             <exclude>**/.classpath</exclude>
                             <exclude>**/.settings/**</exclude>
                             <exclude>**/*.launch</exclude>
-<<<<<<< HEAD
                             <exclude>**/*.columnOrder.txt</exclude>
                             <exclude>**/*.drawio.svg</exclude>
-=======
+                            <exclude>**/META-INF/spring.factories</exclude>
+
+                            <exclude>**/incubator/clients/kroviz/package.json.d/project.info</exclude>
+
+                            <exclude>**/causeway/valuetypes/asciidoc/builder/src/test/resources/**</exclude>
                             <exclude>**/schema.gql</exclude>
                             <exclude>**/jquery.livequery.js</exclude>
                             <exclude>**/*._.gql</exclude>
                             <exclude>**/.gitkeep</exclude>
-
-                            <exclude>**/*.iml</exclude>
-                            <exclude>**/intellij/launch/*.xml</exclude>
-
-                            <exclude>**/gradle/wrapper/gradle-wrapper.properties</exclude>
-                            <exclude>**/gradlew</exclude>
-                            <exclude>**/gradlew.bat</exclude>
-                            <exclude>**/rebel.xml</exclude>
-                            <exclude>**/translations**.po</exclude>
-                            <exclude>**/translations.pot</exclude>
-
->>>>>>> c2c84538
-                            <exclude>**/META-INF/spring.factories</exclude>
-
-                            <exclude>**/incubator/clients/kroviz/package.json.d/project.info</exclude>
-
-                            <exclude>**/causeway/valuetypes/asciidoc/builder/src/test/resources/**</exclude>
 
                             <exclude>**/*.iml</exclude>
                             <exclude>**/webpack.config.js</exclude>
