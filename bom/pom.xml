<?xml version="1.0" encoding="UTF-8"?>
<!--
Licensed to the Apache Software Foundation (ASF) under one
or more contributor license agreements.  See the NOTICE file
distributed with this work for additional information
regarding copyright ownership.  The ASF licenses this file
to you under the Apache License, Version 2.0 (the
"License"); you may not use this file except in compliance
with the License.  You may obtain a copy of the License at

  http://www.apache.org/licenses/LICENSE-2.0

Unless required by applicable law or agreed to in writing,
software distributed under the License is distributed on an
"AS IS" BASIS, WITHOUT WARRANTIES OR CONDITIONS OF ANY
KIND, either express or implied.  See the License for the
specific language governing permissions and limitations
under the License.
-->
<!--
This pom is the top-level parent, responsible for deploying to 
ASF using the apache-release, and as defined in org.apache:apache 
global parent.
At the same time, we want it to inherit from org.springframework.boot:spring-boot-starter-parent.
It is therefore a copy of org.apache:apache, with customisations clearly identified 
(though some plugins versions have been bumped to more recent versions).
-->

<project xmlns="http://maven.apache.org/POM/4.0.0" xmlns:xsi="http://www.w3.org/2001/XMLSchema-instance" xsi:schemaLocation="http://maven.apache.org/POM/4.0.0 http://maven.apache.org/xsd/maven-4.0.0.xsd">
    <modelVersion>4.0.0</modelVersion>
    <!-- based on org.apache:apache:27 
    	for more information, see the documentation of this POM: http://maven.apache.org/pom/asf/ -->

    <parent>
        <groupId>org.springframework.boot</groupId>
        <artifactId>spring-boot-starter-parent</artifactId>
        <version>3.0.1</version>
        <relativePath/>
    </parent>
    <groupId>org.apache.causeway</groupId>
    <artifactId>causeway-bom</artifactId>
    <version>3.0.0-SNAPSHOT</version>

    <packaging>pom</packaging>

    <name>Apache Causeway</name>
    <description>
        Apache Causeway Bill of Material (BOM).
        Also the parent POM for the core framework and extensions.
    </description>
    
    <properties>
		
		<!-- BUILD SPECIFICA -->
        
        <project.build.sourceEncoding>UTF-8</project.build.sourceEncoding>
        <project.reporting.outputEncoding>UTF-8</project.reporting.outputEncoding>
        <sourceReleaseAssemblyDescriptor>source-release</sourceReleaseAssemblyDescriptor>
        <gpg.useagent>true</gpg.useagent>
        <minimalMavenBuildVersion>3.8.0</minimalMavenBuildVersion> <!-- enforces https repos -->
        <minimalJavaBuildVersion>17</minimalJavaBuildVersion>
        <maven.compiler.release>17</maven.compiler.release>
        
        <!--  for m-plugin-p and maven-plugin-annotations  -->
        <assembly.tarLongFileMode>posix</assembly.tarLongFileMode>
        <causeway.skipTests>false</causeway.skipTests>
		<maven.test.skip>${causeway.skipTests}</maven.test.skip>
        
        <project.build.outputTimestamp>2022-10-14T12:04:02Z</project.build.outputTimestamp>

        <delombok.output>${project.build.directory}/delombok</delombok.output>


		<!-- PLUGINS -->

		<datanucleus-maven-plugin.version>6.0.0-release</datanucleus-maven-plugin.version>
		<datanucleus-maven-plugin.log4jConfiguration>${basedir}/logging-dn-enhance.properties</datanucleus-maven-plugin.log4jConfiguration>
		<datanucleus-maven-plugin.verbose>false</datanucleus-maven-plugin.verbose>
		<datanucleus-maven-plugin.fork>false</datanucleus-maven-plugin.fork>
		
		<maven-source-plugin.version>3.2.1</maven-source-plugin.version>
		<maven-surefire-plugin.version>3.0.0-M7</maven-surefire-plugin.version>
		<maven-surefire-report-plugin.version>3.0.0-M7</maven-surefire-report-plugin.version>
        <!--  for surefire, failsafe and surefire-report  -->
        <maven.plugin.tools.version>3.7.0</maven.plugin.tools.version>

        <!-- LIBRARY DEPENDENCIES -->
        
        <archunit.version>1.0.1</archunit.version>
        <asciidoctorj.version>2.5.7</asciidoctorj.version>
        <asm.version>9.4</asm.version> <!-- keep in sync with org.eclipse.persistence:org.eclipse.persistence.asm -->
        <approvaltests.version>18.5.0</approvaltests.version>

        <assertj-guava.version>3.24.1</assertj-guava.version>

        <camel.version>3.14.7</camel.version>

        <commons-email.version>1.5</commons-email.version>
        <commons-httpclient.version>4.5.12</commons-httpclient.version>
        <commons-io.version>2.11.0</commons-io.version>

        <cucumber.version>7.10.1</cucumber.version>

        <cxf-rt-rs-client.version>4.0.0</cxf-rt-rs-client.version>

        <danhaywood-java-assertjext.version>0.1.0</danhaywood-java-assertjext.version>
        <danhaywood-java-testsupport.version>1.0.0</danhaywood-java-testsupport.version>

        <datanucleus-api-jdo.version>6.0.1</datanucleus-api-jdo.version>
        <datanucleus-api-jpa.version>6.0.1</datanucleus-api-jpa.version>
        <datanucleus-core.version>6.0.3</datanucleus-core.version>
        <datanucleus-jdo-api.version>3.2.1</datanucleus-jdo-api.version>
        <datanucleus-jdo-query.version>6.0.1</datanucleus-jdo-query.version>
        <datanucleus-jodatime.version>6.0.0-release</datanucleus-jodatime.version>
        <datanucleus-rdbms.version>6.0.3</datanucleus-rdbms.version>

        <datatables.version>1.13.1</datatables.version> <!-- keep in sync with DatatablesDotNet -->

        <docx4j.version>11.3.2</docx4j.version>

        <easymock.version>5.1.0</easymock.version>
        <error_prone_annotations.version>2.18.0</error_prone_annotations.version>

        <git-commit-id-plugin.version>4.9.10</git-commit-id-plugin.version>
        <guava.version>31.1-jre</guava.version>

        <htmlparser.version>2.1</htmlparser.version>
        
        <javafaker.version>1.0.2</javafaker.version>
        <javassist.version>3.29.2-GA</javassist.version>
        
        <jaxb-impl.version>4.0.1</jaxb-impl.version>
        <jaxws-ri.version>4.0.0</jaxws-ri.version>
        
        <jakartaee.version>10.0.0</jakartaee.version>
        <jakarta.servlet-api.version>6.0.0</jakarta.servlet-api.version>
        <jakarta.inject-api.version>2.0.1</jakarta.inject-api.version>
        <jakarta.xml.bind-api.version>4.0.1</jakarta.xml.bind-api.version>

        <jbcrypt.version>0.4</jbcrypt.version>
        <jboss-jaxrs-api_2.1_spec.version>2.0.2.Final</jboss-jaxrs-api_2.1_spec.version>

        <!-- v3.2 not available yet, use datanucleus staging for now -->
        <!-- <jdo-api.version>3.2</jdo-api.version> -->

        <jdom.version>2.0.6.1</jdom.version>
        <jmock.version>2.12.0</jmock.version>
        <joda-time.version>2.12.2</joda-time.version>
        <jopt-simple.version>6.0-alpha-3</jopt-simple.version>

        <jquery-ui.version>1.13.2</jquery-ui.version> <!-- org.webjars:jquery-ui -->

        <jsr305.version>3.0.2</jsr305.version>
        <jsoup.version>1.15.3</jsoup.version>
        <junit-jupiter.version>5.9.1</junit-jupiter.version> <!-- overrides spring -->
        <junit-platform.version>1.9.1</junit-platform.version>

        <log4jdbc-remix.version>0.2.7</log4jdbc-remix.version>
        <lombok.version>1.18.24</lombok.version> <!-- overriding Spring -->

        <maven-release-plugin.version>3.0.0-M7</maven-release-plugin.version>
        <momentjs.version>2.29.4</momentjs.version> <!-- keep in sync: org.apache.causeway.viewer.wicket.ui.components.scalars.datepicker.MomentJsReference -->

        <!-- See https://nodejs.org/en/download/ for latest node and npm (lts) versions -->
		<node.version>v18.12.0</node.version>
		<npm.version>8.19.2</npm.version>

        <objenesis.version>3.3</objenesis.version>
        <ognl.version>3.3.4</ognl.version>

        <picocontainer.version>2.15</picocontainer.version>
        <poi.version>5.2.3</poi.version>

        <quartz-scheduler.version>2.3.2</quartz-scheduler.version>

        <resteasy-spring-boot.version>6.0.0.Alpha2</resteasy-spring-boot.version>
        <resteasy-spring.version>3.0.0.Final</resteasy-spring.version>
        <resteasy.version>6.2.2.Final</resteasy.version> <!-- keep in sync with property defined in resteasy4-spring-boot-starter -->
        <resteasy-jaxb-provider.version>6.2.2.Final</resteasy-jaxb-provider.version>
        

        <select2.version>4.0.13</select2.version>
        <shiro.version>2.0.0-SNAPSHOT</shiro.version> <!-- latest release was 1.10.0, however we need jakarta namespace support -->
        <simpleslackapi.version>1.4.0</simpleslackapi.version>
        <slf4j-api.version>2.0.6</slf4j-api.version> <!-- also provided by spring-boot-starter-logging, needed to solve convergence issues -->
        <spring-boot.version>3.0.1</spring-boot.version>
        <summernote.version>0.8.20</summernote.version>
<<<<<<< HEAD
        <surefire-plugin.argLine>
			-Xmx384m 
		</surefire-plugin.argLine>
        <swagger-core.version>2.2.7</swagger-core.version>
=======
        <surefire-plugin.argLine>-Xmx384m</surefire-plugin.argLine>
        <swagger-core.version>2.2.8</swagger-core.version>
>>>>>>> 9f9c8699

        <togglz.version>3.3.3</togglz.version>

        <vaadin.version>24.0.0.alpha5</vaadin.version>

        <wicket.version>936167650a</wicket.version> <!--  9.4.0 is last known good, before wicket put jupiter-api on the module graph -->
        
        <wicket-bootstrap.version>6.0.0</wicket-bootstrap.version> <!-- de.agilecoders.wicket:wicket-bootstrap... -->
        <wicket-webjars.version>3.0.6</wicket-webjars.version>
        <wicket-viewer-jquery.version>3.6.3</wicket-viewer-jquery.version> <!--  as served by wicket via webjars -->

        <wicketstuff.version>9.12.0</wicketstuff.version> <!-- org.wicketstuff:wicketstuff-select2 -->

		<!-- OTHER -->
		
		<distMgmtSnapshotsName>Apache Development Snapshot Repository</distMgmtSnapshotsName>
        <distMgmtSnapshotsUrl>https://repository.apache.org/content/repositories/snapshots</distMgmtSnapshotsUrl>
        <organization.logo>https://www.apache.org/images/asf_logo_wide_2016.png</organization.logo>
		<license.additional-notes>In addition, Apache Causeway uses some
			JavaScript libraries:

			* Twitter Bootstrap, licensed under MIT [1]
			*
			Bootstrap-Growl (JQuery plugin), licensed under MIT license [2]
			*
			LiveQuery (JQuery plugin), licensed under MIT license [3]
			* Wicket
			Bootstrap, licenced under ASL 2 [4]
			* Bootstrap Datetimepicker,
			licensed under MIT licence [5]
			* Moment.js, licenced under MIT licence
			[6]

			[1] https://github.com/twbs/bootstrap/blob/master/LICENSE
			[2]
			https://github.com/mouse0270/bootstrap-growl/blob/master/LICENSE
			[3]
			https://github.com/brandonaaron/livequery#license
			[4]
			https://github.com/l0rdn1kk0n/wicket-bootstrap
			[5]
			https://github.com/Eonasdan/bootstrap-datetimepicker/blob/master/LICENSE
			[6] https://github.com/moment/moment/blob/develop/LICENSE</license.additional-notes>
    </properties>
    <dependencyManagement>
        <dependencies>
            <dependency>
                <groupId>org.apache.maven.plugin-tools</groupId>
                <artifactId>maven-plugin-annotations</artifactId>
                <version>${maven.plugin.tools.version}</version>
            </dependency>
            
            
            <!-- dependency convergence clash with org.apache.cxf:cxf-core:3.4.0 (used 
				by causeway-mappings-jaxrsclient-impl) TODO ... jaxrsclient was removed -->
			<dependency>
				<groupId>com.fasterxml.woodstox</groupId>
				<artifactId>woodstox-core</artifactId>
				<version>6.4.0</version>
			</dependency>
			<dependency>
				<groupId>org.codehaus.woodstox</groupId>
				<artifactId>stax2-api</artifactId>
				<version>4.2.1</version>
			</dependency>
			<dependency>
				<groupId>org.eclipse.persistence</groupId>
				<artifactId>org.eclipse.persistence.moxy</artifactId>
				<version>4.0.0</version>
			</dependency>
			<dependency>
				<groupId>org.eclipse.persistence</groupId>
				<artifactId>org.eclipse.persistence.sdo</artifactId>
				<version>4.0.0</version>
			</dependency>
			<dependency>
	            <groupId>com.sun.xml.bind</groupId>
	            <artifactId>jaxb-impl</artifactId>
	            <version>4.0.1</version>
	        </dependency>
			
			<dependency>
				<groupId>org.ow2.asm</groupId>
				<artifactId>asm</artifactId>
				<version>${asm.version}</version>
			</dependency>
			<dependency>
				<groupId>org.ow2.asm</groupId>
				<artifactId>asm-tree</artifactId>
				<version>${asm.version}</version>
			</dependency>
			<dependency>
				<groupId>org.ow2.asm</groupId>
				<artifactId>asm-analysis</artifactId>
				<version>${asm.version}</version>
			</dependency>
			<dependency>
				<groupId>org.ow2.asm</groupId>
				<artifactId>asm-util</artifactId>
				<version>${asm.version}</version>
			</dependency>

			<dependency>
				<groupId>org.hibernate</groupId>
				<artifactId>hibernate-validator</artifactId>
				<version>${hibernate-validator.version}</version>
				<exclusions>
					<exclusion>
						<groupId>org.jboss.logging</groupId>
						<artifactId>jboss-logging-processor</artifactId>
					</exclusion>
					<exclusion>
						<groupId>org.jboss.logging</groupId>
						<artifactId>jboss-logging-annotations</artifactId>
					</exclusion>
					<exclusion>
					    <groupId>org.osgi</groupId>
					    <artifactId>org.osgi.core</artifactId>
				    </exclusion>
				</exclusions>
			</dependency>

			<dependency>
				<groupId>joda-time</groupId>
				<artifactId>joda-time</artifactId>
				<version>${joda-time.version}</version>
			</dependency>

			<dependency>
				<groupId>com.approvaltests</groupId>
				<artifactId>approvaltests</artifactId>
				<version>${approvaltests.version}</version>
				<exclusions>
					<exclusion>
						<groupId>org.codehaus.woodstox</groupId>
						<artifactId>stax2-api</artifactId>
					</exclusion>
				</exclusions>
			</dependency>

			<dependency>
				<groupId>com.danhaywood.java</groupId>
				<artifactId>danhaywood-java-assertjext</artifactId>
				<version>${danhaywood-java-assertjext.version}</version>
			</dependency>
			<dependency>
				<groupId>com.danhaywood.java</groupId>
				<artifactId>danhaywood-java-testsupport</artifactId>
				<version>${danhaywood-java-testsupport.version}</version>
				<scope>test</scope>
			</dependency>

			<dependency>
				<groupId>com.google.errorprone</groupId>
				<artifactId>error_prone_annotations</artifactId>
				<version>${error_prone_annotations.version}</version>
			</dependency>

			<!-- provides @Nullable that's required by Spring 5.x -->
			<dependency>
				<groupId>com.google.code.findbugs</groupId>
				<artifactId>jsr305</artifactId>
				<version>${jsr305.version}</version>
			</dependency>

			<dependency>
				<groupId>com.google.guava</groupId>
				<artifactId>guava</artifactId>
				<version>${guava.version}</version>
			</dependency>

			<dependency>
				<groupId>commons-httpclient</groupId>
				<artifactId>commons-httpclient</artifactId>
				<version>${commons-httpclient.version}</version>
			</dependency>
			<dependency>
				<groupId>commons-io</groupId>
				<artifactId>commons-io</artifactId>
				<version>${commons-io.version}</version>
			</dependency>

			<dependency>
				<groupId>com.github.javafaker</groupId>
				<artifactId>javafaker</artifactId>
				<version>${javafaker.version}</version>
			</dependency>

			<dependency>
				<groupId>com.tngtech.archunit</groupId>
				<artifactId>archunit-junit5-api</artifactId>
				<version>${archunit.version}</version>
			</dependency>
			<dependency>
				<groupId>com.tngtech.archunit</groupId>
				<artifactId>archunit-junit5-engine</artifactId>
				<version>${archunit.version}</version>
			</dependency>

			<dependency>
				<groupId>com.ullink.slack</groupId>
				<artifactId>simpleslackapi</artifactId>
				<version>${simpleslackapi.version}</version>
			</dependency>

			<dependency>
				<groupId>de.agilecoders.wicket</groupId>
				<artifactId>wicket-bootstrap-core</artifactId>
				<version>${wicket-bootstrap.version}</version>
			</dependency>
			<dependency>
				<groupId>de.agilecoders.wicket</groupId>
				<artifactId>wicket-bootstrap-extensions</artifactId>
				<version>${wicket-bootstrap.version}</version>
				<exclusions>
					<exclusion>
					    <groupId>org.webjars</groupId>
					    <artifactId>momentjs</artifactId>
					</exclusion>
				</exclusions>
			</dependency>
			<dependency>
				<groupId>de.agilecoders.wicket</groupId>
				<artifactId>wicket-bootstrap-themes</artifactId>
				<version>${wicket-bootstrap.version}</version>
			</dependency>
			<dependency>
				<groupId>de.agilecoders.wicket.webjars</groupId>
				<artifactId>wicket-webjars</artifactId>
				<version>${wicket-webjars.version}</version>
			</dependency>
			<dependency>
			    <groupId>org.webjars</groupId>
			    <artifactId>momentjs</artifactId>
			    <version>${momentjs.version}</version>
			</dependency>

			<dependency>
			    <groupId>io.swagger.core.v3</groupId>
			    <artifactId>swagger-core</artifactId>
				<version>${swagger-core.version}</version>
			</dependency>

			<dependency>
				<groupId>jakarta.platform</groupId>
				<artifactId>jakarta.jakartaee-api</artifactId>
				<version>${jakartaee.version}</version>
			</dependency>
			<dependency>
			    <groupId>jakarta.inject</groupId>
			    <artifactId>jakarta.inject-api</artifactId>
			    <version>${jakarta.inject-api.version}</version>
		    </dependency>
			<dependency>
			    <groupId>jakarta.servlet</groupId>
			    <artifactId>jakarta.servlet-api</artifactId>
			    <version>${jakarta.servlet-api.version}</version>
			</dependency>

			<!-- 3.2 not available yet, instead use org.datanucleus:javax.jdo
			<dependency>
				<groupId>javax.jdo</groupId>
				<artifactId>jdo-api</artifactId>
				<version>${jdo-api.version}</version>
			</dependency>
			-->

			<dependency>
				<groupId>net.sf.jopt-simple</groupId>
				<artifactId>jopt-simple</artifactId>
				<version>${jopt-simple.version}</version>
			</dependency>

			<!-- TODO: when used, move exclusions down -->
			<dependency>
				<groupId>ognl</groupId>
				<artifactId>ognl</artifactId>
				<version>${ognl.version}</version>
				<exclusions>
					<exclusion>
						<groupId>javassist</groupId>
						<artifactId>javassist</artifactId>
					</exclusion>
				</exclusions>
			</dependency>

			<dependency>
				<groupId>org.apache.camel</groupId>
				<artifactId>camel-core</artifactId>
				<version>${camel.version}</version>
			</dependency>
			<dependency>
				<groupId>org.apache.camel</groupId>
				<artifactId>camel-spring</artifactId>
				<version>${camel.version}</version>
			</dependency>
			<dependency>
				<groupId>org.apache.camel</groupId>
				<artifactId>camel-jms</artifactId>
				<version>${camel.version}</version>
			</dependency>
			<dependency>
				<groupId>org.apache.camel</groupId>
				<artifactId>camel-stream</artifactId>
				<version>${camel.version}</version>
			</dependency>
			<dependency>
				<groupId>org.apache.camel</groupId>
				<artifactId>camel-ognl</artifactId>
				<version>${camel.version}</version>
			</dependency>
			<dependency>
				<groupId>org.apache.camel</groupId>
				<artifactId>camel-jaxb</artifactId>
				<version>${camel.version}</version>
			</dependency>
			<dependency>
				<groupId>org.apache.camel</groupId>
				<artifactId>camel-jackson</artifactId>
				<version>${camel.version}</version>
			</dependency>
			<dependency>
				<groupId>org.apache.camel</groupId>
				<artifactId>camel-spring-javaconfig</artifactId>
				<version>${camel.version}</version>
			</dependency>
			<dependency>
				<groupId>org.apache.camel</groupId>
				<artifactId>camel-cxf</artifactId>
				<version>${camel.version}</version>
			</dependency>
			<dependency>
				<groupId>org.apache.camel</groupId>
				<artifactId>camel-test</artifactId>
				<version>${camel.version}</version>
				<scope>test</scope>
			</dependency>
			<dependency>
				<groupId>org.apache.camel</groupId>
				<artifactId>camel-test-spring</artifactId>
				<version>${camel.version}</version>
				<scope>test</scope>
			</dependency>

			<!-- TODO: when used, move exclusions down -->
			<dependency>
				<groupId>org.apache.commons</groupId>
				<artifactId>commons-email</artifactId>
				<version>${commons-email.version}</version>
				<exclusions>
					<!-- excluded because provided by javax:javaee-api -->
					<exclusion>
						<groupId>com.sun.mail</groupId>
						<artifactId>javax.mail</artifactId>
					</exclusion>
					<exclusion>
						<groupId>javax.activation</groupId>
						<artifactId>activation</artifactId>
					</exclusion>
				</exclusions>
			</dependency>

			<dependency>
				<groupId>org.apache.cxf</groupId>
				<artifactId>cxf-rt-rs-client</artifactId>
				<version>${cxf-rt-rs-client.version}</version>
			</dependency>

			<dependency>
				<groupId>org.apache.poi</groupId>
				<artifactId>poi-ooxml</artifactId>
				<version>${poi.version}</version>
			</dependency>

			<dependency>
				<groupId>org.apache.poi</groupId>
				<artifactId>poi-ooxml-lite</artifactId>
				<version>${poi.version}</version>
			</dependency>

			<dependency>
				<groupId>org.apache.shiro</groupId>
				<artifactId>shiro-core</artifactId>
				<version>${shiro.version}</version>
			</dependency>
			<dependency>
				<groupId>org.apache.shiro</groupId>
				<artifactId>shiro-web</artifactId>
				<version>${shiro.version}</version>
			</dependency>

			<dependency>
				<groupId>org.jsoup</groupId>
				<artifactId>jsoup</artifactId>
				<version>${jsoup.version}</version>
			</dependency>

			<dependency>
				<groupId>com.vaadin</groupId>
				<artifactId>vaadin-bom</artifactId>
				<version>${vaadin.version}</version>
				<type>pom</type>
				<scope>import</scope>
			</dependency>
			<dependency>
			    <groupId>com.vaadin</groupId>
			    <artifactId>vaadin-maven-plugin</artifactId>
			    <version>${vaadin.version}</version>
			</dependency>

			<dependency>
				<!-- <groupId>org.apache.wicket</groupId> -->
				<groupId>com.github.apache-causeway-committers.wicket</groupId>
				<artifactId>wicket</artifactId>
				<version>${wicket.version}</version>
				<type>pom</type>
			</dependency>
			<dependency>
				<!-- <groupId>org.apache.wicket</groupId> -->
				<groupId>com.github.apache-causeway-committers.wicket</groupId>
				<artifactId>wicket-core</artifactId>
				<version>${wicket.version}</version>
			</dependency>
			<dependency>
				<!-- <groupId>org.apache.wicket</groupId> -->
				<groupId>com.github.apache-causeway-committers.wicket</groupId>
				<artifactId>wicket-devutils</artifactId>
				<version>${wicket.version}</version>
			</dependency>

			<!-- TODO: when used, move exclusions down -->
			<dependency>
				<!-- <groupId>org.apache.wicket</groupId> -->
				<groupId>com.github.apache-causeway-committers.wicket</groupId>
				<artifactId>wicket-request</artifactId>
				<version>${wicket.version}</version>
				<exclusions>
					<exclusion>
						<groupId>org.slf4j</groupId>
						<artifactId>slf4j-api</artifactId>
					</exclusion>
				</exclusions>
			</dependency>

			<!-- TODO: when used, move exclusions down -->
			<dependency>
				<!-- <groupId>org.apache.wicket</groupId> -->
				<groupId>com.github.apache-causeway-committers.wicket</groupId>
				<artifactId>wicket-util</artifactId>
				<version>${wicket.version}</version>
				<exclusions>
					<exclusion>
						<groupId>org.slf4j</groupId>
						<artifactId>slf4j-api</artifactId>
					</exclusion>
				</exclusions>
			</dependency>

			<dependency>
				<!-- <groupId>org.apache.wicket</groupId> -->
				<groupId>com.github.apache-causeway-committers.wicket</groupId>
				<artifactId>wicket-extensions</artifactId>
				<version>${wicket.version}</version>
			</dependency>

			<!-- TODO: when used, move exclusions down -->
			<dependency>
				<!-- <groupId>org.apache.wicket</groupId> -->
				<groupId>com.github.apache-causeway-committers.wicket</groupId>
				<artifactId>wicket-datetime</artifactId>
				<version>${wicket.version}</version>
				<exclusions>
					<exclusion>
						<groupId>org.slf4j</groupId>
						<artifactId>slf4j-api</artifactId>
					</exclusion>
				</exclusions>
			</dependency>

			<dependency>
				<!-- <groupId>org.apache.wicket</groupId> -->
				<groupId>com.github.apache-causeway-committers.wicket</groupId>
				<artifactId>wicket-auth-roles</artifactId>
				<version>${wicket.version}</version>
			</dependency>
			<dependency>
				<!-- <groupId>org.apache.wicket</groupId> -->
				<groupId>com.github.apache-causeway-committers.wicket</groupId>
				<artifactId>wicket-spring</artifactId>
				<version>${wicket.version}</version>
			</dependency>

			<dependency>
				<groupId>org.assertj</groupId>
				<artifactId>assertj-guava</artifactId>
				<version>${assertj-guava.version}</version>
			</dependency>

			<dependency>
				<groupId>org.datanucleus</groupId>
				<artifactId>datanucleus-api-jdo</artifactId>
				<version>${datanucleus-api-jdo.version}</version>
			</dependency>
			<dependency>
				<groupId>org.datanucleus</groupId>
				<artifactId>datanucleus-api-jpa</artifactId>
				<version>${datanucleus-api-jpa.version}</version>
			</dependency>
			<dependency>
				<groupId>org.datanucleus</groupId>
				<artifactId>datanucleus-core</artifactId>
				<version>${datanucleus-core.version}</version>
			</dependency>
			<dependency>
				<groupId>org.datanucleus</groupId>
				<artifactId>datanucleus-jdo-query</artifactId>
				<version>${datanucleus-jdo-query.version}</version>
			</dependency>
			<dependency>
				<groupId>org.datanucleus</groupId>
				<artifactId>datanucleus-jodatime</artifactId>
				<version>${datanucleus-jodatime.version}</version>
			</dependency>
			<dependency>
				<groupId>org.datanucleus</groupId>
				<artifactId>datanucleus-rdbms</artifactId>
				<version>${datanucleus-rdbms.version}</version>
			</dependency>
			<dependency>
				<groupId>org.datanucleus</groupId>
				<artifactId>javax.jdo</artifactId>
				<version>${datanucleus-jdo-api.version}</version>
			</dependency>

			<dependency>
				<groupId>org.docx4j</groupId>
				<artifactId>docx4j-JAXB-internal</artifactId>
				<version>${docx4j.version}</version>
			</dependency>

			<dependency>
				<groupId>org.easymock</groupId>
				<artifactId>easymock</artifactId>
				<version>${easymock.version}</version>
			</dependency>

			<!-- TODO: when used, move exclusions down -->
			<dependency>
				<groupId>org.htmlparser</groupId>
				<artifactId>htmlparser</artifactId>
				<version>${htmlparser.version}</version>
				<exclusions>
					<exclusion>
						<groupId>com.sun</groupId>
						<artifactId>tools</artifactId>
					</exclusion>
				</exclusions>
			</dependency>

			<dependency>
				<groupId>org.javassist</groupId>
				<artifactId>javassist</artifactId>
				<version>${javassist.version}</version>
			</dependency>

			<dependency>
				<groupId>org.jboss.spec.javax.ws.rs</groupId>
				<artifactId>jboss-jaxrs-api_2.1_spec</artifactId>
				<version>${jboss-jaxrs-api_2.1_spec.version}</version>
			</dependency>

			<dependency>
				<groupId>org.jdom</groupId>
				<artifactId>jdom2</artifactId>
				<version>${jdom.version}</version>
			</dependency>


			<dependency>
				<groupId>org.jboss.resteasy</groupId>
				<artifactId>resteasy-spring-boot-starter</artifactId>
				<version>${resteasy-spring-boot.version}</version>
			</dependency>
			<dependency>
			    <groupId>org.jboss.resteasy.spring</groupId>
				<artifactId>resteasy-spring</artifactId>
				<version>${resteasy-spring.version}</version>
			</dependency>
			<dependency>
			    <groupId>org.jboss.resteasy</groupId>
			    <artifactId>resteasy-jaxb-provider</artifactId>
			    <version>${resteasy.version}</version>
			</dependency>

			<dependency>
				<groupId>org.springframework.boot</groupId>
				<artifactId>spring-boot-starter-quartz</artifactId>
				<version>${spring-boot.version}</version>
			</dependency>

			<dependency>
				<groupId>org.jmock</groupId>
				<artifactId>jmock</artifactId>
				<version>${jmock.version}</version>
			</dependency>
			<dependency>
				<groupId>org.jmock</groupId>
				<artifactId>jmock-junit4</artifactId>
				<version>${jmock.version}</version>
			</dependency>

			<dependency>
				<groupId>org.lazyluke</groupId>
				<artifactId>log4jdbc-remix</artifactId>
				<version>${log4jdbc-remix.version}</version>
			</dependency>

			<dependency>
				<groupId>org.mindrot</groupId>
				<artifactId>jbcrypt</artifactId>
				<version>${jbcrypt.version}</version>
			</dependency>

			<dependency>
				<groupId>org.objenesis</groupId>
				<artifactId>objenesis</artifactId>
				<version>${objenesis.version}</version>
			</dependency>

			<dependency>
			    <groupId>org.osgi</groupId>
			    <artifactId>osgi.core</artifactId>
			    <version>${osgi.version}</version>
			    <scope>provided</scope>
			</dependency>

			<dependency>
				<groupId>org.picocontainer</groupId>
				<artifactId>picocontainer</artifactId>
				<version>${picocontainer.version}</version>
			</dependency>

			<dependency>
				<groupId>org.quartz-scheduler</groupId>
				<artifactId>quartz</artifactId>
				<version>${quartz-scheduler.version}</version>
			</dependency>
			<dependency>
				<groupId>org.quartz-scheduler</groupId>
				<artifactId>quartz-jobs</artifactId>
				<version>${quartz-scheduler.version}</version>
			</dependency>

			<dependency>
				<groupId>org.slf4j</groupId>
				<artifactId>slf4j-api</artifactId>
				<version>${slf4j-api.version}</version>
			</dependency>

			<dependency>
				<groupId>org.togglz</groupId>
				<artifactId>togglz-core</artifactId>
				<version>${togglz.version}</version>
			</dependency>
			<dependency>
				<groupId>org.togglz</groupId>
				<artifactId>togglz-junit</artifactId>
				<version>${togglz.version}</version>
				<scope>test</scope>
			</dependency>
			<dependency>
				<groupId>org.togglz</groupId>
				<artifactId>togglz-servlet</artifactId>
				<version>${togglz.version}</version>
			</dependency>
			<dependency>
				<groupId>org.togglz</groupId>
				<artifactId>togglz-console</artifactId>
				<version>${togglz.version}</version>
			</dependency>

			<dependency>
				<groupId>org.webjars</groupId>
				<artifactId>datatables</artifactId>
				<version>${datatables.version}</version>
			</dependency>

			<dependency>
				<groupId>org.webjars</groupId>
				<artifactId>jquery</artifactId>
				<version>${wicket-viewer-jquery.version}</version>
			</dependency>

			<dependency>
				<groupId>org.webjars</groupId>
				<artifactId>jquery-ui</artifactId>
				<version>${jquery-ui.version}</version>
			</dependency>

			<dependency>
				<groupId>org.webjars</groupId>
				<artifactId>select2</artifactId>
				<version>${select2.version}</version>
			</dependency>

			<dependency>
				<groupId>org.webjars.npm</groupId>
				<artifactId>summernote</artifactId>
				<version>${summernote.version}</version>
			</dependency>

			<dependency>
				<groupId>org.wicketstuff</groupId>
				<artifactId>wicketstuff-gmap3</artifactId>
				<version>${wicketstuff-gmap3.version}</version>
			</dependency>

			<dependency>
				<groupId>org.wicketstuff</groupId>
				<artifactId>wicketstuff-select2</artifactId>
				<version>${wicketstuff.version}</version>
			</dependency>

			<dependency>
				<groupId>io.cucumber</groupId>
				<artifactId>cucumber-java</artifactId>
				<version>${cucumber.version}</version>
			</dependency>
			<dependency>
				<groupId>io.cucumber</groupId>
				<artifactId>cucumber-spring</artifactId>
				<version>${cucumber.version}</version>
			</dependency>
			<dependency>
				<groupId>io.cucumber</groupId>
				<artifactId>cucumber-junit</artifactId>
				<version>${cucumber.version}</version>
			</dependency>
			<dependency>
				<groupId>io.cucumber</groupId>
				<artifactId>cucumber-junit-platform-engine</artifactId>
				<version>${cucumber.version}</version>
			</dependency>
			<dependency>
				<groupId>org.junit.jupiter</groupId>
				<artifactId>junit-jupiter-api</artifactId>
				<version>${junit-jupiter.version}</version>
			</dependency>
			<dependency>
				<groupId>org.junit.platform</groupId>
				<artifactId>junit-platform-console</artifactId>
				<version>${junit-platform.version}</version>
			</dependency>
            
        </dependencies>
    </dependencyManagement>
    <repositories>
		<repository>
			<id>central</id>
			<name>Central Repository</name>
			<url>https://repo.maven.apache.org/maven2</url>
			<snapshots>
				<enabled>false</enabled>
			</snapshots>
		</repository>
        <repository>
			<!-- temporary till release of cxf 4.0.0, shiro 2.0.0 and wicket 10.0.0 -->
            <id>apache.snapshots</id>
            <url>https://repository.apache.org/content/groups/snapshots/</url>
            <snapshots><enabled>true</enabled></snapshots>
        </repository>
		<repository>
			<!-- used for wicket 10.0.0-M1-SNAPSHOT fork at 
				https://jitpack.io/#apache-causeway-committers/wicket
				temporary till release of wicket 10.0.0 -->
		    <id>jitpack.io</id>
		    <url>https://jitpack.io</url>
		</repository>
        <repository>
			<!-- temporary till release of wicket-stuff 10.0.0 -->
			<id>sonatype-snapshots</id>
			<url>https://oss.sonatype.org/content/repositories/snapshots</url>
			<snapshots>
				<enabled>true</enabled>
			</snapshots>		
		</repository>
		<repository>
			<!-- required for RestEasy -->
			<id>JBoss Public Release</id>
			<url>https://repository.jboss.org/nexus/content/groups/public-jboss/</url>
			<snapshots>
				<enabled>false</enabled>
			</snapshots>
		</repository>
		<repository>
			<!-- temporary till release of vaadin 24.x with jakarta namespaces -->
            <id>vaadin.prereleases</id>
			<url>https://maven.vaadin.com/vaadin-prereleases/</url>
		</repository>
    </repositories>
    <pluginRepositories>
		<pluginRepository>
			<id>DataNucleus_2</id>
			<url>https://www.datanucleus.org/downloads/maven2/</url>
			<snapshots>
				<enabled>false</enabled>
			</snapshots>
		</pluginRepository>
    </pluginRepositories>
    <distributionManagement>
        <repository>
            <id>apache.releases.https</id>
            <name>Apache Release Distribution Repository</name>
            <url>https://repository.apache.org/service/local/staging/deploy/maven2</url>
        </repository>
        <snapshotRepository>
            <id>apache.snapshots.https</id>
            <name>${distMgmtSnapshotsName}</name>
            <url>${distMgmtSnapshotsUrl}</url>
        </snapshotRepository>
    </distributionManagement>
    <build>
        <pluginManagement>
            <plugins>
                <!--  set versions of common plugins for reproducibility, ordered alphabetically  -->
                <plugin>
                    <groupId>org.apache.maven.plugins</groupId>
                    <artifactId>maven-antrun-plugin</artifactId>
                    <version>3.1.0</version>
                </plugin>
                <plugin>
                    <groupId>org.apache.maven.plugins</groupId>
                    <artifactId>maven-assembly-plugin</artifactId>
                    <version>3.4.2</version>    <!--bumped-->
                </plugin>
                <plugin>
                    <groupId>org.apache.maven.plugins</groupId>
                    <artifactId>maven-clean-plugin</artifactId>
                    <version>3.2.0</version>
                </plugin>
                <plugin>
                    <groupId>org.apache.maven.plugins</groupId>
                    <artifactId>maven-compiler-plugin</artifactId>
                    <version>${maven-compiler-plugin.version}</version>
                    <configuration>
						<showDeprecation>true</showDeprecation>
						<showWarnings>true</showWarnings>
						<!-- Java compliance level, to be overridden with option maven.compiler.release -->
						<annotationProcessorPaths>
							<path>
								<groupId>org.projectlombok</groupId>
								<artifactId>lombok</artifactId>
								<version>${lombok.version}</version>
							</path>
						</annotationProcessorPaths>
					</configuration>
					<!-- goal:compile binds to phase:compile -->
					<!-- goal:testCompile binds to phase:test-compile -->
                </plugin>
				<plugin>
					<groupId>org.jvnet.jaxb2.maven2</groupId>
					<artifactId>maven-jaxb2-plugin</artifactId>
					<version>0.15.2</version>
					<configuration>
						<removeOldOutput>true</removeOldOutput>
						<episode>true</episode>
					</configuration>
				</plugin>
                <plugin>
                    <groupId>org.apache.maven.plugins</groupId>
                    <artifactId>maven-dependency-plugin</artifactId>
                    <version>3.4.0</version>
                </plugin>
                <plugin>
                    <groupId>org.apache.maven.plugins</groupId>
                    <artifactId>maven-deploy-plugin</artifactId>
                    <version>3.0.0</version>    <!--bumped-->
                </plugin>
                <plugin>
                    <groupId>org.apache.maven.plugins</groupId>
                    <artifactId>maven-ear-plugin</artifactId>
                    <version>3.3.0</version>
                </plugin>
                <plugin>
                    <groupId>org.apache.maven.plugins</groupId>
                    <artifactId>maven-enforcer-plugin</artifactId>
                    <version>3.1.0</version>
                </plugin>
                <plugin>
                    <groupId>org.apache.maven.plugins</groupId>
                    <artifactId>maven-failsafe-plugin</artifactId>
                    <version>${surefire.version}</version>
                </plugin>
                <plugin>
                    <groupId>org.apache.maven.plugins</groupId>
                    <artifactId>maven-gpg-plugin</artifactId>
                    <version>3.0.1</version>
                    <configuration>
                        <gpgArguments>
                            <arg>--digest-algo=SHA512</arg>
                        </gpgArguments>
                    </configuration>
                </plugin>
                <plugin>
                    <groupId>org.apache.maven.plugins</groupId>
                    <artifactId>maven-help-plugin</artifactId>
                    <version>3.3.0</version>    <!--bumped-->
                </plugin>
                <plugin>
                    <groupId>org.apache.maven.plugins</groupId>
                    <artifactId>maven-install-plugin</artifactId>
                    <version>3.1.0</version>    <!--bumped-->
                </plugin>
                <plugin>
                    <groupId>org.apache.maven.plugins</groupId>
                    <artifactId>maven-invoker-plugin</artifactId>
                    <version>3.4.0</version>
                </plugin>
                <plugin>
                    <groupId>org.apache.maven.plugins</groupId>
                    <artifactId>maven-jar-plugin</artifactId>
                    <version>3.3.0</version>
                    <configuration>
						<skipIfEmpty>true</skipIfEmpty>
                        <archive>
                            <manifest>
                                <addDefaultSpecificationEntries>true</addDefaultSpecificationEntries>
                                <addDefaultImplementationEntries>true</addDefaultImplementationEntries>
                            </manifest>
							<manifestEntries>
								<Automatic-Module-Name>${jar-plugin.automaticModuleName}</Automatic-Module-Name>
								<Implementation-Vendor-Id>org.apache.causeway</Implementation-Vendor-Id>
								<Implementation-Vendor>Apache Causeway™ Project</Implementation-Vendor>
								<Bundle-SymbolicName>${jar-plugin.automaticModuleName}</Bundle-SymbolicName>
								<SCM-Revision>${git.commit.id.abbrev}</SCM-Revision>
								<!-- required for DN plugin.xml loading -->
								<Bundle-SymbolicName>${jar-plugin.automaticModuleName}</Bundle-SymbolicName>
								<!-- no requirement as of yet. <Bundle-ManifestVersion>2</Bundle-ManifestVersion>
									<Bundle-Name>${jar-plugin.automaticModuleName}</Bundle-Name> <Bundle-Version>2.0.0-SNAPSHOT</Bundle-Version>
									<Bundle-Vendor>Apache Causeway™ Project</Bundle-Vendor> -->
							</manifestEntries>
						</archive>
					</configuration>
                </plugin>
                <plugin>
                    <groupId>org.apache.maven.plugins</groupId>
                    <artifactId>maven-javadoc-plugin</artifactId>
                    <version>3.4.1</version>
                    <configuration>
                        <notimestamp>true</notimestamp>
                        <!--  avoid noise for svn/gitpubsub  -->
                    </configuration>
                </plugin>
                <plugin>
                    <groupId>org.apache.maven.plugins</groupId>
                    <artifactId>maven-plugin-plugin</artifactId>
                    <version>${maven.plugin.tools.version}</version>
                </plugin>
                <plugin>
                    <groupId>org.apache.maven.plugins</groupId>
                    <artifactId>maven-project-info-reports-plugin</artifactId>
                    <version>3.4.1</version>    <!--bumped-->
                    <configuration>
                        <pluginManagementExcludes>
                            <exclude>org.eclipse.m2e:lifecycle-mapping</exclude>
                        </pluginManagementExcludes>
                    </configuration>
                </plugin>
                <plugin>
                    <groupId>org.apache.maven.plugins</groupId>
                    <artifactId>maven-release-plugin</artifactId>
                    <version>${maven-release-plugin.version}</version>
                    <configuration>
                        <useReleaseProfile>false</useReleaseProfile>
                        <goals>deploy</goals>
                        <releaseProfiles>apache-release</releaseProfiles>
						<!-- overrides the default ('clean verify') -->
						<preparationGoals>clean install</preparationGoals>
						<autoVersionSubmodules>true</autoVersionSubmodules>
						<localCheckout>true</localCheckout>
						<pushChanges>false</pushChanges>
						<waitBeforeTagging>1</waitBeforeTagging>
						<!-- goal:clean (for aggregator modules) has no bindings; cleans up
							release.properties and any backup POM files -->
						<!-- goal:prepare (for aggregator modules) has no bindings; prepares
							for release in SCM (modifying x.x-SNAPSHOT to x.x) -->
						<!-- goal:update-versions (for aggregator modules) has no bindings;
							updates versions eg to SNAPSHOT -->
						<!-- etc; none of the goals has a binding. -->
					</configuration>
                </plugin>
                <plugin>
                    <groupId>org.apache.maven.plugins</groupId>
                    <artifactId>maven-remote-resources-plugin</artifactId>
                    <version>3.0.0</version>    <!--bumped-->
                </plugin>
                <plugin>
                    <groupId>org.apache.maven.plugins</groupId>
                    <artifactId>maven-resources-plugin</artifactId>
                    <version>3.3.0</version>    <!--bumped-->
                </plugin>
                <plugin>
                    <groupId>org.apache.maven.plugins</groupId>
                    <artifactId>maven-scm-plugin</artifactId>
                    <version>1.13.0</version>
                </plugin>
                <plugin>
                    <groupId>org.apache.maven.plugins</groupId>
                    <artifactId>maven-scm-publish-plugin</artifactId>
                    <version>3.1.0</version>
                </plugin>
                <plugin>
                    <groupId>org.apache.maven.plugins</groupId>
                    <artifactId>maven-site-plugin</artifactId>
                    <version>3.12.1</version>    <!--bumped-->
                </plugin>
                <plugin>
					<!-- Packaging: source jars of main and test code -->
					<groupId>org.apache.maven.plugins</groupId>
					<artifactId>maven-source-plugin</artifactId>
					<version>${maven-source-plugin.version}</version>
					<configuration>
						<includePom>true</includePom>
					</configuration>
					<!-- goal:aggregate (for aggregator modules) binds to phase:package -->
					<!-- goal:jar and goal:test-jar are meant to bind to phase:package,
						but doesn't seem to so bound explicitly -->
					<executions>
						<execution>
							<id>package-jars</id>
							<phase>package</phase>
							<goals>
								<goal>jar</goal>
								<goal>test-jar</goal>
							</goals>
						</execution>
					</executions>
				</plugin>
                <plugin>
                    <groupId>org.apache.maven.plugins</groupId>
                    <artifactId>maven-surefire-plugin</artifactId>
                    <version>${maven-surefire-plugin.version}</version>
                    <configuration>
                        <!-- override defaults and include everything unless explicitly excluded -->
                        <includes>
                            <include>**/*.java</include>
                        </includes>
                        <excludes>
                            <exclude>${testsToExclude}</exclude>
                        </excludes>
                        <printSummary>false</printSummary>
                        <argLine>${surefire-plugin.argLine}</argLine>
                        <forkCount>1C</forkCount>
                        <reuseForks>true</reuseForks>
                        <systemPropertyVariables>
                            <!-- allows tests to reduce verbosity, or conditionally disable
                                 when run with surefire; e.g.:
                                 @DisabledIfSystemProperty(named = "isRunningWithSurefire", matches = "true")
                                 -->
                            <isRunningWithSurefire>true</isRunningWithSurefire>
                        </systemPropertyVariables>
                    </configuration>
                </plugin>
                <plugin>
					<!-- Test Reporting -->
					<groupId>org.apache.maven.plugins</groupId>
					<artifactId>maven-surefire-report-plugin</artifactId>
					<version>${maven-surefire-report-plugin.version}</version>
					<!-- goal:report is a report so is configured in the reporting section;
						invokes phase:test before running itself -->
				</plugin>
                <plugin>
                    <groupId>org.apache.maven.plugins</groupId>
                    <artifactId>maven-shade-plugin</artifactId>
                    <version>3.4.1</version>
                </plugin>
                <plugin>
                    <groupId>org.apache.rat</groupId>
                    <artifactId>apache-rat-plugin</artifactId>
                    <version>0.15</version>
                    <configuration>
                        <addDefaultLicenseMatchers>true</addDefaultLicenseMatchers>
                        <excludeSubProjects>true</excludeSubProjects>
                        <excludes>
                            <exclude>**/target/**</exclude>
                            <exclude>**/target-ide/**</exclude>

                            <exclude>**/node_modules/**</exclude>
                            <exclude>**/node/npm</exclude>
                            <exclude>**/node/npm.cmd</exclude>

                            <exclude>**/*.project</exclude>
                            <exclude>**/.classpath</exclude>
                            <exclude>**/.settings/**</exclude>
                            <exclude>**/*.launch</exclude>
                            <exclude>**/*.columnOrder.txt</exclude>
                            <exclude>**/*.drawio.svg</exclude>
                            <exclude>**/META-INF/spring.factories</exclude>

                            <exclude>**/incubator/clients/kroviz/package.json.d/project.info</exclude>

                            <exclude>**/causeway/tooling/model4adoc/src/test/resources/org/apache/causeway/tooling/adocmodel/test/**</exclude>

                            <exclude>**/*.iml</exclude>
                            <exclude>**/webpack.config.js</exclude>
                            <exclude>**/webpack.generated.js</exclude>
                            <exclude>**/pnpm-lock.yaml</exclude>
                            <exclude>**/pnpmfile.js</exclude>

                            <exclude>**/*.pdn</exclude>
                            <exclude>**/*.svg</exclude>
                            <exclude>**/*.rtf</exclude>
                            <exclude>**/*.json</exclude>
                            <exclude>**/.gitkeep</exclude>
                            <exclude>**/*.min.js</exclude>
                            <exclude>**/fakedata/applib/services/clobs/*.dtd</exclude>
                            <exclude>**/fakedata/applib/services/clobs/*.dcl</exclude>
                            <exclude>**/fakedata/applib/services/clobs/*.soc</exclude>
                            <exclude>**/fakedata/applib/services/clobs/vs</exclude>
                            <exclude>**/fakedata/applib/services/clobs/vx</exclude>

                            <exclude>**/MANIFEST.MF</exclude>
                            <exclude>**/*.ucd</exclude>
                            <exclude>**/*.ucls</exclude>
                            <exclude>**/*.puml</exclude>
                            <exclude>**/antora/supplemental-ui/**</exclude>

                            <exclude>**/xml/objects/**</exclude>
                            <exclude>**/test.data</exclude>
                            <exclude>**/fixture-data/**</exclude>
                            <exclude>**/partials/module-nav.adoc</exclude>
                            <exclude>**/partials/extensions.adoc</exclude>
                            <exclude>**/partials/component-nav.adoc</exclude>
                            <exclude>**/_nav.adoc</exclude>
                            <exclude>**/_overview/nav.adoc</exclude>

                            <exclude>**/application.js</exclude>

                            <exclude>**/jquery.zclip.js</exclude>
                            <exclude>**/simple-sidebar.css</exclude>
                            <exclude>**/causeway-bootstrap-growl.js</exclude>
                            <exclude>**/moment.js</exclude>
                            <exclude>**/prism*.js</exclude>
                            <exclude>**/prism*.css</exclude>
                            <exclude>**/kroviz/webpack.config.d/**</exclude>

                            <exclude>**/viewer/wicket/ui/components/**/*.css</exclude>
                            <exclude>**/viewer/wicket/ui/components/**/*.js</exclude>
                            <exclude>**/bootstrap-datetimepicker.min.css</exclude>
                            <exclude>**/bootstrap-datetimepicker.css</exclude>
                            <exclude>**/select2-bootstrap.css</exclude>

                            <exclude>**/wicket-xhtml1.4-strict.dtd</exclude>

                            <exclude>**/src/main/resources/supplemental-models.xml</exclude>
                            <exclude>**/datanucleus.log</exclude>
                            <exclude>**/gradle/wrapper/gradle-wrapper.properties</exclude>
                            <exclude>**/gradlew</exclude>
                            <exclude>**/gradlew.bat</exclude>
                            <exclude>**/rebel.xml</exclude>
                            <exclude>**/translations**.po</exclude>
                            <exclude>**/translations.pot</exclude>
                            <exclude>**/intellij/launch/*.xml</exclude>

                            <exclude>**/css/home/scss-files.txt</exclude>
                            <exclude>**/css/home/styles.css</exclude>
                            <exclude>**/css/site-custom.css</exclude>

                            <exclude>**/swagger-ui/**</exclude>

                            <exclude>**/META-INF/services/**</exclude>
                        </excludes>
                        <licenses>
                            <license
                                    implementation="org.apache.rat.analysis.license.SimplePatternBasedLicense">
                                <licenseFamilyCategory>AL2  </licenseFamilyCategory>
                                <licenseFamilyName>Apache License 2.0</licenseFamilyName>
                                <notes />
                                <patterns>
                                    <pattern>Licensed to the Apache Software Foundation (ASF) under
                                        one</pattern>
                                </patterns>
                            </license>
                            <license
                                    implementation="org.apache.rat.analysis.license.SimplePatternBasedLicense">
                                <licenseFamilyCategory>BSD3</licenseFamilyCategory>
                                <licenseFamilyName>BSD 3-Clause</licenseFamilyName>
                                <patterns>
                                    <pattern>BSD-3-Clause license</pattern>
                                </patterns>
                            </license>
                            <license
                                    implementation="org.apache.rat.analysis.license.SimplePatternBasedLicense">
                                <licenseFamilyCategory>MIT</licenseFamilyCategory>
                                <licenseFamilyName>MIT Licensed</licenseFamilyName>
                                <notes />
                                <patterns>
                                    <pattern>The MIT License (MIT)</pattern>
                                    <pattern>Dual licensed under the MIT</pattern>
                                    <pattern>http://prismjs.com/download.html</pattern>
                                </patterns>
                            </license>
                            <license
                                    implementation="org.apache.rat.analysis.license.SimplePatternBasedLicense">
                                <licenseFamilyCategory>CC3</licenseFamilyCategory>
                                <licenseFamilyName>Creative Commons 3.0</licenseFamilyName>
                                <notes />
                                <patterns>
                                    <pattern>ASCII text placed in the public domain by Moby Lexical Tools, 1992.</pattern>
                                </patterns>
                            </license>
                            <license
                                    implementation="org.apache.rat.analysis.license.SimplePatternBasedLicense">
                                <licenseFamilyCategory>JMOCK</licenseFamilyCategory>
                                <licenseFamilyName>JMock</licenseFamilyName>
                                <notes />
                                <patterns>
                                    <pattern>Copyright (c) 2000-2007, jMock.org</pattern>
                                </patterns>
                            </license>
                            <license
                                    implementation="org.apache.rat.analysis.license.SimplePatternBasedLicense">
                                <licenseFamilyCategory>JMOCK</licenseFamilyCategory>
                                <licenseFamilyName>JMock</licenseFamilyName>
                                <notes />
                                <patterns>
                                    <pattern>Copyright (c) 2000-2007, jMock.org</pattern>
                                </patterns>
                            </license>
                        </licenses>
                        <licenseFamilies>
                            <licenseFamily
                                    implementation="org.apache.rat.license.SimpleLicenseFamily">
                                <familyName>Apache License 2.0</familyName>
                            </licenseFamily>
                            <licenseFamily implementation="org.apache.rat.license.SimpleLicenseFamily">
                                <familyName>BSD 3-Clause</familyName>
                            </licenseFamily>
                            <licenseFamily
                                    implementation="org.apache.rat.license.SimpleLicenseFamily">
                                <familyName>MIT</familyName>
                            </licenseFamily>
                            <licenseFamily
                                    implementation="org.apache.rat.license.SimpleLicenseFamily">
                                <familyName>JMock</familyName>
                            </licenseFamily>
                            <licenseFamily
                                    implementation="org.apache.rat.license.SimpleLicenseFamily">
                                <familyName>XHTML</familyName>
                            </licenseFamily>
                        </licenseFamilies>
                    </configuration>
                </plugin>
				<plugin>
					<groupId>net.alchim31.maven</groupId>
					<artifactId>yuicompressor-maven-plugin</artifactId>
					<version>1.5.1</version>
					<configuration>
						<statistics>true</statistics>
						<jswarn>false</jswarn>
						<suffix>.min</suffix>
						<excludes>
							<!-- -->
							<exclude>**/*.nocompress.js</exclude>
							<!-- select 2 -->
							<exclude>**/i18n/*.js</exclude>
							<exclude>**/select2*.js</exclude>
							<!-- datetime picker -->
							<exclude>**/moment-with-locales.js</exclude>
							<exclude>**/moment-with-locales.min.js</exclude>
							<exclude>**/tempusdominus-bootstrap-4.js</exclude>
							<exclude>**/tempusdominus-bootstrap-4.min.js</exclude>
							<!-- boostrap growl -->
							<exclude>**/bootstrap-growl.js</exclude>
							<exclude>**/bootstrap-growl.min.js</exclude>
						</excludes>
					</configuration>
					<executions>
						<execution>
							<goals>
								<goal>compress</goal>
							</goals>
						</execution>
					</executions>
				</plugin>
                <plugin>
                    <groupId>org.apache.maven.plugins</groupId>
                    <artifactId>maven-docck-plugin</artifactId>
                    <version>1.1</version>
                </plugin>
                <plugin>
                    <groupId>org.codehaus.mojo</groupId>
                    <artifactId>clirr-maven-plugin</artifactId>
                    <version>2.8</version>
                </plugin>
				<plugin>
					<groupId>org.datanucleus</groupId>
					<artifactId>datanucleus-maven-plugin</artifactId>
					<version>${datanucleus-maven-plugin.version}</version>
					<configuration>
						<fork>${datanucleus-maven-plugin.fork}</fork>
						<log4jConfiguration>${datanucleus-maven-plugin.log4jConfiguration}</log4jConfiguration>
						<verbose>${datanucleus-maven-plugin.verbose}</verbose>
					</configuration>
					<executions>
						<execution>
							<id>process-classes</id>
							<phase>process-classes</phase>
							<goals>
								<goal>enhance</goal>
							</goals>
						</execution>
						<execution>
							<id>process-test-classes</id>
							<phase>process-test-classes</phase>
							<goals>
								<goal>test-enhance</goal>
							</goals>
							<configuration>
								<metadataDirectory>${project.build.testOutputDirectory}</metadataDirectory>
							</configuration>
						</execution>
					</executions>
					<dependencies>
						<dependency>
							<groupId>org.datanucleus</groupId>
							<artifactId>datanucleus-core</artifactId>
							<version>${datanucleus-core.version}</version>
						</dependency>
						<dependency>
							<groupId>org.datanucleus</groupId>
							<artifactId>datanucleus-api-jdo</artifactId>
							<version>${datanucleus-api-jdo.version}</version>
						</dependency>
						<dependency>
							<groupId>org.datanucleus</groupId>
							<artifactId>datanucleus-jodatime</artifactId>
							<version>${datanucleus-jodatime.version}</version>
						</dependency>
					</dependencies>
				</plugin>
			</plugins>
        </pluginManagement>
        <plugins>
            <!--  We want to package up license resources in the JARs produced  -->
            <plugin>
                <groupId>org.apache.maven.plugins</groupId>
                <artifactId>maven-remote-resources-plugin</artifactId>
                <executions>
                    <execution>
                        <id>process-resource-bundles</id>
                        <goals>
                            <goal>process</goal>
                        </goals>
                        <configuration>
                            <resourceBundles>
                                <resourceBundle>org.apache:apache-jar-resource-bundle:1.4</resourceBundle>
                            </resourceBundles>

                            <!-- Reference the supplemental-model artifact from module supplemental-model -->
                            <supplementalModelArtifacts>
                                <supplementalModelArtifact>org.apache.causeway:supplemental-model:1.0</supplementalModelArtifact>
                            </supplementalModelArtifacts>

                            <runOnlyAtExecutionRoot>true</runOnlyAtExecutionRoot>

                             <!-- Specify the path, relative to the JAR root, where the supplemental model file is located -->
                            <supplementalModels>
                                <supplementalModel>supplemental-models.xml</supplementalModel>
                            </supplementalModels>
                            <properties>
                                <projectTimespan>2010~2022</projectTimespan>
                                <postDepListText>
                                    The above (auto-generated) list aggregates the dependencies (either directly or
                                    transitively) of all the modules that make up ${project.name}.   You can use
                                    mvn dependency:list or mvn dependency:tree to view dependencies by submodule.

                                    ${license.additional-notes}
                                </postDepListText>
                            </properties>
                            <!-- APACHE CAUSEWAY customisation 12/21: end -->
                        </configuration>
                    </execution>
                </executions>
            </plugin>
            <plugin>
                <groupId>org.apache.maven.plugins</groupId>
                <artifactId>maven-enforcer-plugin</artifactId>
                <configuration>
                    <rules>
                        <requireMavenVersion>
                            <version>[3.6,)</version>
                        </requireMavenVersion>
                        <requireJavaVersion>
                            <version>[17,)</version>
                        </requireJavaVersion>
                        <!-- seemingly not compatible with use of 3.0.0-SNAPSHOT placeholders
                            <requirePluginVersions> <message>All plugin versions must be defined!</message>
                            <banLatest>true</banLatest> <banRelease>true</banRelease> </requirePluginVersions> -->
                        <DependencyConvergence />
                    </rules>
                </configuration>
                <executions>
                    <!-- goal:enforce supposedly binds to phase:validate, but explicit binding seems to be required -->
                    <execution>
                        <id>validate-enforce</id>
                        <phase>validate</phase>
                        <goals>
                            <goal>enforce</goal>
                        </goals>
                    </execution>
                    <execution>
                        <id>enforce-maven-version</id>
                        <goals>
                            <goal>enforce</goal>
                        </goals>
                        <configuration>
                            <rules>
                                <requireMavenVersion>
                                    <version>${minimalMavenBuildVersion}</version>
                                </requireMavenVersion>
                            </rules>
                        </configuration>
                    </execution>
                    <execution>
                        <id>enforce-java-version</id>
                        <goals>
                            <goal>enforce</goal>
                        </goals>
                        <configuration>
                            <rules>
                                <requireJavaVersion>
                                    <version>${minimalJavaBuildVersion}</version>
                                </requireJavaVersion>
                            </rules>
                        </configuration>
                    </execution>
                </executions>
            </plugin>
            <plugin>
                <groupId>org.apache.maven.plugins</groupId>
                <artifactId>maven-site-plugin</artifactId>
                <executions>
                    <execution>
                        <id>attach-descriptor</id>
                        <goals>
                            <goal>attach-descriptor</goal>
                        </goals>
                    </execution>
                </executions>
            </plugin>
        </plugins>
        <extensions>
            <!-- scp and sftp support for deployments. -->
            <extension>
                <groupId>org.apache.maven.wagon</groupId>
                <artifactId>wagon-ssh</artifactId>
                <version>3.5.3</version>
            </extension>
            <!-- ftp support for deployments. -->
            <extension>
                <groupId>org.apache.maven.wagon</groupId>
                <artifactId>wagon-ftp</artifactId>
                <version>3.5.3</version>
            </extension>
        </extensions>
    </build>
    <profiles>
        <!--  START SNIPPET: release-profile  -->
        <profile>
            <id>apache-release</id>
            <activation>
                <property>
                    <name>apache-release</name>
                </property>
            </activation>
            <properties>
                <skipTests>true</skipTests>
            </properties>
            <build>
                <plugins>
                    <plugin>
                        <groupId>org.projectlombok</groupId>
                        <artifactId>lombok-maven-plugin</artifactId>
                        <version>1.18.20.0</version>
                        <configuration>
                            <sourceDirectory>${project.basedir}/src/main/java</sourceDirectory>
                            <outputDirectory>${delombok.output}</outputDirectory>
                            <addOutputDirectory>false</addOutputDirectory>
                        </configuration>
                        <executions>
                            <execution>
                                <phase>generate-sources</phase>
                                <goals>
                                    <goal>delombok</goal>
                                </goals>
                            </execution>
                        </executions>
                    </plugin>
                    <!--  Create a source-release artifact that contains the fully buildable
                                   project directory source structure. This is the artifact which is
                                   the official subject of any release vote.  -->
                    <plugin>
                        <groupId>org.apache.maven.plugins</groupId>
                        <artifactId>maven-assembly-plugin</artifactId>
                        <dependencies>
                            <dependency>
                                <groupId>org.apache.apache.resources</groupId>
                                <artifactId>apache-source-release-assembly-descriptor</artifactId>
                                <version>1.0.6</version>
                            </dependency>
                        </dependencies>
                        <executions>
                            <execution>
                                <id>source-release-assembly</id>
                                <phase>package</phase>
                                <goals>
                                    <goal>single</goal>
                                </goals>
                                <configuration>
                                    <archiveBaseDirectory>..</archiveBaseDirectory>
                                    <runOnlyAtExecutionRoot>true</runOnlyAtExecutionRoot>
                                    <descriptorRefs>
                                        <descriptorRef>${sourceReleaseAssemblyDescriptor}</descriptorRef>
                                    </descriptorRefs>
                                    <tarLongFileMode>posix</tarLongFileMode>
                                </configuration>
                            </execution>
                        </executions>
                    </plugin>
                    <!--  We want to deploy the artifact to a staging location for perusal  -->
                    <plugin>
                        <inherited>true</inherited>
                        <groupId>org.apache.maven.plugins</groupId>
                        <artifactId>maven-deploy-plugin</artifactId>
                        <configuration>
                            <updateReleaseInfo>true</updateReleaseInfo>
                        </configuration>
                    </plugin>
                    <plugin>
                        <groupId>org.apache.maven.plugins</groupId>
                        <artifactId>maven-source-plugin</artifactId>
                        <executions>
                            <execution>
                                <id>attach-sources</id>
                                <goals>
                                    <goal>jar-no-fork</goal>
                                </goals>
                            </execution>
                        </executions>
                    </plugin>
                    <plugin>
                        <groupId>org.apache.maven.plugins</groupId>
                        <artifactId>maven-javadoc-plugin</artifactId>
                        <executions>
                            <execution>
                                <id>attach-javadocs</id>
                                <goals>
                                    <goal>jar</goal>
                                </goals>
                                <configuration>
                                    <notimestamp>true</notimestamp>
                                    <sourcepath>${delombok.output}</sourcepath>
                                    <doclint>none</doclint>
                                    <failOnError>false</failOnError>

                                    <debug>true</debug>
                                    <minmemory>128m</minmemory>
                                    <maxmemory>1024m</maxmemory>
                                    <quiet>true</quiet>
                                    <doctitle>${project.name} ${project.version}</doctitle>
                                    <windowtitle>${project.name} ${project.version}</windowtitle>
                                    <splitindex>true</splitindex>
                                    <encoding>${project.build.sourceEncoding}</encoding>
                                    <links>
                                        <link>https://docs.oracle.com/en/java/javase/17/docs/api/</link>
                                    </links>
                                    <linksource>true</linksource>
                                    <detectOfflineLinks>false</detectOfflineLinks>
                                </configuration>
                            </execution>
                        </executions>
                    </plugin>
                    <!--  calculate checksums of source release for Apache dist area  -->
                    <plugin>
                        <groupId>net.nicoulaj.maven.plugins</groupId>
                        <artifactId>checksum-maven-plugin</artifactId>
                        <version>1.11</version>
                        <executions>
                            <execution>
                                <id>source-release-checksum</id>
                                <goals>
                                    <goal>artifacts</goal>
                                </goals>
                                <!--  execute prior to maven-gpg-plugin:sign due to https://github.com/nicoulaj/checksum-maven-plugin/issues/112  -->
                                <phase>post-integration-test</phase>
                                <configuration>
                                    <algorithms>
                                        <algorithm>SHA-512</algorithm>
                                    </algorithms>
                                    <!--  https://maven.apache.org/apache-resource-bundles/#source-release-assembly-descriptor  -->
                                    <includeClassifiers>source-release</includeClassifiers>
                                    <excludeMainArtifact>true</excludeMainArtifact>
                                    <csvSummary>false</csvSummary>
                                    <!--  attach SHA-512 checksum as well to upload to Maven Staging Repo,
                                                           as this eases uploading from stage to dist and doesn't do harm in Maven Central  -->
                                    <attachChecksums>true</attachChecksums>
                                </configuration>
                            </execution>
                        </executions>
                    </plugin>
                    <!--  We want to sign the artifact, the POM, and all attached artifacts (except for SHA-512 checksum)  -->
                    <plugin>
                        <groupId>org.apache.maven.plugins</groupId>
                        <artifactId>maven-gpg-plugin</artifactId>
                        <executions>
                            <execution>
                                <id>sign-release-artifacts</id>
                                <goals>
                                    <goal>sign</goal>
                                </goals>
                                <configuration>
                                    <gpgArguments>
                                        <arg>--pinentry-mode</arg>
                                        <arg>loopback</arg>
                                    </gpgArguments>
                                </configuration>
                            </execution>
                        </executions>
                    </plugin>

                </plugins>
            </build>
            <modules>
                <module>../core</module>
                <module>../extensions</module>
                <module>../mavendeps</module>
                <module>../starters</module>
                <module>../testing</module>
                <module>../valuetypes</module>
            </modules>
        </profile>
        <!--  END SNIPPET: release-profile  -->
		<profile>
			<id>causeway-app-starter-datanucleusenhance</id>
			<activation>
				<file>
					<exists>${basedir}/logging-dn-enhance.properties</exists>
				</file>
			</activation>
			<build>
				<plugins>
					<plugin>
						<groupId>org.datanucleus</groupId>
						<artifactId>datanucleus-maven-plugin</artifactId>
						<inherited>true</inherited>
					</plugin>
				</plugins>
			</build>
		</profile>
        <profile>
            <id>only-eclipse</id>
            <activation>
                <property>
                    <name>m2e.version</name>
                </property>
            </activation>
            <build>
                <pluginManagement>
                    <plugins>
                        <!--  Disable execution of some plugins in m2e (https://www.eclipse.org/m2e/documentation/m2e-execution-not-covered.html)  -->
                        <plugin>
                            <groupId>org.eclipse.m2e</groupId>
                            <artifactId>lifecycle-mapping</artifactId>
                            <version>1.0.0</version>
                            <!--  as this is an artificial artifact only use in a profile (https://bugs.eclipse.org/bugs/show_bug.cgi?id=367870#c18)  -->
                            <configuration>
                                <lifecycleMappingMetadata>
                                    <pluginExecutions>
                                        <pluginExecution>
                                            <!--  no native m2e support yet (https://issues.apache.org/jira/browse/MRRESOURCES-85)  -->
                                            <pluginExecutionFilter>
                                                <groupId>org.apache.maven.plugins</groupId>
                                                <artifactId>maven-remote-resources-plugin</artifactId>
                                                <versionRange>[0,1.8.0)</versionRange>
                                                <goals>
                                                    <goal>process</goal>
                                                </goals>
                                            </pluginExecutionFilter>
                                            <action>
                                                <ignore/>
                                            </action>
                                        </pluginExecution>
                                    </pluginExecutions>
                                </lifecycleMappingMetadata>
                            </configuration>
                        </plugin>
                    </plugins>
                </pluginManagement>
            </build>
        </profile>
        <profile>
            <id>enforce-output-timestamp-property</id>
            <activation>
                <!-- multiple profile activation conditions have AND logic ... -->
                <property>
                    <name>apache-release</name>
                </property>
                <file>
                    <missing>${basedir}/.maven-apache-parent.marker</missing>
                </file>
            </activation>
            <build>
                <plugins>
                    <plugin>
                        <groupId>org.apache.maven.plugins</groupId>
                        <artifactId>maven-enforcer-plugin</artifactId>
                        <executions>
                            <execution>
                                <id>enforce-output-timestamp-property</id>
                                <goals>
                                    <goal>enforce</goal>
                                </goals>
                                <configuration>
                                    <rules>
                                        <requireProperty>
                                            <property>project.build.outputTimestamp</property>
                                            <message>The property "project.build.outputTimestamp" must be set on the reactor's root pom.xml to make the build reproducible. Further information at "https://maven.apache.org/guides/mini/guide-reproducible-builds.html".</message>
                                        </requireProperty>
                                    </rules>
                                </configuration>
                            </execution>
                        </executions>
                    </plugin>
                </plugins>
            </build>
        </profile>
        <profile>
            <id>sources</id>
            <activation>
                <property>
                    <name>sources</name>
                </property>
            </activation>
            <build>
                <plugins>
                    <plugin>
                        <groupId>org.apache.maven.plugins</groupId>
                        <artifactId>maven-source-plugin</artifactId>
                        <executions>
                            <execution>
                                <id>attach-sources</id>
                                <phase>deploy</phase>
                                <goals>
                                    <goal>jar-no-fork</goal>
                                </goals>
                            </execution>
                        </executions>
                    </plugin>
                </plugins>
            </build>
        </profile>
        <profile>
            <id>github</id>
            <activation>
                <property>
                    <name>github</name>
                </property>
            </activation>
            <properties>
                <enforcer.failFast>true</enforcer.failFast>
                <jacoco.skip>true</jacoco.skip>
            </properties>
            <modules>
                <module>../core</module>
                <module>../extensions</module>
                <module>../mavendeps</module>
                <module>../starters</module>
                <module>../testing</module>
                <module>../valuetypes</module>
            </modules>
            <distributionManagement>
                <repository>
                    <id>github</id>
                    <name>Github Releases</name>
                    <url>https://maven.pkg.github.com/apache/causeway</url>
                </repository>
            </distributionManagement>
        </profile>
        <profile>
            <id>nightly-localfs-repo</id>
            <activation>
                <property>
                    <name>nightly-localfs-repo</name>
                </property>
            </activation>
            <distributionManagement>
                <repository>
                    <id>nightly-localfs-repo</id>
                    <name>Temporary Local Filesystem Staging Repository</name>
                    <url>file://${MVN_SNAPSHOTS_PATH}</url>
                </repository>
            </distributionManagement>
            <build>
                <plugins>
                    <plugin>
                        <artifactId>maven-deploy-plugin</artifactId>
                        <version>3.0.0</version>
                        <configuration>
                            <altDeploymentRepository>
                                nightly-localfs-repo::default::file://${MVN_SNAPSHOTS_PATH}
                            </altDeploymentRepository>
                        </configuration>
                    </plugin>
                </plugins>
            </build>
        </profile>
        <profile>
            <id>jacoco-report-xml</id>
            <activation>
                <property>
                    <name>jacoco-report-xml</name>
                </property>
            </activation>
            <properties>
                <surefire-plugin.argLine>
					@{argLine}
					-Xmx384m
				</surefire-plugin.argLine>
            </properties>
            <build>
                <plugins>
                    <plugin>
                        <groupId>org.jacoco</groupId>
                        <artifactId>jacoco-maven-plugin</artifactId>
                        <version>0.8.8</version>
                        <executions>
                            <execution>
                                <goals>
                                    <goal>prepare-agent</goal>
                                </goals>
                            </execution>
                            <execution>
                                <id>report</id>
                                <phase>prepare-package</phase>
                                <goals>
                                    <goal>report</goal>
                                </goals>
                                <configuration>
                                    <formats>XML</formats>
                                </configuration>
                            </execution>
                        </executions>
                    </plugin>
                </plugins>
            </build>
        </profile>
    </profiles>
    
    <!-- META DATA -->
    
    <url>https://causeway.apache.org</url>
    <organization>
        <name>The Apache Software Foundation</name>
        <url>https://www.apache.org/</url>
    </organization>
    <licenses>
        <license>
            <name>Apache License, Version 2.0</name>
            <url>https://www.apache.org/licenses/LICENSE-2.0.txt</url>
            <distribution>repo</distribution>
        </license>
    </licenses>
    <mailingLists>
        <mailingList>
            <name>developers</name>
            <archive>http://mail-archives.apache.org/mod_mbox/causeway-dev/</archive>
            <post>dev@causeway.apache.org</post>
            <subscribe>dev-subscribe@causeway.apache.org</subscribe>
            <unsubscribe>dev-unsubscribe@causeway.apache.org</unsubscribe>
        </mailingList>
        <mailingList>
            <name>users</name>
            <archive>http://mail-archives.apache.org/mod_mbox/causeway-users/</archive>
            <post>users@causeway.apache.org</post>
            <subscribe>users-subscribe@causeway.apache.org</subscribe>
            <unsubscribe>users-unsubscribe@causeway.apache.org</unsubscribe>
        </mailingList>
    </mailingLists>
    <scm>
        <connection>scm:git:http://github.com/apache/causeway.git</connection>
        <developerConnection>scm:git:https://github.com/apache/causeway.git</developerConnection>
        <url>http://github.com/apache/causeway</url>
        <tag>HEAD</tag>
    </scm>
    <inceptionYear>2010</inceptionYear>
    <issueManagement>
        <system>Jira</system>
        <url>https://issues.apache.org/jira/browse/CAUSEWAY</url>
    </issueManagement>
    <ciManagement>
        <system>CI</system>
        <url>https://github.com/apache-causeway-committers/causeway-nightly</url>
    </ciManagement>
    <developers>
        <developer>
            <id>ahuber</id>
            <name>Andi Huber</name>
            <email>ahuber@apache.org</email>
            <roles>
                <role>pmc</role>
                <role>committer</role>
            </roles>
            <timezone>+1</timezone>
        </developer>
        <developer>
            <id>bibryam</id>
            <name>Bilgin Ibryam</name>
            <email>bibryam@apache.org</email>
            <roles>
                <role>pmc</role>
                <role>committer</role>
            </roles>
            <timezone>+0</timezone>
        </developer>
        <developer>
            <id>danhaywood</id>
            <name>Dan Haywood</name>
            <email>danhaywood@apache.org</email>
            <roles>
                <role>pmc</role>
                <role>committer</role>
            </roles>
            <timezone>+0</timezone>
        </developer>
        <developer>
            <id>dslaughter</id>
            <name>Dave Slaughter</name>
            <email>dslaughter@apache.org</email>
            <roles>
                <role>pmc</role>
                <role>committer</role>
            </roles>
            <timezone>-6</timezone>
        </developer>
        <developer>
            <id>jcvanderwal</id>
            <name>Jeroen van der Wal</name>
            <email>jcvanderwal@apache.org</email>
            <roles>
                <role>pmc</role>
                <role>committer</role>
            </roles>
            <timezone>+1</timezone>
        </developer>
        <developer>
            <id>jdoornenbal</id>
            <name>Johan Doornenbal</name>
            <email>jdoornenbal@apache.org</email>
            <roles>
                <role>pmc</role>
                <role>committer</role>
            </roles>
            <timezone>+1</timezone>
        </developer>
        <developer>
            <id>joergrade</id>
            <name>Joerg Rade</name>
            <email>joergrade@apache.org</email>
            <roles>
                <role>pmc</role>
                <role>committer</role>
            </roles>
            <timezone>+1</timezone>
        </developer>
        <developer>
            <id>kevin</id>
            <name>Kevin Meyer</name>
            <email>kevin@apache.org</email>
            <roles>
                <role>pmc chair</role>
                <role>pmc</role>
                <role>committer</role>
            </roles>
            <timezone>+2</timezone>
        </developer>
        <developer>
            <id>madytyoo</id>
            <name>Maurizio Taverna</name>
            <email>madytyoo@apache.org</email>
            <roles>
                <role>pmc</role>
                <role>committer</role>
            </roles>
            <timezone>+1</timezone>
        </developer>
        <developer>
            <id>mgrigorov</id>
            <name>Martin Grigorov</name>
            <email>mgrigorov@apache.org</email>
            <roles>
                <role>pmc</role>
                <role>committer</role>
            </roles>
            <timezone>+2</timezone>
        </developer>
        <developer>
            <id>mnour</id>
            <name>Mohammad Nour El-Din</name>
            <email>mnour@apache.org</email>
            <roles>
                <role>pmc</role>
                <role>mentor while incubating</role>
            </roles>
            <timezone>+1</timezone>
        </developer>
        <developer>
            <id>oscarbou</id>
            <name>Oscar Bou</name>
            <email>oscarbou@apache.org</email>
            <roles>
                <role>pmc</role>
                <role>committer</role>
            </roles>
            <timezone>+1</timezone>
        </developer>
        <developer>
            <id>rmatthews</id>
            <name>Robert Matthews</name>
            <email>rmatthews@apache.org</email>
            <roles>
                <role>pmc</role>
                <role>committer</role>
            </roles>
            <timezone>+0</timezone>
        </developer>
        <developer>
            <id>struberg</id>
            <name>Mark Struberg</name>
            <email>struberg@apache.org</email>
            <roles>
                <role>pmc</role>
                <role>mentor while incubating</role>
            </roles>
            <timezone>+1</timezone>
        </developer>
        <developer>
            <id>themalkolm</id>
            <name>Alexander Krasnuhkin</name>
            <email>themalkolm@apache.org</email>
            <roles>
                <role>pmc</role>
                <role>committer</role>
            </roles>
            <timezone>+3</timezone>
        </developer>
    </developers>
    
</project><|MERGE_RESOLUTION|>--- conflicted
+++ resolved
@@ -185,15 +185,10 @@
         <slf4j-api.version>2.0.6</slf4j-api.version> <!-- also provided by spring-boot-starter-logging, needed to solve convergence issues -->
         <spring-boot.version>3.0.1</spring-boot.version>
         <summernote.version>0.8.20</summernote.version>
-<<<<<<< HEAD
         <surefire-plugin.argLine>
 			-Xmx384m 
 		</surefire-plugin.argLine>
-        <swagger-core.version>2.2.7</swagger-core.version>
-=======
-        <surefire-plugin.argLine>-Xmx384m</surefire-plugin.argLine>
         <swagger-core.version>2.2.8</swagger-core.version>
->>>>>>> 9f9c8699
 
         <togglz.version>3.3.3</togglz.version>
 
