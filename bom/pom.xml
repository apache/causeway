--- conflicted
+++ resolved
@@ -415,19 +415,13 @@
         <shiro.version>2.0.0-SNAPSHOT</shiro.version> <!-- latest release was 1.10.0, however we need jakarta namespace support -->
         <simpleslackapi.version>1.4.0</simpleslackapi.version>
         <slf4j-api.version>2.0.3</slf4j-api.version> <!-- also provided by spring-boot-starter-logging, needed to solve convergence issues -->
-<<<<<<< HEAD
         <spring-boot.version>3.0.0-RC2</spring-boot.version>
-        <summernote.version>0.8.11</summernote.version>
+        <summernote.version>0.8.20</summernote.version>
         <surefire-plugin.argLine>
 			-Xmx512m 
 			--add-modules com.sun.tools.xjc 
 			--add-reads org.eclipse.persistence.moxy=com.sun.tools.xjc
 		</surefire-plugin.argLine>
-=======
-        <spring-boot.version>2.7.5</spring-boot.version>
-        <summernote.version>0.8.20</summernote.version>
-        <surefire-plugin.argLine>-Xmx512m</surefire-plugin.argLine>
->>>>>>> ee3817eb
         <swagger-core.version>1.6.9</swagger-core.version>
 
         <togglz.version>3.3.1</togglz.version>
