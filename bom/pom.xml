--- conflicted
+++ resolved
@@ -417,15 +417,11 @@
         <slf4j-api.version>2.0.4</slf4j-api.version> <!-- also provided by spring-boot-starter-logging, needed to solve convergence issues -->
         <spring-boot.version>3.0.0-RC2</spring-boot.version>
         <summernote.version>0.8.20</summernote.version>
-<<<<<<< HEAD
         <surefire-plugin.argLine>
-			-Xmx512m 
+			-Xmx384m 
 			--add-modules com.sun.tools.xjc 
 			--add-reads org.eclipse.persistence.moxy=com.sun.tools.xjc
 		</surefire-plugin.argLine>
-=======
-        <surefire-plugin.argLine>-Xmx384m</surefire-plugin.argLine>
->>>>>>> a7d41a2b
         <swagger-core.version>1.6.9</swagger-core.version>
 
         <togglz.version>3.3.1</togglz.version>
@@ -1426,15 +1422,12 @@
                 </property>
             </activation>
             <properties>
-<<<<<<< HEAD
                 <surefire-plugin.argLine>
 					@{argLine}
+					-Xmx384m
 					--add-modules com.sun.tools.xjc 
 					--add-reads org.eclipse.persistence.moxy=com.sun.tools.xjc 
 				</surefire-plugin.argLine>
-=======
-                <surefire-plugin.argLine>@{argLine} -Xmx384m</surefire-plugin.argLine>
->>>>>>> a7d41a2b
             </properties>
             <build>
                 <plugins>
