<?xml version="1.0" encoding="UTF-8"?>
<!--
Licensed to the Apache Software Foundation (ASF) under one
or more contributor license agreements.  See the NOTICE file
distributed with this work for additional information
regarding copyright ownership.  The ASF licenses this file
to you under the Apache License, Version 2.0 (the
"License"); you may not use this file except in compliance
with the License.  You may obtain a copy of the License at

  http://www.apache.org/licenses/LICENSE-2.0

Unless required by applicable law or agreed to in writing,
software distributed under the License is distributed on an
"AS IS" BASIS, WITHOUT WARRANTIES OR CONDITIONS OF ANY
KIND, either express or implied.  See the License for the
specific language governing permissions and limitations
under the License.
-->
<!--
This pom is the top-level parent, responsible for deploying to
ASF using the apache-release, and as defined in org.apache:apache
global parent.
At the same time, we want it to inherit from org.springframework.boot:spring-boot-starter-parent.
It is therefore a copy of org.apache:apache, with customisations clearly identified
(though some plugins versions have been bumped to more recent versions).
-->

<project xmlns="http://maven.apache.org/POM/4.0.0" xmlns:xsi="http://www.w3.org/2001/XMLSchema-instance" xsi:schemaLocation="http://maven.apache.org/POM/4.0.0 http://maven.apache.org/xsd/maven-4.0.0.xsd">
    <modelVersion>4.0.0</modelVersion>
    <!-- based on org.apache:apache:27
    	for more information, see the documentation of this POM: http://maven.apache.org/pom/asf/ -->

    <parent>
        <groupId>org.springframework.boot</groupId>
        <artifactId>spring-boot-starter-parent</artifactId>
        <version>3.0.3</version>
        <relativePath/>
    </parent>
    <groupId>org.apache.causeway</groupId>
    <artifactId>causeway-bom</artifactId>
    <version>3.0.0-SNAPSHOT</version>

    <packaging>pom</packaging>

    <name>Apache Causeway</name>
    <description>
        Apache Causeway Bill of Material (BOM).
        Also the parent POM for the core framework and extensions.
    </description>

    <properties>

		<!-- BUILD SPECIFICA -->

        <project.build.sourceEncoding>UTF-8</project.build.sourceEncoding>
        <project.reporting.outputEncoding>UTF-8</project.reporting.outputEncoding>
        <sourceReleaseAssemblyDescriptor>source-release</sourceReleaseAssemblyDescriptor>
        <gpg.useagent>true</gpg.useagent>
        <minimalMavenBuildVersion>3.8.0</minimalMavenBuildVersion> <!-- enforces https repos -->
        <minimalJavaBuildVersion>17</minimalJavaBuildVersion>
        <maven.compiler.release>17</maven.compiler.release>
        
        <!--  for m-plugin-p and maven-plugin-annotations  -->
        <assembly.tarLongFileMode>posix</assembly.tarLongFileMode>
        <causeway.skipTests>false</causeway.skipTests>
		<maven.test.skip>${causeway.skipTests}</maven.test.skip>

        <project.build.outputTimestamp>2022-10-14T12:04:02Z</project.build.outputTimestamp>

        <delombok.output>${project.build.directory}/delombok</delombok.output>

		<!-- PLUGINS -->

		<datanucleus-maven-plugin.version>6.0.0-release</datanucleus-maven-plugin.version>
		<datanucleus-maven-plugin.log4jConfiguration>${basedir}/logging-dn-enhance.properties</datanucleus-maven-plugin.log4jConfiguration>
		<datanucleus-maven-plugin.verbose>false</datanucleus-maven-plugin.verbose>
		<datanucleus-maven-plugin.fork>false</datanucleus-maven-plugin.fork>

		<maven-source-plugin.version>3.2.1</maven-source-plugin.version>
		<maven-surefire-plugin.version>3.0.0-M7</maven-surefire-plugin.version>
		<maven-surefire-report-plugin.version>3.0.0-M9</maven-surefire-report-plugin.version>
        <!--  for surefire, failsafe and surefire-report  -->
        <maven.plugin.tools.version>3.8.1</maven.plugin.tools.version>

        <!-- LIBRARY DEPENDENCIES -->

        <archunit.version>1.0.1</archunit.version>
        <asciidoctorj.version>2.5.7</asciidoctorj.version>
        <asm.version>9.4</asm.version> <!-- keep in sync with org.eclipse.persistence:org.eclipse.persistence.asm -->
        <approvaltests.version>18.5.0</approvaltests.version>

        <assertj-guava.version>3.24.2</assertj-guava.version>

        <camel.version>3.14.7</camel.version>

        <commons-email.version>1.5</commons-email.version>
        <commons-httpclient.version>4.5.12</commons-httpclient.version>
        <commons-io.version>2.11.0</commons-io.version>

        <cucumber.version>7.11.1</cucumber.version>

        <cxf-rt-rs-client.version>4.0.0</cxf-rt-rs-client.version>

        <datanucleus-api-jdo.version>6.0.1</datanucleus-api-jdo.version>
        <datanucleus-api-jpa.version>6.0.1</datanucleus-api-jpa.version>
        <datanucleus-core.version>6.0.3</datanucleus-core.version>
        <datanucleus-jdo-api.version>3.2.1</datanucleus-jdo-api.version>
        <datanucleus-jdo-query.version>6.0.1</datanucleus-jdo-query.version>
        <datanucleus-jodatime.version>6.0.0-release</datanucleus-jodatime.version>
        <datanucleus-rdbms.version>6.0.3</datanucleus-rdbms.version>

        <datatables.version>1.13.2</datatables.version> <!-- keep in sync with DatatablesDotNet -->

        <docx4j.version>11.3.2</docx4j.version>

        <easymock.version>5.1.0</easymock.version>
        <error_prone_annotations.version>2.18.0</error_prone_annotations.version>

        <git-commit-id-plugin.version>4.9.10</git-commit-id-plugin.version>
        <guava.version>31.1-jre</guava.version>

        <htmlparser.version>2.1</htmlparser.version>
        
        <javafaker.version>1.0.2</javafaker.version>
        <javassist.version>3.29.2-GA</javassist.version>
        
        <jaxb-impl.version>4.0.1</jaxb-impl.version>
        <jaxws-ri.version>4.0.0</jaxws-ri.version>
        
        <jakartaee.version>10.0.0</jakartaee.version>
        <jakarta.servlet-api.version>6.0.0</jakarta.servlet-api.version>
        <jakarta.inject-api.version>2.0.1</jakarta.inject-api.version>
        <jakarta.xml.bind-api.version>4.0.1</jakarta.xml.bind-api.version>

        <jbcrypt.version>0.4</jbcrypt.version>
        <jboss-jaxrs-api_2.1_spec.version>2.0.2.Final</jboss-jaxrs-api_2.1_spec.version>

        <!-- v3.2 not available yet, use datanucleus staging for now -->
        <!-- <jdo-api.version>3.2</jdo-api.version> -->

        <jdom.version>2.0.6.1</jdom.version>
        <jmock.version>2.12.0</jmock.version>
        <joda-time.version>2.12.2</joda-time.version>
        <jopt-simple.version>6.0-alpha-3</jopt-simple.version>

        <jquery-ui.version>1.13.2</jquery-ui.version> <!-- org.webjars:jquery-ui -->

        <jsr305.version>3.0.2</jsr305.version>
        <jsoup.version>1.15.4</jsoup.version>
        <junit-jupiter.version>5.9.2</junit-jupiter.version> <!-- overrides spring -->
        <junit-platform.version>1.9.2</junit-platform.version>

        <log4jdbc-remix.version>0.2.7</log4jdbc-remix.version>
        <lombok.version>1.18.26</lombok.version> <!-- overriding Spring -->

        <maven-release-plugin.version>3.0.0-M7</maven-release-plugin.version>
        <momentjs.version>2.29.4</momentjs.version> <!-- keep in sync: org.apache.causeway.viewer.wicket.ui.components.scalars.datepicker.MomentJsReference -->

        <!-- See https://nodejs.org/en/download/ for latest node and npm (lts) versions -->
		<node.version>v18.12.0</node.version>
		<npm.version>8.19.2</npm.version>

        <objenesis.version>3.3</objenesis.version>
        <ognl.version>3.3.4</ognl.version>

        <picocontainer.version>2.15</picocontainer.version>
        <poi.version>5.2.3</poi.version>

        <quartz-scheduler.version>2.3.2</quartz-scheduler.version>

        <resteasy-spring-boot.version>6.0.0.Alpha2</resteasy-spring-boot.version>
        <resteasy-spring.version>3.0.1.Final</resteasy-spring.version>
        <resteasy.version>6.2.2.Final</resteasy.version> <!-- keep in sync with property defined in resteasy4-spring-boot-starter -->
        <resteasy-jaxb-provider.version>6.2.2.Final</resteasy-jaxb-provider.version>
        

        <select2.version>4.0.13</select2.version>
        <shiro.version>2.0.0-SNAPSHOT</shiro.version> <!-- latest release was 1.10.0, however we need jakarta namespace support -->
        <simpleslackapi.version>1.4.0</simpleslackapi.version>
        <slf4j-api.version>2.0.6</slf4j-api.version> <!-- also provided by spring-boot-starter-logging, needed to solve convergence issues -->
        <spring-boot.version>3.0.3</spring-boot.version>
        <summernote.version>0.8.20</summernote.version>
        <surefire-plugin.argLine>
			-Xmx384m 
		</surefire-plugin.argLine>
        <swagger-core.version>2.2.8</swagger-core.version>

        <togglz.version>3.3.3</togglz.version>

        <vaadin.version>24.0.0.alpha5</vaadin.version>

        <wicket.version>936167650a</wicket.version> <!--  9.4.0 is last known good, before wicket put jupiter-api on the module graph -->
        
        <wicket-bootstrap.version>6.0.1</wicket-bootstrap.version> <!-- de.agilecoders.wicket:wicket-bootstrap... -->
        <wicket-webjars.version>3.0.6</wicket-webjars.version>
        <wicket-viewer-jquery.version>3.6.3</wicket-viewer-jquery.version> <!--  as served by wicket via webjars -->

        <wicketstuff.version>9.12.0</wicketstuff.version> <!-- org.wicketstuff:wicketstuff-select2 -->

		<!-- OTHER -->

		<distMgmtSnapshotsName>Apache Development Snapshot Repository</distMgmtSnapshotsName>
        <distMgmtSnapshotsUrl>https://repository.apache.org/content/repositories/snapshots</distMgmtSnapshotsUrl>
        <organization.logo>https://www.apache.org/images/asf_logo_wide_2016.png</organization.logo>
		<license.additional-notes>In addition, Apache Causeway uses some
			JavaScript libraries:

			* Twitter Bootstrap, licensed under MIT [1]
			*
			Bootstrap-Growl (JQuery plugin), licensed under MIT license [2]
			*
			LiveQuery (JQuery plugin), licensed under MIT license [3]
			* Wicket
			Bootstrap, licenced under ASL 2 [4]
			* Bootstrap Datetimepicker,
			licensed under MIT licence [5]
			* Moment.js, licenced under MIT licence
			[6]

			[1] https://github.com/twbs/bootstrap/blob/master/LICENSE
			[2]
			https://github.com/mouse0270/bootstrap-growl/blob/master/LICENSE
			[3]
			https://github.com/brandonaaron/livequery#license
			[4]
			https://github.com/l0rdn1kk0n/wicket-bootstrap
			[5]
			https://github.com/Eonasdan/bootstrap-datetimepicker/blob/master/LICENSE
			[6] https://github.com/moment/moment/blob/develop/LICENSE</license.additional-notes>
    </properties>
    <dependencyManagement>


		<dependencies>

			<!--
			bill of materials of ALL of the modules making up the framework
			-->

			<!-- org.apache.causeway.commons -->

			<dependency>
				<groupId>org.apache.causeway.commons</groupId>
				<artifactId>causeway-commons</artifactId>
				<version>3.0.0-SNAPSHOT</version>
				<type>jar</type>
				<scope>compile</scope>
			</dependency>


			<!-- org.apache.causeway.core -->

			<dependency>
				<groupId>org.apache.causeway.core</groupId>
				<artifactId>causeway-core</artifactId>
				<version>3.0.0-SNAPSHOT</version>
				<type>pom</type>
				<scope>compile</scope>
			</dependency>

			<dependency>
				<groupId>org.apache.causeway.core</groupId>
				<artifactId>causeway-applib</artifactId>
				<version>3.0.0-SNAPSHOT</version>
				<type>jar</type>
				<scope>compile</scope>
			</dependency>
			<dependency>
				<groupId>org.apache.causeway.core</groupId>
				<artifactId>causeway-schema</artifactId>
				<version>3.0.0-SNAPSHOT</version>
				<type>jar</type>
				<scope>compile</scope>
			</dependency>

			<dependency>
				<groupId>org.apache.causeway.core</groupId>
				<artifactId>causeway-core-codegen-bytebuddy</artifactId>
				<version>3.0.0-SNAPSHOT</version>
				<type>jar</type>
				<scope>compile</scope>
			</dependency>
			<dependency>
				<groupId>org.apache.causeway.core</groupId>
<<<<<<< HEAD
				<artifactId>causeway-core-privileged</artifactId>
				<version>3.0.0-SNAPSHOT</version>
				<type>jar</type>
				<scope>compile</scope>
			</dependency>
			<dependency>
				<groupId>org.apache.causeway.core</groupId>
=======
>>>>>>> a13c42ef
				<artifactId>causeway-core-config</artifactId>
				<version>3.0.0-SNAPSHOT</version>
				<type>jar</type>
				<scope>compile</scope>
			</dependency>
			<dependency>
				<groupId>org.apache.causeway.core</groupId>
				<artifactId>causeway-core-interaction</artifactId>
				<version>3.0.0-SNAPSHOT</version>
				<type>jar</type>
				<scope>compile</scope>
			</dependency>
			<dependency>
				<groupId>org.apache.causeway.core</groupId>
				<artifactId>causeway-core-internaltestsupport</artifactId>
				<version>3.0.0-SNAPSHOT</version>
				<type>jar</type>
				<scope>compile</scope>
			</dependency>
			<dependency>
				<groupId>org.apache.causeway.core</groupId>
				<artifactId>causeway-core-metamodel</artifactId>
				<version>3.0.0-SNAPSHOT</version>
				<type>jar</type>
				<scope>compile</scope>
			</dependency>
			<dependency>
				<groupId>org.apache.causeway.core</groupId>
				<artifactId>causeway-core-runtime</artifactId>
				<version>3.0.0-SNAPSHOT</version>
				<type>jar</type>
				<scope>compile</scope>
			</dependency>
			<dependency>
				<groupId>org.apache.causeway.core</groupId>
				<artifactId>causeway-core-runtimeservices</artifactId>
				<version>3.0.0-SNAPSHOT</version>
				<type>jar</type>
				<scope>compile</scope>
			</dependency>
			<dependency>
				<groupId>org.apache.causeway.core</groupId>
				<artifactId>causeway-core-security</artifactId>
				<version>3.0.0-SNAPSHOT</version>
				<type>jar</type>
				<scope>compile</scope>
			</dependency>
			<dependency>
				<groupId>org.apache.causeway.core</groupId>
				<artifactId>causeway-core-transaction</artifactId>
				<version>3.0.0-SNAPSHOT</version>
				<type>jar</type>
				<scope>compile</scope>
			</dependency>
			<dependency>
				<groupId>org.apache.causeway.core</groupId>
				<artifactId>causeway-core-webapp</artifactId>
				<version>3.0.0-SNAPSHOT</version>
				<type>jar</type>
				<scope>compile</scope>
			</dependency>


			<!-- org.apache.causeway.persistence -->

			<dependency>
				<groupId>org.apache.causeway.persistence</groupId>
				<artifactId>causeway-persistence-commons</artifactId>
				<version>3.0.0-SNAPSHOT</version>
				<type>jar</type>
				<scope>compile</scope>
			</dependency>

			<dependency>
				<groupId>org.apache.causeway.persistence</groupId>
				<artifactId>causeway-persistence-jdo</artifactId>
				<version>3.0.0-SNAPSHOT</version>
				<type>pom</type>
				<scope>compile</scope>
			</dependency>
			<dependency>
				<groupId>org.apache.causeway.persistence</groupId>
				<artifactId>causeway-persistence-jdo-applib</artifactId>
				<version>3.0.0-SNAPSHOT</version>
				<type>jar</type>
				<scope>compile</scope>
			</dependency>
			<dependency>
				<groupId>org.apache.causeway.persistence</groupId>
				<artifactId>causeway-persistence-jdo-provider</artifactId>
				<version>3.0.0-SNAPSHOT</version>
				<type>jar</type>
				<scope>compile</scope>
			</dependency>
			<dependency>
				<groupId>org.apache.causeway.persistence</groupId>
				<artifactId>causeway-persistence-jdo-integration</artifactId>
				<version>3.0.0-SNAPSHOT</version>
				<type>jar</type>
				<scope>compile</scope>
			</dependency>
			<dependency>
				<groupId>org.apache.causeway.persistence</groupId>
				<artifactId>causeway-persistence-jdo-metamodel</artifactId>
				<version>3.0.0-SNAPSHOT</version>
				<type>jar</type>
				<scope>compile</scope>
			</dependency>
			<dependency>
				<groupId>org.apache.causeway.persistence</groupId>
				<artifactId>causeway-persistence-jdo-datanucleus</artifactId>
				<version>3.0.0-SNAPSHOT</version>
				<type>jar</type>
				<scope>compile</scope>
			</dependency>
			<dependency>
				<groupId>org.apache.causeway.persistence</groupId>
				<artifactId>causeway-persistence-jdo-spring</artifactId>
				<version>3.0.0-SNAPSHOT</version>
				<type>jar</type>
				<scope>compile</scope>
			</dependency>

			<dependency>
				<groupId>org.apache.causeway.persistence</groupId>
				<artifactId>causeway-persistence-jpa</artifactId>
				<version>3.0.0-SNAPSHOT</version>
				<type>pom</type>
				<scope>compile</scope>
			</dependency>
			<dependency>
				<groupId>org.apache.causeway.persistence</groupId>
				<artifactId>causeway-persistence-jpa-applib</artifactId>
				<version>3.0.0-SNAPSHOT</version>
				<type>jar</type>
				<scope>compile</scope>
			</dependency>
			<dependency>
				<groupId>org.apache.causeway.persistence</groupId>
				<artifactId>causeway-persistence-jpa-metamodel</artifactId>
				<version>3.0.0-SNAPSHOT</version>
				<type>jar</type>
				<scope>compile</scope>
			</dependency>
			<dependency>
				<groupId>org.apache.causeway.persistence</groupId>
				<artifactId>causeway-persistence-jpa-integration</artifactId>
				<version>3.0.0-SNAPSHOT</version>
				<type>jar</type>
				<scope>compile</scope>
			</dependency>
			<dependency>
				<groupId>org.apache.causeway.persistence</groupId>
				<artifactId>causeway-persistence-jpa-eclipselink</artifactId>
				<version>3.0.0-SNAPSHOT</version>
				<type>jar</type>
				<scope>compile</scope>
			</dependency>


			<!-- org.apache.causeway.security -->

			<dependency>
				<groupId>org.apache.causeway.security</groupId>
				<artifactId>causeway-security-bypass</artifactId>
				<version>3.0.0-SNAPSHOT</version>
				<type>jar</type>
				<scope>compile</scope>
			</dependency>
			<dependency>
				<groupId>org.apache.causeway.security</groupId>
				<artifactId>causeway-security-keycloak</artifactId>
				<version>3.0.0-SNAPSHOT</version>
				<type>jar</type>
				<scope>compile</scope>
			</dependency>
			<dependency>
				<groupId>org.apache.causeway.security</groupId>
				<artifactId>causeway-security-shiro</artifactId>
				<version>3.0.0-SNAPSHOT</version>
				<type>jar</type>
				<scope>compile</scope>
			</dependency>
			<dependency>
				<groupId>org.apache.causeway.security</groupId>
				<artifactId>causeway-security-spring</artifactId>
				<version>3.0.0-SNAPSHOT</version>
				<type>jar</type>
				<scope>compile</scope>
			</dependency>


			<!-- org.apache.causeway.viewer -->

			<dependency>
				<groupId>org.apache.causeway.viewer</groupId>
				<artifactId>causeway-viewer-commons</artifactId>
				<version>3.0.0-SNAPSHOT</version>
				<type>pom</type>
				<scope>compile</scope>
			</dependency>
			<dependency>
				<groupId>org.apache.causeway.viewer</groupId>
				<artifactId>causeway-viewer-commons-applib</artifactId>
				<version>3.0.0-SNAPSHOT</version>
				<type>jar</type>
				<scope>compile</scope>
			</dependency>
			<dependency>
				<groupId>org.apache.causeway.viewer</groupId>
				<artifactId>causeway-viewer-commons-model</artifactId>
				<version>3.0.0-SNAPSHOT</version>
				<type>jar</type>
				<scope>compile</scope>
			</dependency>
			<dependency>
				<groupId>org.apache.causeway.viewer</groupId>
				<artifactId>causeway-viewer-commons-prism</artifactId>
				<version>3.0.0-SNAPSHOT</version>
				<type>jar</type>
				<scope>compile</scope>
			</dependency>
			<dependency>
				<groupId>org.apache.causeway.viewer</groupId>
				<artifactId>causeway-viewer-commons-services</artifactId>
				<version>3.0.0-SNAPSHOT</version>
				<type>jar</type>
				<scope>compile</scope>
			</dependency>

			<dependency>
				<groupId>org.apache.causeway.viewer</groupId>
				<artifactId>causeway-viewer-restfulobjects</artifactId>
				<version>3.0.0-SNAPSHOT</version>
				<type>pom</type>
				<scope>compile</scope>
			</dependency>
			<dependency>
				<groupId>org.apache.causeway.viewer</groupId>
				<artifactId>causeway-viewer-restfulobjects-applib</artifactId>
				<version>3.0.0-SNAPSHOT</version>
				<type>jar</type>
				<scope>compile</scope>
			</dependency>
			<dependency>
				<groupId>org.apache.causeway.viewer</groupId>
				<artifactId>causeway-viewer-restfulobjects-rendering</artifactId>
				<version>3.0.0-SNAPSHOT</version>
				<type>jar</type>
				<scope>compile</scope>
			</dependency>
			<dependency>
				<groupId>org.apache.causeway.viewer</groupId>
				<artifactId>causeway-viewer-restfulobjects-viewer</artifactId>
				<version>3.0.0-SNAPSHOT</version>
				<type>jar</type>
				<scope>compile</scope>
			</dependency>
			<dependency>
				<groupId>org.apache.causeway.viewer</groupId>
				<artifactId>causeway-viewer-restfulobjects-testing</artifactId>
				<version>3.0.0-SNAPSHOT</version>
				<type>jar</type>
				<scope>compile</scope>
			</dependency>
			<dependency>
				<groupId>org.apache.causeway.viewer</groupId>
				<artifactId>causeway-viewer-restfulobjects-jaxrsresteasy</artifactId>
				<version>3.0.0-SNAPSHOT</version>
				<type>jar</type>
				<scope>compile</scope>
			</dependency>

			<dependency>
				<groupId>org.apache.causeway.viewer</groupId>
				<artifactId>causeway-viewer-wicket</artifactId>
				<version>3.0.0-SNAPSHOT</version>
				<type>pom</type>
				<scope>compile</scope>
			</dependency>
			<dependency>
				<groupId>org.apache.causeway.viewer</groupId>
				<artifactId>causeway-viewer-wicket-applib</artifactId>
				<version>3.0.0-SNAPSHOT</version>
				<type>jar</type>
				<scope>compile</scope>
			</dependency>
			<dependency>
				<groupId>org.apache.causeway.viewer</groupId>
				<artifactId>causeway-viewer-wicket-graceful</artifactId>
				<version>3.0.0-SNAPSHOT</version>
				<type>jar</type>
				<scope>compile</scope>
			</dependency>
			<dependency>
				<groupId>org.apache.causeway.viewer</groupId>
				<artifactId>causeway-viewer-wicket-model</artifactId>
				<version>3.0.0-SNAPSHOT</version>
				<type>jar</type>
				<scope>compile</scope>
			</dependency>
			<dependency>
				<groupId>org.apache.causeway.viewer</groupId>
				<artifactId>causeway-viewer-wicket-ui</artifactId>
				<version>3.0.0-SNAPSHOT</version>
				<type>jar</type>
				<scope>compile</scope>
			</dependency>
			<dependency>
				<groupId>org.apache.causeway.viewer</groupId>
				<artifactId>causeway-viewer-wicket-viewer</artifactId>
				<version>3.0.0-SNAPSHOT</version>
				<type>jar</type>
				<scope>compile</scope>
			</dependency>


			<!-- org.apache.causeway.testing -->

			<dependency>
				<groupId>org.apache.causeway.testing</groupId>
				<artifactId>causeway-testing</artifactId>
				<version>3.0.0-SNAPSHOT</version>
				<type>pom</type>
				<scope>test</scope>
			</dependency>

			<dependency>
				<groupId>org.apache.causeway.testing</groupId>
				<artifactId>causeway-testing-fixtures</artifactId>
				<version>3.0.0-SNAPSHOT</version>
				<type>pom</type>
				<scope>compile</scope>
			</dependency>
			<dependency>
				<groupId>org.apache.causeway.testing</groupId>
				<artifactId>causeway-testing-fixtures-applib</artifactId>
				<version>3.0.0-SNAPSHOT</version>
				<type>jar</type>
				<scope>compile</scope>
			</dependency>

			<dependency>
				<groupId>org.apache.causeway.testing</groupId>
				<artifactId>causeway-testing-unittestsupport</artifactId>
				<version>3.0.0-SNAPSHOT</version>
				<type>pom</type>
				<scope>compile</scope>
			</dependency>
			<dependency>
				<groupId>org.apache.causeway.testing</groupId>
				<artifactId>causeway-testing-unittestsupport-applib</artifactId>
				<version>3.0.0-SNAPSHOT</version>
				<type>jar</type>
				<scope>compile</scope>
			</dependency>

			<dependency>
				<groupId>org.apache.causeway.testing</groupId>
				<artifactId>causeway-testing-integtestsupport</artifactId>
				<version>3.0.0-SNAPSHOT</version>
				<type>pom</type>
				<scope>compile</scope>
			</dependency>
			<dependency>
				<groupId>org.apache.causeway.testing</groupId>
				<artifactId>causeway-testing-integtestsupport-applib</artifactId>
				<version>3.0.0-SNAPSHOT</version>
				<type>jar</type>
				<scope>compile</scope>
			</dependency>

			<dependency>
				<groupId>org.apache.causeway.testing</groupId>
				<artifactId>causeway-testing-specsupport</artifactId>
				<version>3.0.0-SNAPSHOT</version>
				<type>pom</type>
				<scope>compile</scope>
			</dependency>
			<dependency>
				<groupId>org.apache.causeway.testing</groupId>
				<artifactId>causeway-testing-specsupport-applib</artifactId>
				<version>3.0.0-SNAPSHOT</version>
				<type>jar</type>
				<scope>compile</scope>
			</dependency>

			<dependency>
				<groupId>org.apache.causeway.testing</groupId>
				<artifactId>causeway-testing-archtestsupport</artifactId>
				<version>3.0.0-SNAPSHOT</version>
				<type>pom</type>
				<scope>compile</scope>
			</dependency>
			<dependency>
				<groupId>org.apache.causeway.testing</groupId>
				<artifactId>causeway-testing-archtestsupport-applib</artifactId>
				<version>3.0.0-SNAPSHOT</version>
				<type>jar</type>
				<scope>compile</scope>
			</dependency>

			<dependency>
				<groupId>org.apache.causeway.testing</groupId>
				<artifactId>causeway-testing-fakedata</artifactId>
				<version>3.0.0-SNAPSHOT</version>
				<type>pom</type>
				<scope>compile</scope>
			</dependency>
			<dependency>
				<groupId>org.apache.causeway.testing</groupId>
				<artifactId>causeway-testing-fakedata-applib</artifactId>
				<version>3.0.0-SNAPSHOT</version>
				<type>jar</type>
				<scope>compile</scope>
			</dependency>
			<dependency>
				<groupId>org.apache.causeway.testing</groupId>
				<artifactId>causeway-testing-fakedata-fixtures</artifactId>
				<version>3.0.0-SNAPSHOT</version>
				<type>jar</type>
				<scope>compile</scope>
			</dependency>
			<dependency>
				<groupId>org.apache.causeway.testing</groupId>
				<artifactId>causeway-testing-fakedata-integtests</artifactId>
				<version>3.0.0-SNAPSHOT</version>
				<type>jar</type>
				<scope>compile</scope>
			</dependency>

			<dependency>
				<groupId>org.apache.causeway.testing</groupId>
				<artifactId>causeway-testing-h2console</artifactId>
				<version>3.0.0-SNAPSHOT</version>
				<type>pom</type>
				<scope>compile</scope>
			</dependency>
			<dependency>
				<groupId>org.apache.causeway.testing</groupId>
				<artifactId>causeway-testing-h2console-ui</artifactId>
				<version>3.0.0-SNAPSHOT</version>
				<type>jar</type>
				<scope>compile</scope>
			</dependency>

			<dependency>
				<groupId>org.apache.causeway.testing</groupId>
				<artifactId>causeway-testing-hsqldbmgr</artifactId>
				<version>3.0.0-SNAPSHOT</version>
				<type>pom</type>
				<scope>compile</scope>
			</dependency>
			<dependency>
				<groupId>org.apache.causeway.testing</groupId>
				<artifactId>causeway-testing-hsqldbmgr-ui</artifactId>
				<version>3.0.0-SNAPSHOT</version>
				<type>jar</type>
				<scope>compile</scope>
			</dependency>


			<!-- org.apache.causeway.mavendeps -->
			<dependency>
				<groupId>org.apache.causeway.mavendeps</groupId>
				<artifactId>causeway-mavendeps-webapp</artifactId>
				<version>3.0.0-SNAPSHOT</version>
				<type>pom</type>
				<scope>compile</scope>
			</dependency>


			<!-- org.apache.causeway.extensions (commandlog) -->
			<dependency>
				<groupId>org.apache.causeway.extensions</groupId>
				<artifactId>causeway-extensions-commandlog</artifactId>
				<version>3.0.0-SNAPSHOT</version>
				<type>pom</type>
				<scope>compile</scope>
			</dependency>
			<dependency>
				<groupId>org.apache.causeway.extensions</groupId>
				<artifactId>causeway-extensions-commandlog-applib</artifactId>
				<version>3.0.0-SNAPSHOT</version>
				<type>jar</type>
				<scope>compile</scope>
			</dependency>
			<dependency>
				<groupId>org.apache.causeway.extensions</groupId>
				<artifactId>causeway-extensions-commandlog-applib</artifactId>
				<version>3.0.0-SNAPSHOT</version>
				<type>test-jar</type>
				<scope>test</scope>
			</dependency>
			<dependency>
				<groupId>org.apache.causeway.extensions</groupId>
				<artifactId>causeway-extensions-commandlog-persistence-jdo</artifactId>
				<version>3.0.0-SNAPSHOT</version>
				<type>jar</type>
				<scope>compile</scope>
			</dependency>
			<dependency>
				<groupId>org.apache.causeway.extensions</groupId>
				<artifactId>causeway-extensions-commandlog-persistence-jpa</artifactId>
				<version>3.0.0-SNAPSHOT</version>
				<type>jar</type>
				<scope>compile</scope>
			</dependency>
			
			<!-- org.apache.causeway.extensions (docgen) -->
			<dependency>
				<groupId>org.apache.causeway.extensions</groupId>
				<artifactId>causeway-extensions-docgen</artifactId>
				<version>3.0.0-SNAPSHOT</version>
				<type>jar</type>
				<scope>compile</scope>
			</dependency>

			<!-- org.apache.causeway.extensions (excel) -->
			<dependency>
				<groupId>org.apache.causeway.extensions</groupId>
				<artifactId>causeway-extensions-excel</artifactId>
				<version>3.0.0-SNAPSHOT</version>
				<type>pom</type>
				<scope>compile</scope>
			</dependency>
			<dependency>
				<groupId>org.apache.causeway.extensions</groupId>
				<artifactId>causeway-extensions-excel-applib</artifactId>
				<version>3.0.0-SNAPSHOT</version>
				<type>jar</type>
				<scope>compile</scope>
			</dependency>
			<dependency>
				<groupId>org.apache.causeway.extensions</groupId>
				<artifactId>causeway-extensions-excel-fixtures</artifactId>
				<version>3.0.0-SNAPSHOT</version>
				<type>jar</type>
				<scope>compile</scope>
			</dependency>
			<dependency>
				<groupId>org.apache.causeway.extensions</groupId>
				<artifactId>causeway-extensions-excel-integtests</artifactId>
				<version>3.0.0-SNAPSHOT</version>
				<type>jar</type>
				<scope>compile</scope>
			</dependency>
			<dependency>
				<groupId>org.apache.causeway.extensions</groupId>
				<artifactId>causeway-extensions-excel-testing</artifactId>
				<version>3.0.0-SNAPSHOT</version>
				<type>jar</type>
				<scope>compile</scope>
			</dependency>

			<!-- org.apache.causeway.extensions (executionlog) -->
			<dependency>
				<groupId>org.apache.causeway.extensions</groupId>
				<artifactId>causeway-extensions-executionlog</artifactId>
				<version>3.0.0-SNAPSHOT</version>
				<type>pom</type>
				<scope>compile</scope>
			</dependency>
			<dependency>
				<groupId>org.apache.causeway.extensions</groupId>
				<artifactId>causeway-extensions-executionlog-applib</artifactId>
				<version>3.0.0-SNAPSHOT</version>
				<type>jar</type>
				<scope>compile</scope>
			</dependency>
			<dependency>
				<groupId>org.apache.causeway.extensions</groupId>
				<artifactId>causeway-extensions-executionlog-applib</artifactId>
				<version>3.0.0-SNAPSHOT</version>
				<type>test-jar</type>
				<scope>test</scope>
			</dependency>
			<dependency>
				<groupId>org.apache.causeway.extensions</groupId>
				<artifactId>causeway-extensions-executionlog-persistence-jdo</artifactId>
				<version>3.0.0-SNAPSHOT</version>
				<type>jar</type>
				<scope>compile</scope>
			</dependency>
			<dependency>
				<groupId>org.apache.causeway.extensions</groupId>
				<artifactId>causeway-extensions-executionlog-persistence-jpa</artifactId>
				<version>3.0.0-SNAPSHOT</version>
				<type>jar</type>
				<scope>compile</scope>
			</dependency>

			<!-- org.apache.causeway.extensions (executionoutbox) -->
			<dependency>
				<groupId>org.apache.causeway.extensions</groupId>
				<artifactId>causeway-extensions-executionoutbox</artifactId>
				<version>3.0.0-SNAPSHOT</version>
				<type>pom</type>
				<scope>compile</scope>
			</dependency>
			<dependency>
				<groupId>org.apache.causeway.extensions</groupId>
				<artifactId>causeway-extensions-executionoutbox-applib</artifactId>
				<version>3.0.0-SNAPSHOT</version>
				<type>jar</type>
				<scope>compile</scope>
			</dependency>
			<dependency>
				<groupId>org.apache.causeway.extensions</groupId>
				<artifactId>causeway-extensions-executionoutbox-persistence-jdo</artifactId>
				<version>3.0.0-SNAPSHOT</version>
				<type>jar</type>
				<scope>compile</scope>
			</dependency>
			<dependency>
				<groupId>org.apache.causeway.extensions</groupId>
				<artifactId>causeway-extensions-executionoutbox-persistence-jpa</artifactId>
				<version>3.0.0-SNAPSHOT</version>
				<type>jar</type>
				<scope>compile</scope>
			</dependency>
			<dependency>
				<groupId>org.apache.causeway.extensions</groupId>
				<artifactId>causeway-extensions-executionoutbox-restclient</artifactId>
				<version>3.0.0-SNAPSHOT</version>
				<type>jar</type>
				<scope>compile</scope>
			</dependency>

			<!-- org.apache.causeway.extensions (executionrepublisher) -->
			<dependency>
				<groupId>org.apache.causeway.extensions</groupId>
				<artifactId>causeway-extensions-executionrepublisher</artifactId>
				<version>3.0.0-SNAPSHOT</version>
				<type>pom</type>
				<scope>compile</scope>
			</dependency>
			<dependency>
				<groupId>org.apache.causeway.extensions</groupId>
				<artifactId>causeway-extensions-executionoutrepublisher-applib</artifactId>
				<version>3.0.0-SNAPSHOT</version>
				<type>jar</type>
				<scope>compile</scope>
			</dependency>

			<!-- org.apache.causeway.extensions (flyway) -->
			<dependency>
				<groupId>org.apache.causeway.extensions</groupId>
				<artifactId>causeway-extensions-flyway</artifactId>
				<version>3.0.0-SNAPSHOT</version>
				<type>pom</type>
				<scope>compile</scope>
			</dependency>
			<dependency>
				<groupId>org.apache.causeway.extensions</groupId>
				<artifactId>causeway-extensions-flyway-impl</artifactId>
				<version>3.0.0-SNAPSHOT</version>
				<type>jar</type>
				<scope>compile</scope>
			</dependency>

			<!-- org.apache.causeway.extensions (audittrail) -->
			<dependency>
				<groupId>org.apache.causeway.extensions</groupId>
				<artifactId>causeway-extensions-audittrail</artifactId>
				<version>3.0.0-SNAPSHOT</version>
				<type>pom</type>
				<scope>compile</scope>
			</dependency>
			<dependency>
				<groupId>org.apache.causeway.extensions</groupId>
				<artifactId>causeway-extensions-audittrail-applib</artifactId>
				<version>3.0.0-SNAPSHOT</version>
				<type>jar</type>
				<scope>compile</scope>
			</dependency>
			<dependency>
				<groupId>org.apache.causeway.extensions</groupId>
				<artifactId>causeway-extensions-audittrail-applib</artifactId>
				<version>3.0.0-SNAPSHOT</version>
				<scope>test</scope>
				<type>test-jar</type>
			</dependency>
			<dependency>
				<groupId>org.apache.causeway.extensions</groupId>
				<artifactId>causeway-extensions-audittrail-persistence-jpa</artifactId>
				<version>3.0.0-SNAPSHOT</version>
				<type>jar</type>
				<scope>compile</scope>
			</dependency>
			<dependency>
				<groupId>org.apache.causeway.extensions</groupId>
				<artifactId>causeway-extensions-audittrail-persistence-jdo</artifactId>
				<version>3.0.0-SNAPSHOT</version>
				<type>jar</type>
				<scope>compile</scope>
			</dependency>

			<!-- org.apache.causeway.extensions (secman) -->
			<dependency>
				<groupId>org.apache.causeway.extensions</groupId>
				<artifactId>causeway-extensions-secman</artifactId>
				<version>3.0.0-SNAPSHOT</version>
				<type>pom</type>
				<scope>compile</scope>
			</dependency>
			<dependency>
				<groupId>org.apache.causeway.extensions</groupId>
				<artifactId>causeway-extensions-secman-applib</artifactId>
				<version>3.0.0-SNAPSHOT</version>
				<type>jar</type>
				<scope>compile</scope>
			</dependency>
			<dependency>
				<groupId>org.apache.causeway.extensions</groupId>
				<artifactId>causeway-extensions-secman-applib</artifactId>
				<version>3.0.0-SNAPSHOT</version>
				<type>test-jar</type>
				<scope>test</scope>
			</dependency>
			<dependency>
				<groupId>org.apache.causeway.extensions</groupId>
				<artifactId>causeway-extensions-secman-delegated-shiro</artifactId>
				<version>3.0.0-SNAPSHOT</version>
				<type>jar</type>
				<scope>compile</scope>
			</dependency>
			<dependency>
				<groupId>org.apache.causeway.extensions</groupId>
				<artifactId>causeway-extensions-secman-delegated-springoauth2</artifactId>
				<version>3.0.0-SNAPSHOT</version>
				<type>jar</type>
				<scope>compile</scope>
			</dependency>
			<dependency>
				<groupId>org.apache.causeway.extensions</groupId>
				<artifactId>causeway-extensions-secman-encryption-jbcrypt</artifactId>
				<version>3.0.0-SNAPSHOT</version>
				<type>jar</type>
				<scope>compile</scope>
			</dependency>
			<dependency>
				<groupId>org.apache.causeway.extensions</groupId>
				<artifactId>causeway-extensions-secman-encryption-spring</artifactId>
				<version>3.0.0-SNAPSHOT</version>
				<type>jar</type>
				<scope>compile</scope>
			</dependency>
			<dependency>
				<groupId>org.apache.causeway.extensions</groupId>
				<artifactId>causeway-extensions-secman-integration</artifactId>
				<version>3.0.0-SNAPSHOT</version>
				<type>jar</type>
				<scope>compile</scope>
			</dependency>
			<dependency>
				<groupId>org.apache.causeway.extensions</groupId>
				<artifactId>causeway-extensions-secman-persistence-jdo</artifactId>
				<version>3.0.0-SNAPSHOT</version>
				<type>jar</type>
				<scope>compile</scope>
			</dependency>
			<dependency>
				<groupId>org.apache.causeway.extensions</groupId>
				<artifactId>causeway-extensions-secman-persistence-jpa</artifactId>
				<version>3.0.0-SNAPSHOT</version>
				<type>jar</type>
				<scope>compile</scope>
			</dependency>

			<!-- org.apache.causeway.extensions (sessionlog) -->
			<dependency>
				<groupId>org.apache.causeway.extensions</groupId>
				<artifactId>causeway-extensions-sessionlog</artifactId>
				<version>3.0.0-SNAPSHOT</version>
				<type>pom</type>
				<scope>compile</scope>
			</dependency>
			<dependency>
				<groupId>org.apache.causeway.extensions</groupId>
				<artifactId>causeway-extensions-sessionlog-applib</artifactId>
				<version>3.0.0-SNAPSHOT</version>
				<type>jar</type>
				<scope>compile</scope>
			</dependency>
			<dependency>
				<groupId>org.apache.causeway.extensions</groupId>
				<artifactId>causeway-extensions-sessionlog-applib</artifactId>
				<version>3.0.0-SNAPSHOT</version>
				<type>test-jar</type>
				<scope>test</scope>
			</dependency>
			<dependency>
				<groupId>org.apache.causeway.extensions</groupId>
				<artifactId>causeway-extensions-sessionlog-persistence-jpa</artifactId>
				<version>3.0.0-SNAPSHOT</version>
				<type>jar</type>
				<scope>compile</scope>
			</dependency>
			<dependency>
				<groupId>org.apache.causeway.extensions</groupId>
				<artifactId>causeway-extensions-sessionlog-persistence-jdo</artifactId>
				<version>3.0.0-SNAPSHOT</version>
				<type>jar</type>
				<scope>compile</scope>
			</dependency>

			<!-- org.apache.causeway.extensions (shiro) -->
			<dependency>
				<groupId>org.apache.causeway.extensions</groupId>
				<artifactId>causeway-extensions-shiro-realm-ldap</artifactId>
				<version>3.0.0-SNAPSHOT</version>
				<type>pom</type>
				<scope>compile</scope>
			</dependency>
			<dependency>
				<groupId>org.apache.causeway.extensions</groupId>
				<artifactId>causeway-extensions-shiro-realm-ldap-impl</artifactId>
				<version>3.0.0-SNAPSHOT</version>
				<type>jar</type>
				<scope>compile</scope>
			</dependency>

			<!-- org.apache.causeway.extensions (spring security) -->
			<dependency>
				<groupId>org.apache.causeway.extensions</groupId>
				<artifactId>causeway-extensions-spring-security-oauth2</artifactId>
				<version>3.0.0-SNAPSHOT</version>
				<type>jar</type>
				<scope>compile</scope>
			</dependency>

			<!-- org.apache.causeway.extensions (restful objects viewer) -->
			<dependency>
				<groupId>org.apache.causeway.extensions</groupId>
				<artifactId>causeway-extensions-cors</artifactId>
				<version>3.0.0-SNAPSHOT</version>
				<type>pom</type>
				<scope>compile</scope>
			</dependency>
			<dependency>
				<groupId>org.apache.causeway.extensions</groupId>
				<artifactId>causeway-extensions-cors-impl</artifactId>
				<version>3.0.0-SNAPSHOT</version>
				<type>jar</type>
				<scope>compile</scope>
			</dependency>

			<!-- org.apache.causeway.extensions (wicket viewer) -->
			<dependency>
				<groupId>org.apache.causeway.extensions</groupId>
				<artifactId>causeway-extensions-exceldownload</artifactId>
				<version>3.0.0-SNAPSHOT</version>
				<type>pom</type>
				<scope>compile</scope>
			</dependency>
			<dependency>
				<groupId>org.apache.causeway.extensions</groupId>
				<artifactId>causeway-extensions-exceldownload-wicket-ui</artifactId>
				<version>3.0.0-SNAPSHOT</version>
				<type>jar</type>
				<scope>compile</scope>
			</dependency>
			<dependency>
				<groupId>org.apache.causeway.extensions</groupId>
				<artifactId>causeway-extensions-fullcalendar</artifactId>
				<version>3.0.0-SNAPSHOT</version>
				<type>pom</type>
				<scope>compile</scope>
			</dependency>
			<dependency>
				<groupId>org.apache.causeway.extensions</groupId>
				<artifactId>causeway-extensions-fullcalendar-applib</artifactId>
				<version>3.0.0-SNAPSHOT</version>
				<type>jar</type>
				<scope>compile</scope>
			</dependency>
			<dependency>
				<groupId>org.apache.causeway.extensions</groupId>
				<artifactId>causeway-extensions-fullcalendar-wicket</artifactId>
				<version>3.0.0-SNAPSHOT</version>
				<type>pom</type>
				<scope>compile</scope>
			</dependency>
			<dependency>
				<groupId>org.apache.causeway.extensions</groupId>
				<artifactId>causeway-extensions-fullcalendar-wicket-integration</artifactId>
				<version>3.0.0-SNAPSHOT</version>
				<type>jar</type>
				<scope>compile</scope>
			</dependency>
			<dependency>
				<groupId>org.apache.causeway.extensions</groupId>
				<artifactId>causeway-extensions-fullcalendar-wicket-ui</artifactId>
				<version>3.0.0-SNAPSHOT</version>
				<type>jar</type>
				<scope>compile</scope>
			</dependency>
			<dependency>
				<groupId>org.apache.causeway.extensions</groupId>
				<artifactId>causeway-extensions-pdfjs</artifactId>
				<version>3.0.0-SNAPSHOT</version>
				<type>pom</type>
				<scope>compile</scope>
			</dependency>
			<dependency>
				<groupId>org.apache.causeway.extensions</groupId>
				<artifactId>causeway-extensions-pdfjs-applib</artifactId>
				<version>3.0.0-SNAPSHOT</version>
				<type>jar</type>
				<scope>compile</scope>
			</dependency>
			<dependency>
				<groupId>org.apache.causeway.extensions</groupId>
				<artifactId>causeway-extensions-pdfjs-fixtures</artifactId>
				<version>3.0.0-SNAPSHOT</version>
				<type>jar</type>
				<scope>compile</scope>
			</dependency>
			<dependency>
				<groupId>org.apache.causeway.extensions</groupId>
				<artifactId>causeway-extensions-pdfjs-metamodel</artifactId>
				<version>3.0.0-SNAPSHOT</version>
				<type>jar</type>
				<scope>compile</scope>
			</dependency>
			<dependency>
				<groupId>org.apache.causeway.extensions</groupId>
				<artifactId>causeway-extensions-pdfjs-wicket</artifactId>
				<version>3.0.0-SNAPSHOT</version>
				<type>pom</type>
				<scope>compile</scope>
			</dependency>
			<dependency>
				<groupId>org.apache.causeway.extensions</groupId>
				<artifactId>causeway-extensions-pdfjs-wicket-integration</artifactId>
				<version>3.0.0-SNAPSHOT</version>
				<type>jar</type>
				<scope>compile</scope>
			</dependency>
			<dependency>
				<groupId>org.apache.causeway.extensions</groupId>
				<artifactId>causeway-extensions-pdfjs-wicket-ui</artifactId>
				<version>3.0.0-SNAPSHOT</version>
				<type>jar</type>
				<scope>compile</scope>
			</dependency>
			<dependency>
				<groupId>org.apache.causeway.extensions</groupId>
				<artifactId>causeway-extensions-sse</artifactId>
				<version>3.0.0-SNAPSHOT</version>
				<type>pom</type>
				<scope>compile</scope>
			</dependency>
			<dependency>
				<groupId>org.apache.causeway.extensions</groupId>
				<artifactId>causeway-extensions-sse-applib</artifactId>
				<version>3.0.0-SNAPSHOT</version>
				<type>jar</type>
				<scope>compile</scope>
			</dependency>
			<dependency>
				<groupId>org.apache.causeway.extensions</groupId>
				<artifactId>causeway-extensions-sse-metamodel</artifactId>
				<version>3.0.0-SNAPSHOT</version>
				<type>jar</type>
				<scope>compile</scope>
			</dependency>
			<dependency>
				<groupId>org.apache.causeway.extensions</groupId>
				<artifactId>causeway-extensions-sse-wicket</artifactId>
				<version>3.0.0-SNAPSHOT</version>
				<type>jar</type>
				<scope>compile</scope>
			</dependency>


			<!-- org.apache.causeway.valuetypes -->
			<dependency>
				<groupId>org.apache.causeway.valuetypes</groupId>
				<artifactId>causeway-valuetypes-jodatime</artifactId>
				<version>3.0.0-SNAPSHOT</version>
				<type>pom</type>
				<scope>compile</scope>
			</dependency>
			<dependency>
				<groupId>org.apache.causeway.valuetypes</groupId>
				<artifactId>causeway-valuetypes-jodatime-applib</artifactId>
				<version>3.0.0-SNAPSHOT</version>
				<type>jar</type>
				<scope>compile</scope>
			</dependency>
			<dependency>
				<groupId>org.apache.causeway.valuetypes</groupId>
				<artifactId>causeway-valuetypes-jodatime-integration</artifactId>
				<version>3.0.0-SNAPSHOT</version>
				<type>jar</type>
				<scope>compile</scope>
			</dependency>

			<dependency>
				<groupId>org.apache.causeway.valuetypes</groupId>
				<artifactId>causeway-valuetypes-asciidoc</artifactId>
				<version>3.0.0-SNAPSHOT</version>
				<type>pom</type>
				<scope>compile</scope>
			</dependency>
			<dependency>
				<groupId>org.apache.causeway.valuetypes</groupId>
				<artifactId>causeway-valuetypes-asciidoc-applib</artifactId>
				<version>3.0.0-SNAPSHOT</version>
				<type>jar</type>
				<scope>compile</scope>
			</dependency>
			<dependency>
				<groupId>org.apache.causeway.valuetypes</groupId>
				<artifactId>causeway-valuetypes-asciidoc-metamodel</artifactId>
				<version>3.0.0-SNAPSHOT</version>
				<type>jar</type>
				<scope>compile</scope>
			</dependency>
			<dependency>
				<groupId>org.apache.causeway.valuetypes</groupId>
				<artifactId>causeway-valuetypes-asciidoc-ui-vaa</artifactId>
				<version>3.0.0-SNAPSHOT</version>
				<type>jar</type>
				<scope>compile</scope>
			</dependency>
			<dependency>
				<groupId>org.apache.causeway.valuetypes</groupId>
				<artifactId>causeway-valuetypes-asciidoc-ui-wkt</artifactId>
				<version>3.0.0-SNAPSHOT</version>
				<type>jar</type>
				<scope>compile</scope>
			</dependency>
			<dependency>
				<groupId>org.apache.causeway.valuetypes</groupId>
				<artifactId>causeway-valuetypes-asciidoc-persistence-jdo</artifactId>
				<version>3.0.0-SNAPSHOT</version>
				<type>jar</type>
				<scope>compile</scope>
			</dependency>
			<dependency>
				<groupId>org.apache.causeway.valuetypes</groupId>
				<artifactId>causeway-valuetypes-asciidoc-persistence-jpa</artifactId>
				<version>3.0.0-SNAPSHOT</version>
				<type>jar</type>
				<scope>compile</scope>
			</dependency>

			<dependency>
				<groupId>org.apache.causeway.valuetypes</groupId>
				<artifactId>causeway-valuetypes-markdown</artifactId>
				<version>3.0.0-SNAPSHOT</version>
				<type>pom</type>
				<scope>compile</scope>
			</dependency>
			<dependency>
				<groupId>org.apache.causeway.valuetypes</groupId>
				<artifactId>causeway-valuetypes-markdown-applib</artifactId>
				<version>3.0.0-SNAPSHOT</version>
				<type>jar</type>
				<scope>compile</scope>
			</dependency>
			<dependency>
				<groupId>org.apache.causeway.valuetypes</groupId>
				<artifactId>causeway-valuetypes-markdown-metamodel</artifactId>
				<version>3.0.0-SNAPSHOT</version>
				<type>jar</type>
				<scope>compile</scope>
			</dependency>
			<dependency>
				<groupId>org.apache.causeway.valuetypes</groupId>
				<artifactId>causeway-valuetypes-markdown-ui-wkt</artifactId>
				<version>3.0.0-SNAPSHOT</version>
				<type>jar</type>
				<scope>compile</scope>
			</dependency>
			<dependency>
				<groupId>org.apache.causeway.valuetypes</groupId>
				<artifactId>causeway-valuetypes-markdown-persistence-jdo</artifactId>
				<version>3.0.0-SNAPSHOT</version>
				<type>jar</type>
				<scope>compile</scope>
			</dependency>
			<dependency>
				<groupId>org.apache.causeway.valuetypes</groupId>
				<artifactId>causeway-valuetypes-markdown-persistence-jpa</artifactId>
				<version>3.0.0-SNAPSHOT</version>
				<type>jar</type>
				<scope>compile</scope>
			</dependency>

			<dependency>
				<groupId>org.apache.causeway.valuetypes</groupId>
				<artifactId>causeway-valuetypes-vega</artifactId>
				<version>3.0.0-SNAPSHOT</version>
				<type>pom</type>
				<scope>compile</scope>
			</dependency>
			<dependency>
				<groupId>org.apache.causeway.valuetypes</groupId>
				<artifactId>causeway-valuetypes-vega-applib</artifactId>
				<version>3.0.0-SNAPSHOT</version>
				<type>jar</type>
				<scope>compile</scope>
			</dependency>
			<dependency>
				<groupId>org.apache.causeway.valuetypes</groupId>
				<artifactId>causeway-valuetypes-vega-metamodel</artifactId>
				<version>3.0.0-SNAPSHOT</version>
				<type>jar</type>
				<scope>compile</scope>
			</dependency>
			<dependency>
				<groupId>org.apache.causeway.valuetypes</groupId>
				<artifactId>causeway-valuetypes-vega-ui-vaa</artifactId>
				<version>3.0.0-SNAPSHOT</version>
				<type>jar</type>
				<scope>compile</scope>
			</dependency>
			<dependency>
				<groupId>org.apache.causeway.valuetypes</groupId>
				<artifactId>causeway-valuetypes-vega-ui-wkt</artifactId>
				<version>3.0.0-SNAPSHOT</version>
				<type>jar</type>
				<scope>compile</scope>
			</dependency>
			<dependency>
				<groupId>org.apache.causeway.valuetypes</groupId>
				<artifactId>causeway-valuetypes-vega-persistence-jdo</artifactId>
				<version>3.0.0-SNAPSHOT</version>
				<type>jar</type>
				<scope>compile</scope>
			</dependency>
			<dependency>
				<groupId>org.apache.causeway.valuetypes</groupId>
				<artifactId>causeway-valuetypes-vega-persistence-jpa</artifactId>
				<version>3.0.0-SNAPSHOT</version>
				<type>jar</type>
				<scope>compile</scope>
			</dependency>


			<!-- org.apache.causeway.incubator.viewer -->
			<dependency>
				<groupId>org.apache.causeway.incubator.viewer</groupId>
				<artifactId>causeway-viewer-graphql</artifactId>
				<version>3.0.0-SNAPSHOT</version>
				<type>pom</type>
				<scope>compile</scope>
			</dependency>
			<dependency>
				<groupId>org.apache.causeway.incubator.viewer</groupId>
				<artifactId>causeway-viewer-graphql-applib</artifactId>
				<version>3.0.0-SNAPSHOT</version>
				<type>jar</type>
				<scope>compile</scope>
			</dependency>
			<dependency>
				<groupId>org.apache.causeway.incubator.viewer</groupId>
				<artifactId>causeway-viewer-graphql-model</artifactId>
				<version>3.0.0-SNAPSHOT</version>
				<type>jar</type>
				<scope>compile</scope>
			</dependency>
			<dependency>
				<groupId>org.apache.causeway.incubator.viewer</groupId>
				<artifactId>causeway-viewer-graphql-viewer</artifactId>
				<version>3.0.0-SNAPSHOT</version>
				<type>jar</type>
				<scope>compile</scope>
			</dependency>



			<!-- other dependencies -->

			<dependency>
                <groupId>org.apache.maven.plugin-tools</groupId>
                <artifactId>maven-plugin-annotations</artifactId>
                <version>${maven.plugin.tools.version}</version>
            </dependency>


            <!-- dependency convergence clash with org.apache.cxf:cxf-core:3.4.0 (used
				by causeway-mappings-jaxrsclient-impl) TODO ... jaxrsclient was removed -->
			<dependency>
				<groupId>com.fasterxml.woodstox</groupId>
				<artifactId>woodstox-core</artifactId>
				<version>6.5.0</version>
			</dependency>
			<dependency>
				<groupId>org.codehaus.woodstox</groupId>
				<artifactId>stax2-api</artifactId>
				<version>4.2.1</version>
			</dependency>
			<dependency>
				<groupId>org.eclipse.persistence</groupId>
				<artifactId>org.eclipse.persistence.moxy</artifactId>
				<version>4.0.1</version>
			</dependency>
			<dependency>
				<groupId>org.eclipse.persistence</groupId>
				<artifactId>org.eclipse.persistence.sdo</artifactId>
				<version>4.0.1</version>
			</dependency>
			<dependency>
			    <groupId>org.eclipse.persistence</groupId>
			    <artifactId>org.eclipse.persistence.asm</artifactId>
			    <version>9.4.0</version>
			</dependency>
			<dependency>
	            <groupId>com.sun.xml.bind</groupId>
	            <artifactId>jaxb-impl</artifactId>
	            <version>4.0.2</version>
	        </dependency>

			<dependency>
				<groupId>org.ow2.asm</groupId>
				<artifactId>asm</artifactId>
				<version>${asm.version}</version>
			</dependency>
			<dependency>
				<groupId>org.ow2.asm</groupId>
				<artifactId>asm-tree</artifactId>
				<version>${asm.version}</version>
			</dependency>
			<dependency>
				<groupId>org.ow2.asm</groupId>
				<artifactId>asm-analysis</artifactId>
				<version>${asm.version}</version>
			</dependency>
			<dependency>
				<groupId>org.ow2.asm</groupId>
				<artifactId>asm-util</artifactId>
				<version>${asm.version}</version>
			</dependency>

			<dependency>
				<groupId>org.hibernate</groupId>
				<artifactId>hibernate-validator</artifactId>
				<version>${hibernate-validator.version}</version>
				<exclusions>
					<exclusion>
						<groupId>org.jboss.logging</groupId>
						<artifactId>jboss-logging-processor</artifactId>
					</exclusion>
					<exclusion>
						<groupId>org.jboss.logging</groupId>
						<artifactId>jboss-logging-annotations</artifactId>
					</exclusion>
					<exclusion>
					    <groupId>org.osgi</groupId>
					    <artifactId>org.osgi.core</artifactId>
				    </exclusion>
				</exclusions>
			</dependency>

			<dependency>
				<groupId>joda-time</groupId>
				<artifactId>joda-time</artifactId>
				<version>${joda-time.version}</version>
			</dependency>

			<dependency>
				<groupId>com.approvaltests</groupId>
				<artifactId>approvaltests</artifactId>
				<version>${approvaltests.version}</version>
				<exclusions>
					<exclusion>
						<groupId>org.codehaus.woodstox</groupId>
						<artifactId>stax2-api</artifactId>
					</exclusion>
				</exclusions>
			</dependency>

			<dependency>
				<groupId>com.google.errorprone</groupId>
				<artifactId>error_prone_annotations</artifactId>
				<version>${error_prone_annotations.version}</version>
			</dependency>

			<!-- provides @Nullable that's required by Spring 5.x -->
			<dependency>
				<groupId>com.google.code.findbugs</groupId>
				<artifactId>jsr305</artifactId>
				<version>${jsr305.version}</version>
			</dependency>

			<dependency>
				<groupId>com.google.guava</groupId>
				<artifactId>guava</artifactId>
				<version>${guava.version}</version>
			</dependency>

			<dependency>
				<groupId>commons-httpclient</groupId>
				<artifactId>commons-httpclient</artifactId>
				<version>${commons-httpclient.version}</version>
			</dependency>
			<dependency>
				<groupId>commons-io</groupId>
				<artifactId>commons-io</artifactId>
				<version>${commons-io.version}</version>
			</dependency>

			<dependency>
				<groupId>com.github.javafaker</groupId>
				<artifactId>javafaker</artifactId>
				<version>${javafaker.version}</version>
			</dependency>

			<dependency>
				<groupId>com.tngtech.archunit</groupId>
				<artifactId>archunit-junit5-api</artifactId>
				<version>${archunit.version}</version>
			</dependency>
			<dependency>
				<groupId>com.tngtech.archunit</groupId>
				<artifactId>archunit-junit5-engine</artifactId>
				<version>${archunit.version}</version>
			</dependency>

			<dependency>
				<groupId>com.ullink.slack</groupId>
				<artifactId>simpleslackapi</artifactId>
				<version>${simpleslackapi.version}</version>
			</dependency>

			<dependency>
				<groupId>de.agilecoders.wicket</groupId>
				<artifactId>wicket-bootstrap-core</artifactId>
				<version>${wicket-bootstrap.version}</version>
			</dependency>
			<dependency>
				<groupId>de.agilecoders.wicket</groupId>
				<artifactId>wicket-bootstrap-extensions</artifactId>
				<version>${wicket-bootstrap.version}</version>
				<exclusions>
					<exclusion>
					    <groupId>org.webjars</groupId>
					    <artifactId>momentjs</artifactId>
					</exclusion>
				</exclusions>
			</dependency>
			<dependency>
				<groupId>de.agilecoders.wicket</groupId>
				<artifactId>wicket-bootstrap-themes</artifactId>
				<version>${wicket-bootstrap.version}</version>
			</dependency>
			<dependency>
				<groupId>de.agilecoders.wicket.webjars</groupId>
				<artifactId>wicket-webjars</artifactId>
				<version>${wicket-webjars.version}</version>
			</dependency>
			<dependency>
			    <groupId>org.webjars</groupId>
			    <artifactId>momentjs</artifactId>
			    <version>${momentjs.version}</version>
			</dependency>

			<dependency>
			    <groupId>io.swagger.core.v3</groupId>
			    <artifactId>swagger-core</artifactId>
				<version>${swagger-core.version}</version>
			</dependency>

			<dependency>
				<groupId>jakarta.platform</groupId>
				<artifactId>jakarta.jakartaee-api</artifactId>
				<version>${jakartaee.version}</version>
			</dependency>
			<dependency>
			    <groupId>jakarta.inject</groupId>
			    <artifactId>jakarta.inject-api</artifactId>
			    <version>${jakarta.inject-api.version}</version>
		    </dependency>
			<dependency>
			    <groupId>jakarta.servlet</groupId>
			    <artifactId>jakarta.servlet-api</artifactId>
			    <version>${jakarta.servlet-api.version}</version>
			</dependency>

			<!-- 3.2 not available yet, instead use org.datanucleus:javax.jdo
			<dependency>
				<groupId>javax.jdo</groupId>
				<artifactId>jdo-api</artifactId>
				<version>${jdo-api.version}</version>
			</dependency>
			-->

			<dependency>
				<groupId>net.sf.jopt-simple</groupId>
				<artifactId>jopt-simple</artifactId>
				<version>${jopt-simple.version}</version>
			</dependency>

			<!-- TODO: when used, move exclusions down -->
			<dependency>
				<groupId>ognl</groupId>
				<artifactId>ognl</artifactId>
				<version>${ognl.version}</version>
				<exclusions>
					<exclusion>
						<groupId>javassist</groupId>
						<artifactId>javassist</artifactId>
					</exclusion>
				</exclusions>
			</dependency>

			<dependency>
				<groupId>org.apache.camel</groupId>
				<artifactId>camel-core</artifactId>
				<version>${camel.version}</version>
			</dependency>
			<dependency>
				<groupId>org.apache.camel</groupId>
				<artifactId>camel-spring</artifactId>
				<version>${camel.version}</version>
			</dependency>
			<dependency>
				<groupId>org.apache.camel</groupId>
				<artifactId>camel-jms</artifactId>
				<version>${camel.version}</version>
			</dependency>
			<dependency>
				<groupId>org.apache.camel</groupId>
				<artifactId>camel-stream</artifactId>
				<version>${camel.version}</version>
			</dependency>
			<dependency>
				<groupId>org.apache.camel</groupId>
				<artifactId>camel-ognl</artifactId>
				<version>${camel.version}</version>
			</dependency>
			<dependency>
				<groupId>org.apache.camel</groupId>
				<artifactId>camel-jaxb</artifactId>
				<version>${camel.version}</version>
			</dependency>
			<dependency>
				<groupId>org.apache.camel</groupId>
				<artifactId>camel-jackson</artifactId>
				<version>${camel.version}</version>
			</dependency>
			<dependency>
				<groupId>org.apache.camel</groupId>
				<artifactId>camel-spring-javaconfig</artifactId>
				<version>${camel.version}</version>
			</dependency>
			<dependency>
				<groupId>org.apache.camel</groupId>
				<artifactId>camel-cxf</artifactId>
				<version>${camel.version}</version>
			</dependency>
			<dependency>
				<groupId>org.apache.camel</groupId>
				<artifactId>camel-test</artifactId>
				<version>${camel.version}</version>
				<scope>test</scope>
			</dependency>
			<dependency>
				<groupId>org.apache.camel</groupId>
				<artifactId>camel-test-spring</artifactId>
				<version>${camel.version}</version>
				<scope>test</scope>
			</dependency>

			<!-- TODO: when used, move exclusions down -->
			<dependency>
				<groupId>org.apache.commons</groupId>
				<artifactId>commons-email</artifactId>
				<version>${commons-email.version}</version>
				<exclusions>
					<!-- excluded because provided by javax:javaee-api -->
					<exclusion>
						<groupId>com.sun.mail</groupId>
						<artifactId>javax.mail</artifactId>
					</exclusion>
					<exclusion>
						<groupId>javax.activation</groupId>
						<artifactId>activation</artifactId>
					</exclusion>
				</exclusions>
			</dependency>

			<dependency>
				<groupId>org.apache.cxf</groupId>
				<artifactId>cxf-rt-rs-client</artifactId>
				<version>${cxf-rt-rs-client.version}</version>
			</dependency>

			<dependency>
				<groupId>org.apache.poi</groupId>
				<artifactId>poi-ooxml</artifactId>
				<version>${poi.version}</version>
			</dependency>

			<dependency>
				<groupId>org.apache.poi</groupId>
				<artifactId>poi-ooxml-lite</artifactId>
				<version>${poi.version}</version>
			</dependency>

			<dependency>
				<groupId>org.apache.shiro</groupId>
				<artifactId>shiro-core</artifactId>
				<version>${shiro.version}</version>
			</dependency>
			<dependency>
				<groupId>org.apache.shiro</groupId>
				<artifactId>shiro-web</artifactId>
				<version>${shiro.version}</version>
			</dependency>

			<dependency>
				<groupId>org.jsoup</groupId>
				<artifactId>jsoup</artifactId>
				<version>${jsoup.version}</version>
			</dependency>

			<dependency>
				<groupId>com.vaadin</groupId>
				<artifactId>vaadin-bom</artifactId>
				<version>${vaadin.version}</version>
				<type>pom</type>
				<scope>import</scope>
			</dependency>
			<dependency>
			    <groupId>com.vaadin</groupId>
			    <artifactId>vaadin-maven-plugin</artifactId>
			    <version>${vaadin.version}</version>
			</dependency>

			<dependency>
				<!-- <groupId>org.apache.wicket</groupId> -->
				<groupId>com.github.apache-causeway-committers.wicket</groupId>
				<artifactId>wicket</artifactId>
				<version>${wicket.version}</version>
				<type>pom</type>
			</dependency>
			<dependency>
				<!-- <groupId>org.apache.wicket</groupId> -->
				<groupId>com.github.apache-causeway-committers.wicket</groupId>
				<artifactId>wicket-core</artifactId>
				<version>${wicket.version}</version>
			</dependency>
			<dependency>
				<!-- <groupId>org.apache.wicket</groupId> -->
				<groupId>com.github.apache-causeway-committers.wicket</groupId>
				<artifactId>wicket-devutils</artifactId>
				<version>${wicket.version}</version>
			</dependency>

			<!-- TODO: when used, move exclusions down -->
			<dependency>
				<!-- <groupId>org.apache.wicket</groupId> -->
				<groupId>com.github.apache-causeway-committers.wicket</groupId>
				<artifactId>wicket-request</artifactId>
				<version>${wicket.version}</version>
				<exclusions>
					<exclusion>
						<groupId>org.slf4j</groupId>
						<artifactId>slf4j-api</artifactId>
					</exclusion>
				</exclusions>
			</dependency>

			<!-- TODO: when used, move exclusions down -->
			<dependency>
				<!-- <groupId>org.apache.wicket</groupId> -->
				<groupId>com.github.apache-causeway-committers.wicket</groupId>
				<artifactId>wicket-util</artifactId>
				<version>${wicket.version}</version>
				<exclusions>
					<exclusion>
						<groupId>org.slf4j</groupId>
						<artifactId>slf4j-api</artifactId>
					</exclusion>
				</exclusions>
			</dependency>

			<dependency>
				<!-- <groupId>org.apache.wicket</groupId> -->
				<groupId>com.github.apache-causeway-committers.wicket</groupId>
				<artifactId>wicket-extensions</artifactId>
				<version>${wicket.version}</version>
			</dependency>

			<!-- TODO: when used, move exclusions down -->
			<dependency>
				<!-- <groupId>org.apache.wicket</groupId> -->
				<groupId>com.github.apache-causeway-committers.wicket</groupId>
				<artifactId>wicket-datetime</artifactId>
				<version>${wicket.version}</version>
				<exclusions>
					<exclusion>
						<groupId>org.slf4j</groupId>
						<artifactId>slf4j-api</artifactId>
					</exclusion>
				</exclusions>
			</dependency>

			<dependency>
				<!-- <groupId>org.apache.wicket</groupId> -->
				<groupId>com.github.apache-causeway-committers.wicket</groupId>
				<artifactId>wicket-auth-roles</artifactId>
				<version>${wicket.version}</version>
			</dependency>
			<dependency>
				<!-- <groupId>org.apache.wicket</groupId> -->
				<groupId>com.github.apache-causeway-committers.wicket</groupId>
				<artifactId>wicket-spring</artifactId>
				<version>${wicket.version}</version>
			</dependency>

			<dependency>
				<groupId>org.assertj</groupId>
				<artifactId>assertj-guava</artifactId>
				<version>${assertj-guava.version}</version>
			</dependency>

			<dependency>
				<groupId>org.datanucleus</groupId>
				<artifactId>datanucleus-api-jdo</artifactId>
				<version>${datanucleus-api-jdo.version}</version>
			</dependency>
			<dependency>
				<groupId>org.datanucleus</groupId>
				<artifactId>datanucleus-api-jpa</artifactId>
				<version>${datanucleus-api-jpa.version}</version>
			</dependency>
			<dependency>
				<groupId>org.datanucleus</groupId>
				<artifactId>datanucleus-core</artifactId>
				<version>${datanucleus-core.version}</version>
			</dependency>
			<dependency>
				<groupId>org.datanucleus</groupId>
				<artifactId>datanucleus-jdo-query</artifactId>
				<version>${datanucleus-jdo-query.version}</version>
			</dependency>
			<dependency>
				<groupId>org.datanucleus</groupId>
				<artifactId>datanucleus-jodatime</artifactId>
				<version>${datanucleus-jodatime.version}</version>
			</dependency>
			<dependency>
				<groupId>org.datanucleus</groupId>
				<artifactId>datanucleus-rdbms</artifactId>
				<version>${datanucleus-rdbms.version}</version>
			</dependency>
			<dependency>
				<groupId>org.datanucleus</groupId>
				<artifactId>javax.jdo</artifactId>
				<version>${datanucleus-jdo-api.version}</version>
			</dependency>

			<dependency>
				<groupId>org.docx4j</groupId>
				<artifactId>docx4j-JAXB-internal</artifactId>
				<version>${docx4j.version}</version>
			</dependency>

			<dependency>
				<groupId>org.easymock</groupId>
				<artifactId>easymock</artifactId>
				<version>${easymock.version}</version>
			</dependency>

			<!-- TODO: when used, move exclusions down -->
			<dependency>
				<groupId>org.htmlparser</groupId>
				<artifactId>htmlparser</artifactId>
				<version>${htmlparser.version}</version>
				<exclusions>
					<exclusion>
						<groupId>com.sun</groupId>
						<artifactId>tools</artifactId>
					</exclusion>
				</exclusions>
			</dependency>

			<dependency>
				<groupId>org.javassist</groupId>
				<artifactId>javassist</artifactId>
				<version>${javassist.version}</version>
			</dependency>

			<dependency>
				<groupId>org.jboss.spec.javax.ws.rs</groupId>
				<artifactId>jboss-jaxrs-api_2.1_spec</artifactId>
				<version>${jboss-jaxrs-api_2.1_spec.version}</version>
			</dependency>

			<dependency>
				<groupId>org.jdom</groupId>
				<artifactId>jdom2</artifactId>
				<version>${jdom.version}</version>
			</dependency>


			<dependency>
				<groupId>org.jboss.resteasy</groupId>
				<artifactId>resteasy-spring-boot-starter</artifactId>
				<version>${resteasy-spring-boot.version}</version>
			</dependency>
			<dependency>
			    <groupId>org.jboss.resteasy.spring</groupId>
				<artifactId>resteasy-spring</artifactId>
				<version>${resteasy-spring.version}</version>
			</dependency>
			<dependency>
			    <groupId>org.jboss.resteasy</groupId>
			    <artifactId>resteasy-jaxb-provider</artifactId>
			    <version>${resteasy.version}</version>
			</dependency>

			<dependency>
				<groupId>org.springframework.boot</groupId>
				<artifactId>spring-boot-starter-quartz</artifactId>
				<version>${spring-boot.version}</version>
			</dependency>

			<dependency>
				<groupId>org.jmock</groupId>
				<artifactId>jmock</artifactId>
				<version>${jmock.version}</version>
			</dependency>
			<dependency>
				<groupId>org.jmock</groupId>
				<artifactId>jmock-junit4</artifactId>
				<version>${jmock.version}</version>
			</dependency>

			<dependency>
				<groupId>org.lazyluke</groupId>
				<artifactId>log4jdbc-remix</artifactId>
				<version>${log4jdbc-remix.version}</version>
			</dependency>

			<dependency>
				<groupId>org.mindrot</groupId>
				<artifactId>jbcrypt</artifactId>
				<version>${jbcrypt.version}</version>
			</dependency>

			<dependency>
				<groupId>org.objenesis</groupId>
				<artifactId>objenesis</artifactId>
				<version>${objenesis.version}</version>
			</dependency>

			<dependency>
			    <groupId>org.osgi</groupId>
			    <artifactId>osgi.core</artifactId>
			    <version>${osgi.version}</version>
			    <scope>provided</scope>
			</dependency>

			<dependency>
				<groupId>org.picocontainer</groupId>
				<artifactId>picocontainer</artifactId>
				<version>${picocontainer.version}</version>
			</dependency>

			<dependency>
				<groupId>org.quartz-scheduler</groupId>
				<artifactId>quartz</artifactId>
				<version>${quartz-scheduler.version}</version>
			</dependency>
			<dependency>
				<groupId>org.quartz-scheduler</groupId>
				<artifactId>quartz-jobs</artifactId>
				<version>${quartz-scheduler.version}</version>
			</dependency>

			<dependency>
				<groupId>org.slf4j</groupId>
				<artifactId>slf4j-api</artifactId>
				<version>${slf4j-api.version}</version>
			</dependency>

			<dependency>
				<groupId>org.togglz</groupId>
				<artifactId>togglz-core</artifactId>
				<version>${togglz.version}</version>
			</dependency>
			<dependency>
				<groupId>org.togglz</groupId>
				<artifactId>togglz-junit</artifactId>
				<version>${togglz.version}</version>
				<scope>test</scope>
			</dependency>
			<dependency>
				<groupId>org.togglz</groupId>
				<artifactId>togglz-servlet</artifactId>
				<version>${togglz.version}</version>
			</dependency>
			<dependency>
				<groupId>org.togglz</groupId>
				<artifactId>togglz-console</artifactId>
				<version>${togglz.version}</version>
			</dependency>

			<dependency>
				<groupId>org.webjars</groupId>
				<artifactId>datatables</artifactId>
				<version>${datatables.version}</version>
			</dependency>

			<dependency>
				<groupId>org.webjars</groupId>
				<artifactId>jquery</artifactId>
				<version>${wicket-viewer-jquery.version}</version>
			</dependency>

			<dependency>
				<groupId>org.webjars</groupId>
				<artifactId>jquery-ui</artifactId>
				<version>${jquery-ui.version}</version>
			</dependency>

			<dependency>
				<groupId>org.webjars</groupId>
				<artifactId>select2</artifactId>
				<version>${select2.version}</version>
			</dependency>

			<dependency>
				<groupId>org.webjars.npm</groupId>
				<artifactId>summernote</artifactId>
				<version>${summernote.version}</version>
			</dependency>

			<dependency>
				<groupId>org.wicketstuff</groupId>
				<artifactId>wicketstuff-gmap3</artifactId>
				<version>${wicketstuff-gmap3.version}</version>
			</dependency>

			<dependency>
				<groupId>org.wicketstuff</groupId>
				<artifactId>wicketstuff-select2</artifactId>
				<version>${wicketstuff.version}</version>
			</dependency>

			<dependency>
				<groupId>io.cucumber</groupId>
				<artifactId>cucumber-java</artifactId>
				<version>${cucumber.version}</version>
			</dependency>
			<dependency>
				<groupId>io.cucumber</groupId>
				<artifactId>cucumber-spring</artifactId>
				<version>${cucumber.version}</version>
			</dependency>
			<dependency>
				<groupId>io.cucumber</groupId>
				<artifactId>cucumber-junit</artifactId>
				<version>${cucumber.version}</version>
			</dependency>
			<dependency>
				<groupId>io.cucumber</groupId>
				<artifactId>cucumber-junit-platform-engine</artifactId>
				<version>${cucumber.version}</version>
			</dependency>
			<dependency>
				<groupId>org.junit.jupiter</groupId>
				<artifactId>junit-jupiter-api</artifactId>
				<version>${junit-jupiter.version}</version>
			</dependency>
			<dependency>
				<groupId>org.junit.platform</groupId>
				<artifactId>junit-platform-console</artifactId>
				<version>${junit-platform.version}</version>
			</dependency>

        </dependencies>
    </dependencyManagement>
    <repositories>
		<repository>
			<id>central</id>
			<name>Central Repository</name>
			<url>https://repo.maven.apache.org/maven2</url>
			<snapshots>
				<enabled>false</enabled>
			</snapshots>
		</repository>
        <repository>
			<!-- temporary till release of cxf 4.0.0, shiro 2.0.0 and wicket 10.0.0 -->
            <id>apache.snapshots</id>
            <url>https://repository.apache.org/content/groups/snapshots/</url>
            <snapshots><enabled>true</enabled></snapshots>
        </repository>
		<repository>
			<!-- used for wicket 10.0.0-M1-SNAPSHOT fork at 
				https://jitpack.io/#apache-causeway-committers/wicket
				temporary till release of wicket 10.0.0 -->
		    <id>jitpack.io</id>
		    <url>https://jitpack.io</url>
		</repository>
        <repository>
			<!-- temporary till release of wicket-stuff 10.0.0 -->
			<id>sonatype-snapshots</id>
			<url>https://oss.sonatype.org/content/repositories/snapshots</url>
			<snapshots>
				<enabled>true</enabled>
			</snapshots>		
		</repository>
		<repository>
			<!-- required for RestEasy -->
			<id>JBoss Public Release</id>
			<url>https://repository.jboss.org/nexus/content/groups/public-jboss/</url>
			<snapshots>
				<enabled>false</enabled>
			</snapshots>
		</repository>
		<repository>
			<!-- temporary till release of vaadin 24.x with jakarta namespaces -->
            <id>vaadin.prereleases</id>
			<url>https://maven.vaadin.com/vaadin-prereleases/</url>
		</repository>
    </repositories>
    <pluginRepositories>
		<pluginRepository>
			<id>DataNucleus_2</id>
			<url>https://www.datanucleus.org/downloads/maven2/</url>
			<snapshots>
				<enabled>false</enabled>
			</snapshots>
		</pluginRepository>
    </pluginRepositories>
    <distributionManagement>
        <repository>
            <id>apache.releases.https</id>
            <name>Apache Release Distribution Repository</name>
            <url>https://repository.apache.org/service/local/staging/deploy/maven2</url>
        </repository>
        <snapshotRepository>
            <id>apache.snapshots.https</id>
            <name>${distMgmtSnapshotsName}</name>
            <url>${distMgmtSnapshotsUrl}</url>
        </snapshotRepository>
    </distributionManagement>
    <build>
        <pluginManagement>
            <plugins>
                <!--  set versions of common plugins for reproducibility, ordered alphabetically  -->
                <plugin>
                    <groupId>org.apache.maven.plugins</groupId>
                    <artifactId>maven-antrun-plugin</artifactId>
                    <version>3.1.0</version>
                </plugin>
                <plugin>
                    <groupId>org.apache.maven.plugins</groupId>
                    <artifactId>maven-assembly-plugin</artifactId>
                    <version>3.5.0</version>    <!--bumped-->
                </plugin>
                <plugin>
                    <groupId>org.apache.maven.plugins</groupId>
                    <artifactId>maven-clean-plugin</artifactId>
                    <version>3.2.0</version>
                </plugin>
                <plugin>
                    <groupId>org.apache.maven.plugins</groupId>
                    <artifactId>maven-compiler-plugin</artifactId>
                    <version>${maven-compiler-plugin.version}</version>
                    <configuration>
						<showDeprecation>true</showDeprecation>
						<showWarnings>true</showWarnings>
						<!-- Java compliance level, to be overridden with option maven.compiler.release -->
						<annotationProcessorPaths>
							<path>
								<groupId>org.projectlombok</groupId>
								<artifactId>lombok</artifactId>
								<version>${lombok.version}</version>
							</path>
						</annotationProcessorPaths>
					</configuration>
					<!-- goal:compile binds to phase:compile -->
					<!-- goal:testCompile binds to phase:test-compile -->
                </plugin>
				<plugin>
					<groupId>org.jvnet.jaxb2.maven2</groupId>
					<artifactId>maven-jaxb2-plugin</artifactId>
					<version>0.15.2</version>
					<configuration>
						<removeOldOutput>true</removeOldOutput>
						<episode>true</episode>
					</configuration>
				</plugin>
                <plugin>
                    <groupId>org.apache.maven.plugins</groupId>
                    <artifactId>maven-dependency-plugin</artifactId>
                    <version>3.5.0</version>
                </plugin>
                <plugin>
                    <groupId>org.apache.maven.plugins</groupId>
                    <artifactId>maven-deploy-plugin</artifactId>
                    <version>3.1.0</version>    <!--bumped-->
                </plugin>
                <plugin>
                    <groupId>org.apache.maven.plugins</groupId>
                    <artifactId>maven-ear-plugin</artifactId>
                    <version>3.3.0</version>
                </plugin>
                <plugin>
                    <groupId>org.apache.maven.plugins</groupId>
                    <artifactId>maven-enforcer-plugin</artifactId>
                    <version>3.2.1</version>
                </plugin>
                <plugin>
                    <groupId>org.apache.maven.plugins</groupId>
                    <artifactId>maven-failsafe-plugin</artifactId>
                    <version>${surefire.version}</version>
                </plugin>
                <plugin>
                    <groupId>org.apache.maven.plugins</groupId>
                    <artifactId>maven-gpg-plugin</artifactId>
                    <version>3.0.1</version>
                    <configuration>
                        <gpgArguments>
                            <arg>--digest-algo=SHA512</arg>
                        </gpgArguments>
                    </configuration>
                </plugin>
                <plugin>
                    <groupId>org.apache.maven.plugins</groupId>
                    <artifactId>maven-help-plugin</artifactId>
                    <version>3.3.0</version>    <!--bumped-->
                </plugin>
                <plugin>
                    <groupId>org.apache.maven.plugins</groupId>
                    <artifactId>maven-install-plugin</artifactId>
                    <version>3.1.0</version>    <!--bumped-->
                </plugin>
                <plugin>
                    <groupId>org.apache.maven.plugins</groupId>
                    <artifactId>maven-invoker-plugin</artifactId>
                    <version>3.5.0</version>
                </plugin>
                <plugin>
                    <groupId>org.apache.maven.plugins</groupId>
                    <artifactId>maven-jar-plugin</artifactId>
                    <version>3.3.0</version>
                    <configuration>
						<skipIfEmpty>true</skipIfEmpty>
                        <archive>
                            <manifest>
                                <addDefaultSpecificationEntries>true</addDefaultSpecificationEntries>
                                <addDefaultImplementationEntries>true</addDefaultImplementationEntries>
                            </manifest>
							<manifestEntries>
								<Automatic-Module-Name>${jar-plugin.automaticModuleName}</Automatic-Module-Name>
								<Implementation-Vendor-Id>org.apache.causeway</Implementation-Vendor-Id>
								<Implementation-Vendor>Apache Causeway™ Project</Implementation-Vendor>
								<Bundle-SymbolicName>${jar-plugin.automaticModuleName}</Bundle-SymbolicName>
								<SCM-Revision>${git.commit.id.abbrev}</SCM-Revision>
								<!-- required for DN plugin.xml loading -->
								<Bundle-SymbolicName>${jar-plugin.automaticModuleName}</Bundle-SymbolicName>
								<!-- no requirement as of yet. <Bundle-ManifestVersion>2</Bundle-ManifestVersion>
									<Bundle-Name>${jar-plugin.automaticModuleName}</Bundle-Name> <Bundle-Version>3.0.0-SNAPSHOT</Bundle-Version>
									<Bundle-Vendor>Apache Causeway™ Project</Bundle-Vendor> -->
							</manifestEntries>
						</archive>
					</configuration>
                </plugin>
                <plugin>
                    <groupId>org.apache.maven.plugins</groupId>
                    <artifactId>maven-javadoc-plugin</artifactId>
                    <version>3.5.0</version>
                    <configuration>
                        <notimestamp>true</notimestamp>
                        <!--  avoid noise for svn/gitpubsub  -->
                    </configuration>
                </plugin>
                <plugin>
                    <groupId>org.apache.maven.plugins</groupId>
                    <artifactId>maven-plugin-plugin</artifactId>
                    <version>${maven.plugin.tools.version}</version>
                </plugin>
                <plugin>
                    <groupId>org.apache.maven.plugins</groupId>
                    <artifactId>maven-project-info-reports-plugin</artifactId>
                    <version>3.4.2</version>    <!--bumped-->
                    <configuration>
                        <pluginManagementExcludes>
                            <exclude>org.eclipse.m2e:lifecycle-mapping</exclude>
                        </pluginManagementExcludes>
                    </configuration>
                </plugin>
                <plugin>
                    <groupId>org.apache.maven.plugins</groupId>
                    <artifactId>maven-release-plugin</artifactId>
                    <version>${maven-release-plugin.version}</version>
                    <configuration>
                        <useReleaseProfile>false</useReleaseProfile>
                        <goals>deploy</goals>
                        <releaseProfiles>apache-release</releaseProfiles>
						<!-- overrides the default ('clean verify') -->
						<preparationGoals>clean install</preparationGoals>
						<autoVersionSubmodules>true</autoVersionSubmodules>
						<localCheckout>true</localCheckout>
						<pushChanges>false</pushChanges>
						<waitBeforeTagging>1</waitBeforeTagging>
						<!-- goal:clean (for aggregator modules) has no bindings; cleans up
							release.properties and any backup POM files -->
						<!-- goal:prepare (for aggregator modules) has no bindings; prepares
							for release in SCM (modifying x.x-SNAPSHOT to x.x) -->
						<!-- goal:update-versions (for aggregator modules) has no bindings;
							updates versions eg to SNAPSHOT -->
						<!-- etc; none of the goals has a binding. -->
					</configuration>
                </plugin>
                <plugin>
                    <groupId>org.apache.maven.plugins</groupId>
                    <artifactId>maven-remote-resources-plugin</artifactId>
                    <version>3.0.0</version>    <!--bumped-->
                </plugin>
                <plugin>
                    <groupId>org.apache.maven.plugins</groupId>
                    <artifactId>maven-resources-plugin</artifactId>
                    <version>3.3.0</version>    <!--bumped-->
                </plugin>
                <plugin>
                    <groupId>org.apache.maven.plugins</groupId>
                    <artifactId>maven-scm-plugin</artifactId>
                    <version>1.13.0</version>
                </plugin>
                <plugin>
                    <groupId>org.apache.maven.plugins</groupId>
                    <artifactId>maven-scm-publish-plugin</artifactId>
                    <version>3.1.0</version>
                </plugin>
                <plugin>
                    <groupId>org.apache.maven.plugins</groupId>
                    <artifactId>maven-site-plugin</artifactId>
                    <version>3.12.1</version>    <!--bumped-->
                </plugin>
                <plugin>
					<!-- Packaging: source jars of main and test code -->
					<groupId>org.apache.maven.plugins</groupId>
					<artifactId>maven-source-plugin</artifactId>
					<version>${maven-source-plugin.version}</version>
					<configuration>
						<includePom>true</includePom>
					</configuration>
					<!-- goal:aggregate (for aggregator modules) binds to phase:package -->
					<!-- goal:jar and goal:test-jar are meant to bind to phase:package,
						but doesn't seem to so bound explicitly -->
					<executions>
						<execution>
							<id>package-jars</id>
							<phase>package</phase>
							<goals>
								<goal>jar</goal>
								<goal>test-jar</goal>
							</goals>
						</execution>
					</executions>
				</plugin>
                <plugin>
                    <groupId>org.apache.maven.plugins</groupId>
                    <artifactId>maven-surefire-plugin</artifactId>
                    <version>${maven-surefire-plugin.version}</version>
                    <configuration>
                        <!-- override defaults and include everything unless explicitly excluded -->
                        <includes>
                            <include>**/*.java</include>
                        </includes>
                        <excludes>
                            <exclude>${testsToExclude}</exclude>
                        </excludes>
                        <printSummary>false</printSummary>
                        <argLine>${surefire-plugin.argLine}</argLine>
                        <forkCount>1C</forkCount>
                        <reuseForks>true</reuseForks>
                        <systemPropertyVariables>
                            <!-- allows tests to reduce verbosity, or conditionally disable
                                 when run with surefire; e.g.:
                                 @DisabledIfSystemProperty(named = "isRunningWithSurefire", matches = "true")
                                 -->
                            <isRunningWithSurefire>true</isRunningWithSurefire>
                        </systemPropertyVariables>
                    </configuration>
                </plugin>
                <plugin>
					<!-- Test Reporting -->
					<groupId>org.apache.maven.plugins</groupId>
					<artifactId>maven-surefire-report-plugin</artifactId>
					<version>${maven-surefire-report-plugin.version}</version>
					<!-- goal:report is a report so is configured in the reporting section;
						invokes phase:test before running itself -->
				</plugin>
                <plugin>
                    <groupId>org.apache.maven.plugins</groupId>
                    <artifactId>maven-shade-plugin</artifactId>
                    <version>3.4.1</version>
                </plugin>
                <plugin>
                    <groupId>org.apache.rat</groupId>
                    <artifactId>apache-rat-plugin</artifactId>
                    <version>0.15</version>
                    <configuration>
                        <addDefaultLicenseMatchers>true</addDefaultLicenseMatchers>
                        <excludeSubProjects>true</excludeSubProjects>
                        <excludes>
                            <exclude>**/target/**</exclude>
                            <exclude>**/target-ide/**</exclude>

                            <exclude>**/node_modules/**</exclude>
                            <exclude>**/node/npm</exclude>
                            <exclude>**/node/npm.cmd</exclude>

                            <exclude>**/*.project</exclude>
                            <exclude>**/.classpath</exclude>
                            <exclude>**/.settings/**</exclude>
                            <exclude>**/*.launch</exclude>
                            <exclude>**/*.columnOrder.txt</exclude>
                            <exclude>**/*.drawio.svg</exclude>
                            <exclude>**/META-INF/spring.factories</exclude>

                            <exclude>**/incubator/clients/kroviz/package.json.d/project.info</exclude>

                            <exclude>**/causeway/tooling/model4adoc/src/test/resources/org/apache/causeway/tooling/adocmodel/test/**</exclude>

                            <exclude>**/*.iml</exclude>
                            <exclude>**/webpack.config.js</exclude>
                            <exclude>**/webpack.generated.js</exclude>
                            <exclude>**/pnpm-lock.yaml</exclude>
                            <exclude>**/pnpmfile.js</exclude>

                            <exclude>**/*.pdn</exclude>
                            <exclude>**/*.svg</exclude>
                            <exclude>**/*.rtf</exclude>
                            <exclude>**/*.json</exclude>
                            <exclude>**/.gitkeep</exclude>
                            <exclude>**/*.min.js</exclude>
                            <exclude>**/fakedata/applib/services/clobs/*.dtd</exclude>
                            <exclude>**/fakedata/applib/services/clobs/*.dcl</exclude>
                            <exclude>**/fakedata/applib/services/clobs/*.soc</exclude>
                            <exclude>**/fakedata/applib/services/clobs/vs</exclude>
                            <exclude>**/fakedata/applib/services/clobs/vx</exclude>

                            <exclude>**/MANIFEST.MF</exclude>
                            <exclude>**/*.ucd</exclude>
                            <exclude>**/*.ucls</exclude>
                            <exclude>**/*.puml</exclude>
                            <exclude>**/antora/supplemental-ui/**</exclude>

                            <exclude>**/xml/objects/**</exclude>
                            <exclude>**/test.data</exclude>
                            <exclude>**/fixture-data/**</exclude>
                            <exclude>**/partials/module-nav.adoc</exclude>
                            <exclude>**/partials/extensions.adoc</exclude>
                            <exclude>**/partials/component-nav.adoc</exclude>
                            <exclude>**/_nav.adoc</exclude>
                            <exclude>**/_overview/nav.adoc</exclude>

                            <exclude>**/application.js</exclude>

                            <exclude>**/jquery.zclip.js</exclude>
                            <exclude>**/simple-sidebar.css</exclude>
                            <exclude>**/causeway-bootstrap-growl.js</exclude>
                            <exclude>**/moment.js</exclude>
                            <exclude>**/prism*.js</exclude>
                            <exclude>**/prism*.css</exclude>
                            <exclude>**/kroviz/webpack.config.d/**</exclude>

                            <exclude>**/viewer/wicket/ui/components/**/*.css</exclude>
                            <exclude>**/viewer/wicket/ui/components/**/*.js</exclude>
                            <exclude>**/bootstrap-datetimepicker.min.css</exclude>
                            <exclude>**/bootstrap-datetimepicker.css</exclude>
                            <exclude>**/select2-bootstrap.css</exclude>

                            <exclude>**/wicket-xhtml1.4-strict.dtd</exclude>

                            <exclude>**/src/main/resources/supplemental-models.xml</exclude>
                            <exclude>**/datanucleus.log</exclude>
                            <exclude>**/gradle/wrapper/gradle-wrapper.properties</exclude>
                            <exclude>**/gradlew</exclude>
                            <exclude>**/gradlew.bat</exclude>
                            <exclude>**/rebel.xml</exclude>
                            <exclude>**/translations**.po</exclude>
                            <exclude>**/translations.pot</exclude>
                            <exclude>**/intellij/launch/*.xml</exclude>

                            <exclude>**/css/home/scss-files.txt</exclude>
                            <exclude>**/css/home/styles.css</exclude>
                            <exclude>**/css/site-custom.css</exclude>

                            <exclude>**/swagger-ui/**</exclude>

                            <exclude>**/META-INF/services/**</exclude>
                        </excludes>
                        <licenses>
                            <license
                                    implementation="org.apache.rat.analysis.license.SimplePatternBasedLicense">
                                <licenseFamilyCategory>AL2  </licenseFamilyCategory>
                                <licenseFamilyName>Apache License 2.0</licenseFamilyName>
                                <notes />
                                <patterns>
                                    <pattern>Licensed to the Apache Software Foundation (ASF) under
                                        one</pattern>
                                </patterns>
                            </license>
                            <license
                                    implementation="org.apache.rat.analysis.license.SimplePatternBasedLicense">
                                <licenseFamilyCategory>BSD3</licenseFamilyCategory>
                                <licenseFamilyName>BSD 3-Clause</licenseFamilyName>
                                <patterns>
                                    <pattern>BSD-3-Clause license</pattern>
                                </patterns>
                            </license>
                            <license
                                    implementation="org.apache.rat.analysis.license.SimplePatternBasedLicense">
                                <licenseFamilyCategory>MIT</licenseFamilyCategory>
                                <licenseFamilyName>MIT Licensed</licenseFamilyName>
                                <notes />
                                <patterns>
                                    <pattern>The MIT License (MIT)</pattern>
                                    <pattern>Dual licensed under the MIT</pattern>
                                    <pattern>http://prismjs.com/download.html</pattern>
                                </patterns>
                            </license>
                            <license
                                    implementation="org.apache.rat.analysis.license.SimplePatternBasedLicense">
                                <licenseFamilyCategory>CC3</licenseFamilyCategory>
                                <licenseFamilyName>Creative Commons 3.0</licenseFamilyName>
                                <notes />
                                <patterns>
                                    <pattern>ASCII text placed in the public domain by Moby Lexical Tools, 1992.</pattern>
                                </patterns>
                            </license>
                            <license
                                    implementation="org.apache.rat.analysis.license.SimplePatternBasedLicense">
                                <licenseFamilyCategory>JMOCK</licenseFamilyCategory>
                                <licenseFamilyName>JMock</licenseFamilyName>
                                <notes />
                                <patterns>
                                    <pattern>Copyright (c) 2000-2007, jMock.org</pattern>
                                </patterns>
                            </license>
                            <license
                                    implementation="org.apache.rat.analysis.license.SimplePatternBasedLicense">
                                <licenseFamilyCategory>JMOCK</licenseFamilyCategory>
                                <licenseFamilyName>JMock</licenseFamilyName>
                                <notes />
                                <patterns>
                                    <pattern>Copyright (c) 2000-2007, jMock.org</pattern>
                                </patterns>
                            </license>
                        </licenses>
                        <licenseFamilies>
                            <licenseFamily
                                    implementation="org.apache.rat.license.SimpleLicenseFamily">
                                <familyName>Apache License 2.0</familyName>
                            </licenseFamily>
                            <licenseFamily implementation="org.apache.rat.license.SimpleLicenseFamily">
                                <familyName>BSD 3-Clause</familyName>
                            </licenseFamily>
                            <licenseFamily
                                    implementation="org.apache.rat.license.SimpleLicenseFamily">
                                <familyName>MIT</familyName>
                            </licenseFamily>
                            <licenseFamily
                                    implementation="org.apache.rat.license.SimpleLicenseFamily">
                                <familyName>JMock</familyName>
                            </licenseFamily>
                            <licenseFamily
                                    implementation="org.apache.rat.license.SimpleLicenseFamily">
                                <familyName>XHTML</familyName>
                            </licenseFamily>
                        </licenseFamilies>
                    </configuration>
                </plugin>
				<plugin>
					<groupId>net.alchim31.maven</groupId>
					<artifactId>yuicompressor-maven-plugin</artifactId>
					<version>1.5.1</version>
					<configuration>
						<statistics>true</statistics>
						<jswarn>false</jswarn>
						<suffix>.min</suffix>
						<excludes>
							<!-- -->
							<exclude>**/*.nocompress.js</exclude>
							<!-- select 2 -->
							<exclude>**/i18n/*.js</exclude>
							<exclude>**/select2*.js</exclude>
							<!-- datetime picker -->
							<exclude>**/moment-with-locales.js</exclude>
							<exclude>**/moment-with-locales.min.js</exclude>
							<exclude>**/tempusdominus-bootstrap-4.js</exclude>
							<exclude>**/tempusdominus-bootstrap-4.min.js</exclude>
							<!-- boostrap growl -->
							<exclude>**/bootstrap-growl.js</exclude>
							<exclude>**/bootstrap-growl.min.js</exclude>
						</excludes>
					</configuration>
					<executions>
						<execution>
							<goals>
								<goal>compress</goal>
							</goals>
						</execution>
					</executions>
				</plugin>
                <plugin>
                    <groupId>org.apache.maven.plugins</groupId>
                    <artifactId>maven-docck-plugin</artifactId>
                    <version>1.1</version>
                </plugin>
                <plugin>
                    <groupId>org.codehaus.mojo</groupId>
                    <artifactId>clirr-maven-plugin</artifactId>
                    <version>2.8</version>
                </plugin>
				<plugin>
					<groupId>org.datanucleus</groupId>
					<artifactId>datanucleus-maven-plugin</artifactId>
					<version>${datanucleus-maven-plugin.version}</version>
					<configuration>
						<fork>${datanucleus-maven-plugin.fork}</fork>
						<log4jConfiguration>${datanucleus-maven-plugin.log4jConfiguration}</log4jConfiguration>
						<verbose>${datanucleus-maven-plugin.verbose}</verbose>
					</configuration>
					<executions>
						<execution>
							<id>process-classes</id>
							<phase>process-classes</phase>
							<goals>
								<goal>enhance</goal>
							</goals>
						</execution>
						<execution>
							<id>process-test-classes</id>
							<phase>process-test-classes</phase>
							<goals>
								<goal>test-enhance</goal>
							</goals>
							<configuration>
								<metadataDirectory>${project.build.testOutputDirectory}</metadataDirectory>
							</configuration>
						</execution>
					</executions>
					<dependencies>
						<dependency>
							<groupId>org.datanucleus</groupId>
							<artifactId>datanucleus-core</artifactId>
							<version>${datanucleus-core.version}</version>
						</dependency>
						<dependency>
							<groupId>org.datanucleus</groupId>
							<artifactId>datanucleus-api-jdo</artifactId>
							<version>${datanucleus-api-jdo.version}</version>
						</dependency>
						<dependency>
							<groupId>org.datanucleus</groupId>
							<artifactId>datanucleus-jodatime</artifactId>
							<version>${datanucleus-jodatime.version}</version>
						</dependency>
					</dependencies>
				</plugin>
			</plugins>
        </pluginManagement>
        <plugins>
            <!--  We want to package up license resources in the JARs produced  -->
            <plugin>
                <groupId>org.apache.maven.plugins</groupId>
                <artifactId>maven-remote-resources-plugin</artifactId>
                <executions>
                    <execution>
                        <id>process-resource-bundles</id>
                        <goals>
                            <goal>process</goal>
                        </goals>
                        <configuration>
                            <resourceBundles>
                                <resourceBundle>org.apache:apache-jar-resource-bundle:1.4</resourceBundle>
                            </resourceBundles>

                            <!-- Reference the supplemental-model artifact from module supplemental-model -->
                            <supplementalModelArtifacts>
                                <supplementalModelArtifact>org.apache.causeway:supplemental-model:1.0</supplementalModelArtifact>
                            </supplementalModelArtifacts>

                            <runOnlyAtExecutionRoot>true</runOnlyAtExecutionRoot>

                             <!-- Specify the path, relative to the JAR root, where the supplemental model file is located -->
                            <supplementalModels>
                                <supplementalModel>supplemental-models.xml</supplementalModel>
                            </supplementalModels>
                            <properties>
                                <projectTimespan>2010~2022</projectTimespan>
                                <postDepListText>
                                    The above (auto-generated) list aggregates the dependencies (either directly or
                                    transitively) of all the modules that make up ${project.name}.   You can use
                                    mvn dependency:list or mvn dependency:tree to view dependencies by submodule.

                                    ${license.additional-notes}
                                </postDepListText>
                            </properties>
                            <!-- APACHE CAUSEWAY customisation 12/21: end -->
                        </configuration>
                    </execution>
                </executions>
            </plugin>
            <plugin>
                <groupId>org.apache.maven.plugins</groupId>
                <artifactId>maven-enforcer-plugin</artifactId>
                <configuration>
                    <rules>
                        <requireMavenVersion>
                            <version>[3.6,)</version>
                        </requireMavenVersion>
                        <requireJavaVersion>
                            <version>[17,)</version>
                        </requireJavaVersion>
                        <!-- seemingly not compatible with use of 3.0.0-SNAPSHOT placeholders
                            <requirePluginVersions> <message>All plugin versions must be defined!</message>
                            <banLatest>true</banLatest> <banRelease>true</banRelease> </requirePluginVersions> -->
                        <DependencyConvergence />
                    </rules>
                </configuration>
                <executions>
                    <!-- goal:enforce supposedly binds to phase:validate, but explicit binding seems to be required -->
                    <execution>
                        <id>validate-enforce</id>
                        <phase>validate</phase>
                        <goals>
                            <goal>enforce</goal>
                        </goals>
                    </execution>
                    <execution>
                        <id>enforce-maven-version</id>
                        <goals>
                            <goal>enforce</goal>
                        </goals>
                        <configuration>
                            <rules>
                                <requireMavenVersion>
                                    <version>${minimalMavenBuildVersion}</version>
                                </requireMavenVersion>
                            </rules>
                        </configuration>
                    </execution>
                    <execution>
                        <id>enforce-java-version</id>
                        <goals>
                            <goal>enforce</goal>
                        </goals>
                        <configuration>
                            <rules>
                                <requireJavaVersion>
                                    <version>${minimalJavaBuildVersion}</version>
                                </requireJavaVersion>
                            </rules>
                        </configuration>
                    </execution>
                </executions>
            </plugin>
            <plugin>
                <groupId>org.apache.maven.plugins</groupId>
                <artifactId>maven-site-plugin</artifactId>
                <executions>
                    <execution>
                        <id>attach-descriptor</id>
                        <goals>
                            <goal>attach-descriptor</goal>
                        </goals>
                    </execution>
                </executions>
            </plugin>
        </plugins>
        <extensions>
            <!-- scp and sftp support for deployments. -->
            <extension>
                <groupId>org.apache.maven.wagon</groupId>
                <artifactId>wagon-ssh</artifactId>
                <version>3.5.3</version>
            </extension>
            <!-- ftp support for deployments. -->
            <extension>
                <groupId>org.apache.maven.wagon</groupId>
                <artifactId>wagon-ftp</artifactId>
                <version>3.5.3</version>
            </extension>
        </extensions>
    </build>
    <profiles>
        <!--  START SNIPPET: release-profile  -->
        <profile>
            <id>apache-release</id>
            <activation>
                <property>
                    <name>apache-release</name>
                </property>
            </activation>
            <properties>
                <skipTests>true</skipTests>
            </properties>
            <build>
                <plugins>
                    <plugin>
                        <groupId>org.projectlombok</groupId>
                        <artifactId>lombok-maven-plugin</artifactId>
                        <version>1.18.20.0</version>
                        <configuration>
                            <sourceDirectory>${project.basedir}/src/main/java</sourceDirectory>
                            <outputDirectory>${delombok.output}</outputDirectory>
                            <addOutputDirectory>false</addOutputDirectory>
                        </configuration>
                        <executions>
                            <execution>
                                <phase>generate-sources</phase>
                                <goals>
                                    <goal>delombok</goal>
                                </goals>
                            </execution>
                        </executions>
                    </plugin>
                    <!--  Create a source-release artifact that contains the fully buildable
                                   project directory source structure. This is the artifact which is
                                   the official subject of any release vote.  -->
                    <plugin>
                        <groupId>org.apache.maven.plugins</groupId>
                        <artifactId>maven-assembly-plugin</artifactId>
                        <dependencies>
                            <dependency>
                                <groupId>org.apache.apache.resources</groupId>
                                <artifactId>apache-source-release-assembly-descriptor</artifactId>
                                <version>1.0.6</version>
                            </dependency>
                        </dependencies>
                        <executions>
                            <execution>
                                <id>source-release-assembly</id>
                                <phase>package</phase>
                                <goals>
                                    <goal>single</goal>
                                </goals>
                                <configuration>
                                    <archiveBaseDirectory>..</archiveBaseDirectory>
                                    <runOnlyAtExecutionRoot>true</runOnlyAtExecutionRoot>
                                    <descriptorRefs>
                                        <descriptorRef>${sourceReleaseAssemblyDescriptor}</descriptorRef>
                                    </descriptorRefs>
                                    <tarLongFileMode>posix</tarLongFileMode>
                                </configuration>
                            </execution>
                        </executions>
                    </plugin>
                    <!--  We want to deploy the artifact to a staging location for perusal  -->
                    <plugin>
                        <inherited>true</inherited>
                        <groupId>org.apache.maven.plugins</groupId>
                        <artifactId>maven-deploy-plugin</artifactId>
                        <configuration>
                            <updateReleaseInfo>true</updateReleaseInfo>
                        </configuration>
                    </plugin>
                    <plugin>
                        <groupId>org.apache.maven.plugins</groupId>
                        <artifactId>maven-source-plugin</artifactId>
                        <executions>
                            <execution>
                                <id>attach-sources</id>
                                <goals>
                                    <goal>jar-no-fork</goal>
                                </goals>
                            </execution>
                        </executions>
                    </plugin>
                    <plugin>
                        <groupId>org.apache.maven.plugins</groupId>
                        <artifactId>maven-javadoc-plugin</artifactId>
                        <executions>
                            <execution>
                                <id>attach-javadocs</id>
                                <goals>
                                    <goal>jar</goal>
                                </goals>
                                <configuration>
                                    <notimestamp>true</notimestamp>
                                    <sourcepath>${delombok.output}</sourcepath>
                                    <doclint>none</doclint>
                                    <failOnError>false</failOnError>

                                    <debug>true</debug>
                                    <minmemory>128m</minmemory>
                                    <maxmemory>1024m</maxmemory>
                                    <quiet>true</quiet>
                                    <doctitle>${project.name} ${project.version}</doctitle>
                                    <windowtitle>${project.name} ${project.version}</windowtitle>
                                    <splitindex>true</splitindex>
                                    <encoding>${project.build.sourceEncoding}</encoding>
                                    <links>
                                        <link>https://docs.oracle.com/en/java/javase/17/docs/api/</link>
                                    </links>
                                    <linksource>true</linksource>
                                    <detectOfflineLinks>false</detectOfflineLinks>
                                </configuration>
                            </execution>
                        </executions>
                    </plugin>
                    <!--  calculate checksums of source release for Apache dist area  -->
                    <plugin>
                        <groupId>net.nicoulaj.maven.plugins</groupId>
                        <artifactId>checksum-maven-plugin</artifactId>
                        <version>1.11</version>
                        <executions>
                            <execution>
                                <id>source-release-checksum</id>
                                <goals>
                                    <goal>artifacts</goal>
                                </goals>
                                <!--  execute prior to maven-gpg-plugin:sign due to https://github.com/nicoulaj/checksum-maven-plugin/issues/112  -->
                                <phase>post-integration-test</phase>
                                <configuration>
                                    <algorithms>
                                        <algorithm>SHA-512</algorithm>
                                    </algorithms>
                                    <!--  https://maven.apache.org/apache-resource-bundles/#source-release-assembly-descriptor  -->
                                    <includeClassifiers>source-release</includeClassifiers>
                                    <excludeMainArtifact>true</excludeMainArtifact>
                                    <csvSummary>false</csvSummary>
                                    <!--  attach SHA-512 checksum as well to upload to Maven Staging Repo,
                                                           as this eases uploading from stage to dist and doesn't do harm in Maven Central  -->
                                    <attachChecksums>true</attachChecksums>
                                </configuration>
                            </execution>
                        </executions>
                    </plugin>
                    <!--  We want to sign the artifact, the POM, and all attached artifacts (except for SHA-512 checksum)  -->
                    <plugin>
                        <groupId>org.apache.maven.plugins</groupId>
                        <artifactId>maven-gpg-plugin</artifactId>
                        <executions>
                            <execution>
                                <id>sign-release-artifacts</id>
                                <goals>
                                    <goal>sign</goal>
                                </goals>
                                <configuration>
                                    <gpgArguments>
                                        <arg>--pinentry-mode</arg>
                                        <arg>loopback</arg>
                                    </gpgArguments>
                                </configuration>
                            </execution>
                        </executions>
                    </plugin>

                </plugins>
            </build>
            <modules>
                <module>../core</module>
                <module>../extensions</module>
                <module>../mavendeps</module>
                <module>../starters</module>
                <module>../testing</module>
                <module>../valuetypes</module>
            </modules>
        </profile>
        <!--  END SNIPPET: release-profile  -->
		<profile>
			<id>causeway-app-starter-datanucleusenhance</id>
			<activation>
				<file>
					<exists>${basedir}/logging-dn-enhance.properties</exists>
				</file>
			</activation>
			<build>
				<plugins>
					<plugin>
						<groupId>org.datanucleus</groupId>
						<artifactId>datanucleus-maven-plugin</artifactId>
						<inherited>true</inherited>
					</plugin>
				</plugins>
			</build>
		</profile>
        <profile>
            <id>only-eclipse</id>
            <activation>
                <property>
                    <name>m2e.version</name>
                </property>
            </activation>
            <build>
                <pluginManagement>
                    <plugins>
                        <!--  Disable execution of some plugins in m2e (https://www.eclipse.org/m2e/documentation/m2e-execution-not-covered.html)  -->
                        <plugin>
                            <groupId>org.eclipse.m2e</groupId>
                            <artifactId>lifecycle-mapping</artifactId>
                            <version>1.0.0</version>
                            <!--  as this is an artificial artifact only use in a profile (https://bugs.eclipse.org/bugs/show_bug.cgi?id=367870#c18)  -->
                            <configuration>
                                <lifecycleMappingMetadata>
                                    <pluginExecutions>
                                        <pluginExecution>
                                            <!--  no native m2e support yet (https://issues.apache.org/jira/browse/MRRESOURCES-85)  -->
                                            <pluginExecutionFilter>
                                                <groupId>org.apache.maven.plugins</groupId>
                                                <artifactId>maven-remote-resources-plugin</artifactId>
                                                <versionRange>[0,1.8.0)</versionRange>
                                                <goals>
                                                    <goal>process</goal>
                                                </goals>
                                            </pluginExecutionFilter>
                                            <action>
                                                <ignore/>
                                            </action>
                                        </pluginExecution>
                                    </pluginExecutions>
                                </lifecycleMappingMetadata>
                            </configuration>
                        </plugin>
                    </plugins>
                </pluginManagement>
            </build>
        </profile>
        <profile>
            <id>enforce-output-timestamp-property</id>
            <activation>
                <!-- multiple profile activation conditions have AND logic ... -->
                <property>
                    <name>apache-release</name>
                </property>
                <file>
                    <missing>${basedir}/.maven-apache-parent.marker</missing>
                </file>
            </activation>
            <build>
                <plugins>
                    <plugin>
                        <groupId>org.apache.maven.plugins</groupId>
                        <artifactId>maven-enforcer-plugin</artifactId>
                        <executions>
                            <execution>
                                <id>enforce-output-timestamp-property</id>
                                <goals>
                                    <goal>enforce</goal>
                                </goals>
                                <configuration>
                                    <rules>
                                        <requireProperty>
                                            <property>project.build.outputTimestamp</property>
                                            <message>The property "project.build.outputTimestamp" must be set on the reactor's root pom.xml to make the build reproducible. Further information at "https://maven.apache.org/guides/mini/guide-reproducible-builds.html".</message>
                                        </requireProperty>
                                    </rules>
                                </configuration>
                            </execution>
                        </executions>
                    </plugin>
                </plugins>
            </build>
        </profile>
        <profile>
            <id>sources</id>
            <activation>
                <property>
                    <name>sources</name>
                </property>
            </activation>
            <build>
                <plugins>
                    <plugin>
                        <groupId>org.apache.maven.plugins</groupId>
                        <artifactId>maven-source-plugin</artifactId>
                        <executions>
                            <execution>
                                <id>attach-sources</id>
                                <phase>deploy</phase>
                                <goals>
                                    <goal>jar-no-fork</goal>
                                </goals>
                            </execution>
                        </executions>
                    </plugin>
                </plugins>
            </build>
        </profile>
        <profile>
            <id>github</id>
            <activation>
                <property>
                    <name>github</name>
                </property>
            </activation>
            <properties>
                <enforcer.failFast>true</enforcer.failFast>
                <jacoco.skip>true</jacoco.skip>
            </properties>
            <modules>
                <module>../core</module>
                <module>../extensions</module>
                <module>../mavendeps</module>
                <module>../starters</module>
                <module>../testing</module>
                <module>../valuetypes</module>
            </modules>
            <distributionManagement>
                <repository>
                    <id>github</id>
                    <name>Github Releases</name>
                    <url>https://maven.pkg.github.com/apache/causeway</url>
                </repository>
            </distributionManagement>
        </profile>
        <profile>
            <id>nightly-localfs-repo</id>
            <activation>
                <property>
                    <name>nightly-localfs-repo</name>
                </property>
            </activation>
            <distributionManagement>
                <repository>
                    <id>nightly-localfs-repo</id>
                    <name>Temporary Local Filesystem Staging Repository</name>
                    <url>file://${MVN_SNAPSHOTS_PATH}</url>
                </repository>
            </distributionManagement>
            <build>
                <plugins>
                    <plugin>
                        <artifactId>maven-deploy-plugin</artifactId>
                        <version>3.1.0</version>
                        <configuration>
                            <altDeploymentRepository>
                                nightly-localfs-repo::default::file://${MVN_SNAPSHOTS_PATH}
                            </altDeploymentRepository>
                        </configuration>
                    </plugin>
                </plugins>
            </build>
        </profile>
        <profile>
            <id>jacoco-report-xml</id>
            <activation>
                <property>
                    <name>jacoco-report-xml</name>
                </property>
            </activation>
            <properties>
                <surefire-plugin.argLine>
					@{argLine}
					-Xmx384m
				</surefire-plugin.argLine>
            </properties>
            <build>
                <plugins>
                    <plugin>
                        <groupId>org.jacoco</groupId>
                        <artifactId>jacoco-maven-plugin</artifactId>
                        <version>0.8.8</version>
                        <executions>
                            <execution>
                                <goals>
                                    <goal>prepare-agent</goal>
                                </goals>
                            </execution>
                            <execution>
                                <id>report</id>
                                <phase>prepare-package</phase>
                                <goals>
                                    <goal>report</goal>
                                </goals>
                                <configuration>
                                    <formats>XML</formats>
                                </configuration>
                            </execution>
                        </executions>
                    </plugin>
                </plugins>
            </build>
        </profile>
    </profiles>

    <!-- META DATA -->

    <url>https://causeway.apache.org</url>
    <organization>
        <name>The Apache Software Foundation</name>
        <url>https://www.apache.org/</url>
    </organization>
    <licenses>
        <license>
            <name>Apache License, Version 2.0</name>
            <url>https://www.apache.org/licenses/LICENSE-2.0.txt</url>
            <distribution>repo</distribution>
        </license>
    </licenses>
    <mailingLists>
        <mailingList>
            <name>developers</name>
            <archive>http://mail-archives.apache.org/mod_mbox/causeway-dev/</archive>
            <post>dev@causeway.apache.org</post>
            <subscribe>dev-subscribe@causeway.apache.org</subscribe>
            <unsubscribe>dev-unsubscribe@causeway.apache.org</unsubscribe>
        </mailingList>
        <mailingList>
            <name>users</name>
            <archive>http://mail-archives.apache.org/mod_mbox/causeway-users/</archive>
            <post>users@causeway.apache.org</post>
            <subscribe>users-subscribe@causeway.apache.org</subscribe>
            <unsubscribe>users-unsubscribe@causeway.apache.org</unsubscribe>
        </mailingList>
    </mailingLists>
    <scm>
        <connection>scm:git:http://github.com/apache/causeway.git</connection>
        <developerConnection>scm:git:https://github.com/apache/causeway.git</developerConnection>
        <url>http://github.com/apache/causeway</url>
        <tag>HEAD</tag>
    </scm>
    <inceptionYear>2010</inceptionYear>
    <issueManagement>
        <system>Jira</system>
        <url>https://issues.apache.org/jira/browse/CAUSEWAY</url>
    </issueManagement>
    <ciManagement>
        <system>CI</system>
        <url>https://github.com/apache-causeway-committers/causeway-nightly</url>
    </ciManagement>
    <developers>
        <developer>
            <id>ahuber</id>
            <name>Andi Huber</name>
            <email>ahuber@apache.org</email>
            <roles>
                <role>pmc</role>
                <role>committer</role>
            </roles>
            <timezone>+1</timezone>
        </developer>
        <developer>
            <id>bibryam</id>
            <name>Bilgin Ibryam</name>
            <email>bibryam@apache.org</email>
            <roles>
                <role>pmc</role>
                <role>committer</role>
            </roles>
            <timezone>+0</timezone>
        </developer>
        <developer>
            <id>danhaywood</id>
            <name>Dan Haywood</name>
            <email>danhaywood@apache.org</email>
            <roles>
                <role>pmc</role>
                <role>committer</role>
            </roles>
            <timezone>+0</timezone>
        </developer>
        <developer>
            <id>dslaughter</id>
            <name>Dave Slaughter</name>
            <email>dslaughter@apache.org</email>
            <roles>
                <role>pmc</role>
                <role>committer</role>
            </roles>
            <timezone>-6</timezone>
        </developer>
        <developer>
            <id>jcvanderwal</id>
            <name>Jeroen van der Wal</name>
            <email>jcvanderwal@apache.org</email>
            <roles>
                <role>pmc</role>
                <role>committer</role>
            </roles>
            <timezone>+1</timezone>
        </developer>
        <developer>
            <id>jdoornenbal</id>
            <name>Johan Doornenbal</name>
            <email>jdoornenbal@apache.org</email>
            <roles>
                <role>pmc</role>
                <role>committer</role>
            </roles>
            <timezone>+1</timezone>
        </developer>
        <developer>
            <id>joergrade</id>
            <name>Joerg Rade</name>
            <email>joergrade@apache.org</email>
            <roles>
                <role>pmc</role>
                <role>committer</role>
            </roles>
            <timezone>+1</timezone>
        </developer>
        <developer>
            <id>kevin</id>
            <name>Kevin Meyer</name>
            <email>kevin@apache.org</email>
            <roles>
                <role>pmc chair</role>
                <role>pmc</role>
                <role>committer</role>
            </roles>
            <timezone>+2</timezone>
        </developer>
        <developer>
            <id>madytyoo</id>
            <name>Maurizio Taverna</name>
            <email>madytyoo@apache.org</email>
            <roles>
                <role>pmc</role>
                <role>committer</role>
            </roles>
            <timezone>+1</timezone>
        </developer>
        <developer>
            <id>mgrigorov</id>
            <name>Martin Grigorov</name>
            <email>mgrigorov@apache.org</email>
            <roles>
                <role>pmc</role>
                <role>committer</role>
            </roles>
            <timezone>+2</timezone>
        </developer>
        <developer>
            <id>mnour</id>
            <name>Mohammad Nour El-Din</name>
            <email>mnour@apache.org</email>
            <roles>
                <role>pmc</role>
                <role>mentor while incubating</role>
            </roles>
            <timezone>+1</timezone>
        </developer>
        <developer>
            <id>oscarbou</id>
            <name>Oscar Bou</name>
            <email>oscarbou@apache.org</email>
            <roles>
                <role>pmc</role>
                <role>committer</role>
            </roles>
            <timezone>+1</timezone>
        </developer>
        <developer>
            <id>rmatthews</id>
            <name>Robert Matthews</name>
            <email>rmatthews@apache.org</email>
            <roles>
                <role>pmc</role>
                <role>committer</role>
            </roles>
            <timezone>+0</timezone>
        </developer>
        <developer>
            <id>struberg</id>
            <name>Mark Struberg</name>
            <email>struberg@apache.org</email>
            <roles>
                <role>pmc</role>
                <role>mentor while incubating</role>
            </roles>
            <timezone>+1</timezone>
        </developer>
        <developer>
            <id>themalkolm</id>
            <name>Alexander Krasnuhkin</name>
            <email>themalkolm@apache.org</email>
            <roles>
                <role>pmc</role>
                <role>committer</role>
            </roles>
            <timezone>+3</timezone>
        </developer>
    </developers>

</project><|MERGE_RESOLUTION|>--- conflicted
+++ resolved
@@ -283,16 +283,6 @@
 			</dependency>
 			<dependency>
 				<groupId>org.apache.causeway.core</groupId>
-<<<<<<< HEAD
-				<artifactId>causeway-core-privileged</artifactId>
-				<version>3.0.0-SNAPSHOT</version>
-				<type>jar</type>
-				<scope>compile</scope>
-			</dependency>
-			<dependency>
-				<groupId>org.apache.causeway.core</groupId>
-=======
->>>>>>> a13c42ef
 				<artifactId>causeway-core-config</artifactId>
 				<version>3.0.0-SNAPSHOT</version>
 				<type>jar</type>
