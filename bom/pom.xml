<?xml version="1.0" encoding="UTF-8"?>
<!--
Licensed to the Apache Software Foundation (ASF) under one
or more contributor license agreements.  See the NOTICE file
distributed with this work for additional information
regarding copyright ownership.  The ASF licenses this file
to you under the Apache License, Version 2.0 (the
"License"); you may not use this file except in compliance
with the License.  You may obtain a copy of the License at

  http://www.apache.org/licenses/LICENSE-2.0

Unless required by applicable law or agreed to in writing,
software distributed under the License is distributed on an
"AS IS" BASIS, WITHOUT WARRANTIES OR CONDITIONS OF ANY
KIND, either express or implied.  See the License for the
specific language governing permissions and limitations
under the License.
-->
<!--
This pom is the top-level parent, responsible for deploying to 
ASF using the apache-release, and as defined in org.apache:apache 
global parent.
At the same time, we want it to inherit from org.springframework.boot:spring-boot-starter-parent.
It is therefore a copy of org.apache:apache, with customisations clearly identified 
(though some plugins versions have been bumped to more recent versions).
-->

<project xmlns="http://maven.apache.org/POM/4.0.0" xmlns:xsi="http://www.w3.org/2001/XMLSchema-instance" xsi:schemaLocation="http://maven.apache.org/POM/4.0.0 http://maven.apache.org/xsd/maven-4.0.0.xsd">
    <modelVersion>4.0.0</modelVersion>
    <!-- based on org.apache:apache:27 
    	for more information, see the documentation of this POM: http://maven.apache.org/pom/asf/ -->

    <parent>
        <groupId>org.springframework.boot</groupId>
        <artifactId>spring-boot-starter-parent</artifactId>
        <version>3.0.0</version>
        <relativePath/>
    </parent>
    <groupId>org.apache.causeway</groupId>
    <artifactId>causeway-bom</artifactId>
    <version>3.0.0-SNAPSHOT</version>

    <packaging>pom</packaging>

    <name>Apache Causeway</name>
    <description>
        Apache Causeway Bill of Material (BOM).
        Also the parent POM for the core framework and extensions.
    </description>
    
    <properties>
		
		<!-- BUILD SPECIFICA -->
        
        <project.build.sourceEncoding>UTF-8</project.build.sourceEncoding>
        <project.reporting.outputEncoding>UTF-8</project.reporting.outputEncoding>
        <sourceReleaseAssemblyDescriptor>source-release</sourceReleaseAssemblyDescriptor>
        <gpg.useagent>true</gpg.useagent>
        <minimalMavenBuildVersion>3.8.0</minimalMavenBuildVersion> <!-- enforces https repos -->
        <minimalJavaBuildVersion>17</minimalJavaBuildVersion>
        <maven.compiler.release>17</maven.compiler.release>
        
        <!--  for m-plugin-p and maven-plugin-annotations  -->
        <assembly.tarLongFileMode>posix</assembly.tarLongFileMode>
        <causeway.skipTests>false</causeway.skipTests>
		<maven.test.skip>${causeway.skipTests}</maven.test.skip>
        
        <project.build.outputTimestamp>2022-10-14T12:04:02Z</project.build.outputTimestamp>

        <delombok.output>${project.build.directory}/delombok</delombok.output>


		<!-- PLUGINS -->

		<datanucleus-maven-plugin.version>6.0.0-release</datanucleus-maven-plugin.version>
		<datanucleus-maven-plugin.log4jConfiguration>${basedir}/logging-dn-enhance.properties</datanucleus-maven-plugin.log4jConfiguration>
		<datanucleus-maven-plugin.verbose>false</datanucleus-maven-plugin.verbose>
		<datanucleus-maven-plugin.fork>false</datanucleus-maven-plugin.fork>
		
		<maven-source-plugin.version>3.2.1</maven-source-plugin.version>
		<maven-surefire-plugin.version>3.0.0-M7</maven-surefire-plugin.version>
		<maven-surefire-report-plugin.version>3.0.0-M7</maven-surefire-report-plugin.version>
        <!--  for surefire, failsafe and surefire-report  -->
        <maven.plugin.tools.version>3.7.0</maven.plugin.tools.version>

        <!-- LIBRARY DEPENDENCIES -->
        
        <archunit.version>1.0.1</archunit.version>
        <asciidoctorj.version>2.5.7</asciidoctorj.version>
        <asm.version>9.4</asm.version> <!-- keep in sync with org.eclipse.persistence:org.eclipse.persistence.asm -->
        <approvaltests.version>18.5.0</approvaltests.version>

        <assertj-guava.version>3.5.0</assertj-guava.version>

        <camel.version>3.14.6</camel.version>

        <commons-email.version>1.5</commons-email.version>
        <commons-httpclient.version>4.5.12</commons-httpclient.version>
        <commons-io.version>2.11.0</commons-io.version>

        <cucumber.version>7.10.0</cucumber.version>

        <cxf-rt-rs-client.version>4.0.0-SNAPSHOT</cxf-rt-rs-client.version>

        <danhaywood-java-assertjext.version>0.1.0</danhaywood-java-assertjext.version>
        <danhaywood-java-testsupport.version>1.0.0</danhaywood-java-testsupport.version>

        <datanucleus-api-jdo.version>6.0.1</datanucleus-api-jdo.version>
        <datanucleus-api-jpa.version>6.0.1</datanucleus-api-jpa.version>
        <datanucleus-core.version>6.0.3</datanucleus-core.version>
        <datanucleus-jdo-api.version>3.2.1</datanucleus-jdo-api.version>
        <datanucleus-jdo-query.version>6.0.1</datanucleus-jdo-query.version>
        <datanucleus-jodatime.version>6.0.0-release</datanucleus-jodatime.version>
        <datanucleus-rdbms.version>6.0.3</datanucleus-rdbms.version>

        <datatables.version>1.13.1</datatables.version> <!-- keep in sync with DatatablesDotNet -->

        <docx4j.version>11.3.2</docx4j.version>

        <easymock.version>5.0.1</easymock.version>
        <error_prone_annotations.version>2.16</error_prone_annotations.version>

        <git-commit-id-plugin.version>4.9.10</git-commit-id-plugin.version>
        <guava.version>31.1-jre</guava.version>

        <htmlparser.version>2.1</htmlparser.version>

        <jakartaee.version>8.0.0</jakartaee.version>
        <javafaker.version>1.0.2</javafaker.version>
        <javassist.version>3.29.2-GA</javassist.version>
<<<<<<< HEAD
        <jakarta-servlet.version>6.0.0</jakarta-servlet.version>
        <jaxb-impl.version>4.0.1</jaxb-impl.version>
        <jaxws-ri.version>4.0.0</jaxws-ri.version>
=======
        <javax-servlet.version>4.0.1</javax-servlet.version>
        <jakarta.xml.bind-api.version>2.3.3</jakarta.xml.bind-api.version> <!-- don't upgrade to 3.x  before Spring 6-->
>>>>>>> 82208940

        <jbcrypt.version>0.4</jbcrypt.version>
        <jboss-jaxrs-api_2.1_spec.version>2.0.2.Final</jboss-jaxrs-api_2.1_spec.version>

        <!-- v3.2 not available yet, use datanucleus staging for now -->
        <!-- <jdo-api.version>3.2</jdo-api.version> -->

        <jdom.version>2.0.6.1</jdom.version>
        <jmock.version>2.12.0</jmock.version>
        <joda-time.version>2.12.2</joda-time.version>
        <jopt-simple.version>6.0-alpha-3</jopt-simple.version>

        <jquery-ui.version>1.13.2</jquery-ui.version> <!-- org.webjars:jquery-ui -->

        <jsr305.version>3.0.2</jsr305.version>
        <jsoup.version>1.15.3</jsoup.version>
        <junit-jupiter.version>5.9.1</junit-jupiter.version> <!-- overrides spring -->
        <junit-platform.version>1.9.1</junit-platform.version>

        <log4jdbc-remix.version>0.2.7</log4jdbc-remix.version>
        <lombok.version>1.18.24</lombok.version> <!-- overriding Spring -->

        <maven-release-plugin.version>3.0.0-M7</maven-release-plugin.version>
        <momentjs.version>2.29.4</momentjs.version> <!-- keep in sync: org.apache.causeway.viewer.wicket.ui.components.scalars.datepicker.MomentJsReference -->

        <!-- See https://nodejs.org/en/download/ for latest node and npm (lts) versions -->
		<node.version>v18.12.0</node.version>
		<npm.version>8.19.2</npm.version>

        <objenesis.version>3.3</objenesis.version>
        <ognl.version>3.3.4</ognl.version>

        <picocontainer.version>2.15</picocontainer.version>
        <poi.version>5.2.3</poi.version>

        <quartz-scheduler.version>2.3.2</quartz-scheduler.version>

        <resteasy-spring-boot.version>6.0.0.Alpha2</resteasy-spring-boot.version>
        <resteasy-spring.version>3.0.0.Final</resteasy-spring.version>
        <resteasy.version>6.2.2.Final</resteasy.version> <!-- keep in sync with property defined in resteasy4-spring-boot-starter -->
        <resteasy-jaxb-provider.version>6.2.2.Final</resteasy-jaxb-provider.version>
        

        <select2.version>4.0.13</select2.version>
        <shiro.version>2.0.0-SNAPSHOT</shiro.version> <!-- latest release was 1.10.0, however we need jakarta namespace support -->
        <simpleslackapi.version>1.4.0</simpleslackapi.version>
        <slf4j-api.version>2.0.6</slf4j-api.version> <!-- also provided by spring-boot-starter-logging, needed to solve convergence issues -->
        <spring-boot.version>3.0.0</spring-boot.version>
        <summernote.version>0.8.20</summernote.version>
        <surefire-plugin.argLine>
			-Xmx384m 
		</surefire-plugin.argLine>
        <swagger-core.version>2.2.7</swagger-core.version>

        <togglz.version>3.3.2</togglz.version>

        <vaadin.version>23.3.0</vaadin.version>

        <wicket.version>936167650a</wicket.version> <!--  9.4.0 is last known good, before wicket put jupiter-api on the module graph -->
        
        <wicket-bootstrap.version>6.0.0-M8</wicket-bootstrap.version> <!-- de.agilecoders.wicket:wicket-bootstrap... -->
        <wicket-webjars.version>3.0.6</wicket-webjars.version>
        <wicket-viewer-jquery.version>3.6.1</wicket-viewer-jquery.version> <!--  as served by wicket via webjars -->

        <wicketstuff.version>9.12.0</wicketstuff.version> <!-- org.wicketstuff:wicketstuff-select2 -->

		<!-- OTHER -->
		
		<distMgmtSnapshotsName>Apache Development Snapshot Repository</distMgmtSnapshotsName>
        <distMgmtSnapshotsUrl>https://repository.apache.org/content/repositories/snapshots</distMgmtSnapshotsUrl>
        <organization.logo>https://www.apache.org/images/asf_logo_wide_2016.png</organization.logo>
		<license.additional-notes>In addition, Apache Causeway uses some
			JavaScript libraries:

			* Twitter Bootstrap, licensed under MIT [1]
			*
			Bootstrap-Growl (JQuery plugin), licensed under MIT license [2]
			*
			LiveQuery (JQuery plugin), licensed under MIT license [3]
			* Wicket
			Bootstrap, licenced under ASL 2 [4]
			* Bootstrap Datetimepicker,
			licensed under MIT licence [5]
			* Moment.js, licenced under MIT licence
			[6]

			[1] https://github.com/twbs/bootstrap/blob/master/LICENSE
			[2]
			https://github.com/mouse0270/bootstrap-growl/blob/master/LICENSE
			[3]
			https://github.com/brandonaaron/livequery#license
			[4]
			https://github.com/l0rdn1kk0n/wicket-bootstrap
			[5]
			https://github.com/Eonasdan/bootstrap-datetimepicker/blob/master/LICENSE
			[6] https://github.com/moment/moment/blob/develop/LICENSE</license.additional-notes>
    </properties>
    <dependencyManagement>
        <dependencies>
            <dependency>
                <groupId>org.apache.maven.plugin-tools</groupId>
                <artifactId>maven-plugin-annotations</artifactId>
                <version>${maven.plugin.tools.version}</version>
            </dependency>
            
            
            <!-- dependency convergence clash with org.apache.cxf:cxf-core:3.4.0 (used 
				by causeway-mappings-jaxrsclient-impl) TODO ... jaxrsclient was removed -->
			<dependency>
				<groupId>com.fasterxml.woodstox</groupId>
				<artifactId>woodstox-core</artifactId>
				<version>6.4.0</version>
			</dependency>
			<dependency>
				<groupId>org.codehaus.woodstox</groupId>
				<artifactId>stax2-api</artifactId>
				<version>4.2.1</version>
			</dependency>
			<dependency>
				<groupId>org.eclipse.persistence</groupId>
				<artifactId>org.eclipse.persistence.moxy</artifactId>
				<version>2.7.11</version> <!-- do not upgrade 2.x to 3.x or higher until Spring 6 -->
			</dependency>
			<dependency>
				<groupId>org.eclipse.persistence</groupId>
				<artifactId>org.eclipse.persistence.sdo</artifactId>
				<version>2.7.11</version> <!-- do not upgrade 2.x to 3.x or higher until Spring 6 -->
			</dependency>
			<dependency>
	            <groupId>com.sun.xml.bind</groupId>
	            <artifactId>jaxb-impl</artifactId>
	            <version>2.3.3</version> <!-- do not upgrade 2.x to 3.x or higher until Spring 6 -->
	        </dependency>
			
			<dependency>
				<groupId>org.ow2.asm</groupId>
				<artifactId>asm</artifactId>
				<version>${asm.version}</version>
			</dependency>
			<dependency>
				<groupId>org.ow2.asm</groupId>
				<artifactId>asm-tree</artifactId>
				<version>${asm.version}</version>
			</dependency>
			<dependency>
				<groupId>org.ow2.asm</groupId>
				<artifactId>asm-analysis</artifactId>
				<version>${asm.version}</version>
			</dependency>
			<dependency>
				<groupId>org.ow2.asm</groupId>
				<artifactId>asm-util</artifactId>
				<version>${asm.version}</version>
			</dependency>

			<dependency>
				<groupId>org.hibernate</groupId>
				<artifactId>hibernate-validator</artifactId>
				<version>${hibernate-validator.version}</version>
				<exclusions>
					<exclusion>
						<groupId>org.jboss.logging</groupId>
						<artifactId>jboss-logging-processor</artifactId>
					</exclusion>
					<exclusion>
						<groupId>org.jboss.logging</groupId>
						<artifactId>jboss-logging-annotations</artifactId>
					</exclusion>
					<exclusion>
					    <groupId>org.osgi</groupId>
					    <artifactId>org.osgi.core</artifactId>
				    </exclusion>
				</exclusions>
			</dependency>

			<dependency>
				<groupId>joda-time</groupId>
				<artifactId>joda-time</artifactId>
				<version>${joda-time.version}</version>
			</dependency>

			<dependency>
				<groupId>com.approvaltests</groupId>
				<artifactId>approvaltests</artifactId>
				<version>${approvaltests.version}</version>
				<exclusions>
					<exclusion>
						<groupId>org.codehaus.woodstox</groupId>
						<artifactId>stax2-api</artifactId>
					</exclusion>
				</exclusions>
			</dependency>

			<dependency>
				<groupId>com.danhaywood.java</groupId>
				<artifactId>danhaywood-java-assertjext</artifactId>
				<version>${danhaywood-java-assertjext.version}</version>
			</dependency>
			<dependency>
				<groupId>com.danhaywood.java</groupId>
				<artifactId>danhaywood-java-testsupport</artifactId>
				<version>${danhaywood-java-testsupport.version}</version>
				<scope>test</scope>
			</dependency>

			<dependency>
				<groupId>com.google.errorprone</groupId>
				<artifactId>error_prone_annotations</artifactId>
				<version>${error_prone_annotations.version}</version>
			</dependency>

			<!-- provides @Nullable that's required by Spring 5.x -->
			<dependency>
				<groupId>com.google.code.findbugs</groupId>
				<artifactId>jsr305</artifactId>
				<version>${jsr305.version}</version>
			</dependency>

			<dependency>
				<groupId>com.google.guava</groupId>
				<artifactId>guava</artifactId>
				<version>${guava.version}</version>
			</dependency>

			<dependency>
				<groupId>commons-httpclient</groupId>
				<artifactId>commons-httpclient</artifactId>
				<version>${commons-httpclient.version}</version>
			</dependency>
			<dependency>
				<groupId>commons-io</groupId>
				<artifactId>commons-io</artifactId>
				<version>${commons-io.version}</version>
			</dependency>

			<dependency>
				<groupId>com.github.javafaker</groupId>
				<artifactId>javafaker</artifactId>
				<version>${javafaker.version}</version>
			</dependency>

			<dependency>
				<groupId>com.tngtech.archunit</groupId>
				<artifactId>archunit-junit5-api</artifactId>
				<version>${archunit.version}</version>
			</dependency>
			<dependency>
				<groupId>com.tngtech.archunit</groupId>
				<artifactId>archunit-junit5-engine</artifactId>
				<version>${archunit.version}</version>
			</dependency>

			<dependency>
				<groupId>com.ullink.slack</groupId>
				<artifactId>simpleslackapi</artifactId>
				<version>${simpleslackapi.version}</version>
			</dependency>

			<dependency>
				<groupId>de.agilecoders.wicket</groupId>
				<artifactId>wicket-bootstrap-core</artifactId>
				<version>${wicket-bootstrap.version}</version>
			</dependency>
			<dependency>
				<groupId>de.agilecoders.wicket</groupId>
				<artifactId>wicket-bootstrap-extensions</artifactId>
				<version>${wicket-bootstrap.version}</version>
				<exclusions>
					<exclusion>
					    <groupId>org.webjars</groupId>
					    <artifactId>momentjs</artifactId>
					</exclusion>
				</exclusions>
			</dependency>
			<dependency>
				<groupId>de.agilecoders.wicket</groupId>
				<artifactId>wicket-bootstrap-themes</artifactId>
				<version>${wicket-bootstrap.version}</version>
			</dependency>
			<dependency>
				<groupId>de.agilecoders.wicket.webjars</groupId>
				<artifactId>wicket-webjars</artifactId>
				<version>${wicket-webjars.version}</version>
			</dependency>
			<dependency>
			    <groupId>org.webjars</groupId>
			    <artifactId>momentjs</artifactId>
			    <version>${momentjs.version}</version>
			</dependency>

			<dependency>
			    <groupId>io.swagger.core.v3</groupId>
			    <artifactId>swagger-core</artifactId>
				<version>${swagger-core.version}</version>
			</dependency>

			<dependency>
				<groupId>jakarta.platform</groupId>
				<artifactId>jakarta.jakartaee-api</artifactId>
				<version>${jakartaee.version}</version>
			</dependency>
			<dependency>
			    <groupId>jakarta.inject</groupId>
			    <artifactId>jakarta.inject-api</artifactId>
			    <version>1.0.5</version> <!-- do not upgrade 1.x to 2.x until Spring 6 -->
		    </dependency>

			<dependency>
				<groupId>javax.servlet</groupId>
				<artifactId>javax.servlet-api</artifactId>
				<version>${javax-servlet.version}</version>
			</dependency>

			<!-- 3.2 not available yet, instead use org.datanucleus:javax.jdo
			<dependency>
				<groupId>javax.jdo</groupId>
				<artifactId>jdo-api</artifactId>
				<version>${jdo-api.version}</version>
			</dependency>
			-->

			<dependency>
				<groupId>net.sf.jopt-simple</groupId>
				<artifactId>jopt-simple</artifactId>
				<version>${jopt-simple.version}</version>
			</dependency>

			<!-- TODO: when used, move exclusions down -->
			<dependency>
				<groupId>ognl</groupId>
				<artifactId>ognl</artifactId>
				<version>${ognl.version}</version>
				<exclusions>
					<exclusion>
						<groupId>javassist</groupId>
						<artifactId>javassist</artifactId>
					</exclusion>
				</exclusions>
			</dependency>

			<dependency>
				<groupId>org.apache.camel</groupId>
				<artifactId>camel-core</artifactId>
				<version>${camel.version}</version>
			</dependency>
			<dependency>
				<groupId>org.apache.camel</groupId>
				<artifactId>camel-spring</artifactId>
				<version>${camel.version}</version>
			</dependency>
			<dependency>
				<groupId>org.apache.camel</groupId>
				<artifactId>camel-jms</artifactId>
				<version>${camel.version}</version>
			</dependency>
			<dependency>
				<groupId>org.apache.camel</groupId>
				<artifactId>camel-stream</artifactId>
				<version>${camel.version}</version>
			</dependency>
			<dependency>
				<groupId>org.apache.camel</groupId>
				<artifactId>camel-ognl</artifactId>
				<version>${camel.version}</version>
			</dependency>
			<dependency>
				<groupId>org.apache.camel</groupId>
				<artifactId>camel-jaxb</artifactId>
				<version>${camel.version}</version>
			</dependency>
			<dependency>
				<groupId>org.apache.camel</groupId>
				<artifactId>camel-jackson</artifactId>
				<version>${camel.version}</version>
			</dependency>
			<dependency>
				<groupId>org.apache.camel</groupId>
				<artifactId>camel-spring-javaconfig</artifactId>
				<version>${camel.version}</version>
			</dependency>
			<dependency>
				<groupId>org.apache.camel</groupId>
				<artifactId>camel-cxf</artifactId>
				<version>${camel.version}</version>
			</dependency>
			<dependency>
				<groupId>org.apache.camel</groupId>
				<artifactId>camel-test</artifactId>
				<version>${camel.version}</version>
				<scope>test</scope>
			</dependency>
			<dependency>
				<groupId>org.apache.camel</groupId>
				<artifactId>camel-test-spring</artifactId>
				<version>${camel.version}</version>
				<scope>test</scope>
			</dependency>

			<!-- TODO: when used, move exclusions down -->
			<dependency>
				<groupId>org.apache.commons</groupId>
				<artifactId>commons-email</artifactId>
				<version>${commons-email.version}</version>
				<exclusions>
					<!-- excluded because provided by javax:javaee-api -->
					<exclusion>
						<groupId>com.sun.mail</groupId>
						<artifactId>javax.mail</artifactId>
					</exclusion>
					<exclusion>
						<groupId>javax.activation</groupId>
						<artifactId>activation</artifactId>
					</exclusion>
				</exclusions>
			</dependency>

			<dependency>
				<groupId>org.apache.cxf</groupId>
				<artifactId>cxf-rt-rs-client</artifactId>
				<version>${cxf-rt-rs-client.version}</version>
			</dependency>

			<dependency>
				<groupId>org.apache.poi</groupId>
				<artifactId>poi-ooxml</artifactId>
				<version>${poi.version}</version>
			</dependency>

			<dependency>
				<groupId>org.apache.poi</groupId>
				<artifactId>poi-ooxml-lite</artifactId>
				<version>${poi.version}</version>
			</dependency>

			<dependency>
				<groupId>org.apache.shiro</groupId>
				<artifactId>shiro-core</artifactId>
				<version>${shiro.version}</version>
			</dependency>
			<dependency>
				<groupId>org.apache.shiro</groupId>
				<artifactId>shiro-web</artifactId>
				<version>${shiro.version}</version>
			</dependency>

			<dependency>
				<groupId>org.jsoup</groupId>
				<artifactId>jsoup</artifactId>
				<version>${jsoup.version}</version>
			</dependency>

			<dependency>
				<groupId>com.vaadin</groupId>
				<artifactId>vaadin-bom</artifactId>
				<version>${vaadin.version}</version>
				<type>pom</type>
				<scope>import</scope>
			</dependency>

			<dependency>
				<groupId>org.apache.wicket</groupId>
				<artifactId>wicket</artifactId>
				<version>${wicket.version}</version>
				<type>pom</type>
			</dependency>
			<dependency>
				<groupId>org.apache.wicket</groupId>
				<artifactId>wicket-core</artifactId>
				<version>${wicket.version}</version>
			</dependency>
			<dependency>
				<groupId>org.apache.wicket</groupId>
				<artifactId>wicket-devutils</artifactId>
				<version>${wicket.version}</version>
			</dependency>

			<!-- TODO: when used, move exclusions down -->
			<dependency>
				<groupId>org.apache.wicket</groupId>
				<artifactId>wicket-request</artifactId>
				<version>${wicket.version}</version>
				<exclusions>
					<exclusion>
						<groupId>org.slf4j</groupId>
						<artifactId>slf4j-api</artifactId>
					</exclusion>
				</exclusions>
			</dependency>

			<!-- TODO: when used, move exclusions down -->
			<dependency>
				<groupId>org.apache.wicket</groupId>
				<artifactId>wicket-util</artifactId>
				<version>${wicket.version}</version>
				<exclusions>
					<exclusion>
						<groupId>org.slf4j</groupId>
						<artifactId>slf4j-api</artifactId>
					</exclusion>
				</exclusions>
			</dependency>

			<dependency>
				<groupId>org.apache.wicket</groupId>
				<artifactId>wicket-extensions</artifactId>
				<version>${wicket.version}</version>
			</dependency>

			<!-- TODO: when used, move exclusions down -->
			<dependency>
				<groupId>org.apache.wicket</groupId>
				<artifactId>wicket-datetime</artifactId>
				<version>${wicket.version}</version>
				<exclusions>
					<exclusion>
						<groupId>org.slf4j</groupId>
						<artifactId>slf4j-api</artifactId>
					</exclusion>
				</exclusions>
			</dependency>

			<dependency>
				<groupId>org.apache.wicket</groupId>
				<artifactId>wicket-auth-roles</artifactId>
				<version>${wicket.version}</version>
			</dependency>
			<dependency>
				<groupId>org.apache.wicket</groupId>
				<artifactId>wicket-spring</artifactId>
				<version>${wicket.version}</version>
			</dependency>

			<dependency>
				<groupId>org.assertj</groupId>
				<artifactId>assertj-guava</artifactId>
				<version>${assertj-guava.version}</version>
			</dependency>

			<dependency>
				<groupId>org.datanucleus</groupId>
				<artifactId>datanucleus-api-jdo</artifactId>
				<version>${datanucleus-api-jdo.version}</version>
			</dependency>
			<dependency>
				<groupId>org.datanucleus</groupId>
				<artifactId>datanucleus-api-jpa</artifactId>
				<version>${datanucleus-api-jpa.version}</version>
			</dependency>
			<dependency>
				<groupId>org.datanucleus</groupId>
				<artifactId>datanucleus-core</artifactId>
				<version>${datanucleus-core.version}</version>
			</dependency>
			<dependency>
				<groupId>org.datanucleus</groupId>
				<artifactId>datanucleus-jdo-query</artifactId>
				<version>${datanucleus-jdo-query.version}</version>
			</dependency>
			<dependency>
				<groupId>org.datanucleus</groupId>
				<artifactId>datanucleus-jodatime</artifactId>
				<version>${datanucleus-jodatime.version}</version>
			</dependency>
			<dependency>
				<groupId>org.datanucleus</groupId>
				<artifactId>datanucleus-rdbms</artifactId>
				<version>${datanucleus-rdbms.version}</version>
			</dependency>
			<dependency>
				<groupId>org.datanucleus</groupId>
				<artifactId>javax.jdo</artifactId>
				<version>${datanucleus-jdo-api.version}</version>
			</dependency>

			<dependency>
				<groupId>org.docx4j</groupId>
				<artifactId>docx4j-JAXB-internal</artifactId>
				<version>${docx4j.version}</version>
			</dependency>

			<dependency>
				<groupId>org.easymock</groupId>
				<artifactId>easymock</artifactId>
				<version>${easymock.version}</version>
			</dependency>

			<!-- TODO: when used, move exclusions down -->
			<dependency>
				<groupId>org.htmlparser</groupId>
				<artifactId>htmlparser</artifactId>
				<version>${htmlparser.version}</version>
				<exclusions>
					<exclusion>
						<groupId>com.sun</groupId>
						<artifactId>tools</artifactId>
					</exclusion>
				</exclusions>
			</dependency>

			<dependency>
				<groupId>org.javassist</groupId>
				<artifactId>javassist</artifactId>
				<version>${javassist.version}</version>
			</dependency>

			<dependency>
				<groupId>org.jboss.spec.javax.ws.rs</groupId>
				<artifactId>jboss-jaxrs-api_2.1_spec</artifactId>
				<version>${jboss-jaxrs-api_2.1_spec.version}</version>
			</dependency>

			<dependency>
				<groupId>org.jdom</groupId>
				<artifactId>jdom2</artifactId>
				<version>${jdom.version}</version>
			</dependency>


			<dependency>
				<groupId>org.jboss.resteasy</groupId>
				<artifactId>resteasy-spring-boot-starter</artifactId>
				<version>${resteasy-spring-boot-starter.version}</version>
			</dependency>
			<dependency>
			    <groupId>org.jboss.resteasy</groupId>
			    <artifactId>resteasy-jaxb-provider</artifactId>
			    <version>${resteasy.version}</version>
			</dependency>

			<dependency>
				<groupId>org.springframework.boot</groupId>
				<artifactId>spring-boot-starter-quartz</artifactId>
				<version>${spring-boot.version}</version>
			</dependency>

			<dependency>
				<groupId>org.jmock</groupId>
				<artifactId>jmock</artifactId>
				<version>${jmock.version}</version>
			</dependency>
			<dependency>
				<groupId>org.jmock</groupId>
				<artifactId>jmock-junit4</artifactId>
				<version>${jmock.version}</version>
			</dependency>

			<dependency>
				<groupId>org.lazyluke</groupId>
				<artifactId>log4jdbc-remix</artifactId>
				<version>${log4jdbc-remix.version}</version>
			</dependency>

			<dependency>
				<groupId>org.mindrot</groupId>
				<artifactId>jbcrypt</artifactId>
				<version>${jbcrypt.version}</version>
			</dependency>

			<dependency>
				<groupId>org.objenesis</groupId>
				<artifactId>objenesis</artifactId>
				<version>${objenesis.version}</version>
			</dependency>

			<dependency>
			    <groupId>org.osgi</groupId>
			    <artifactId>osgi.core</artifactId>
			    <version>${osgi.version}</version>
			    <scope>provided</scope>
			</dependency>

			<dependency>
				<groupId>org.picocontainer</groupId>
				<artifactId>picocontainer</artifactId>
				<version>${picocontainer.version}</version>
			</dependency>

			<dependency>
				<groupId>org.quartz-scheduler</groupId>
				<artifactId>quartz</artifactId>
				<version>${quartz-scheduler.version}</version>
			</dependency>
			<dependency>
				<groupId>org.quartz-scheduler</groupId>
				<artifactId>quartz-jobs</artifactId>
				<version>${quartz-scheduler.version}</version>
			</dependency>

			<dependency>
				<groupId>org.slf4j</groupId>
				<artifactId>slf4j-api</artifactId>
				<version>${slf4j-api.version}</version>
			</dependency>

			<dependency>
				<groupId>org.togglz</groupId>
				<artifactId>togglz-core</artifactId>
				<version>${togglz.version}</version>
			</dependency>
			<dependency>
				<groupId>org.togglz</groupId>
				<artifactId>togglz-junit</artifactId>
				<version>${togglz.version}</version>
				<scope>test</scope>
			</dependency>
			<dependency>
				<groupId>org.togglz</groupId>
				<artifactId>togglz-servlet</artifactId>
				<version>${togglz.version}</version>
			</dependency>
			<dependency>
				<groupId>org.togglz</groupId>
				<artifactId>togglz-console</artifactId>
				<version>${togglz.version}</version>
			</dependency>

			<dependency>
				<groupId>org.webjars</groupId>
				<artifactId>datatables</artifactId>
				<version>${datatables.version}</version>
			</dependency>

			<dependency>
				<groupId>org.webjars</groupId>
				<artifactId>jquery</artifactId>
				<version>${wicket-viewer-jquery.version}</version>
			</dependency>

			<dependency>
				<groupId>org.webjars</groupId>
				<artifactId>jquery-ui</artifactId>
				<version>${jquery-ui.version}</version>
			</dependency>

			<dependency>
				<groupId>org.webjars</groupId>
				<artifactId>select2</artifactId>
				<version>${select2.version}</version>
			</dependency>

			<dependency>
				<groupId>org.webjars.npm</groupId>
				<artifactId>summernote</artifactId>
				<version>${summernote.version}</version>
			</dependency>

			<dependency>
				<groupId>org.wicketstuff</groupId>
				<artifactId>wicketstuff-gmap3</artifactId>
				<version>${wicketstuff-gmap3.version}</version>
			</dependency>

			<dependency>
				<groupId>org.wicketstuff</groupId>
				<artifactId>wicketstuff-select2</artifactId>
				<version>${wicketstuff.version}</version>
			</dependency>

			<dependency>
				<groupId>io.cucumber</groupId>
				<artifactId>cucumber-java</artifactId>
				<version>${cucumber.version}</version>
			</dependency>
			<dependency>
				<groupId>io.cucumber</groupId>
				<artifactId>cucumber-spring</artifactId>
				<version>${cucumber.version}</version>
			</dependency>
			<dependency>
				<groupId>io.cucumber</groupId>
				<artifactId>cucumber-junit</artifactId>
				<version>${cucumber.version}</version>
			</dependency>
			<dependency>
				<groupId>io.cucumber</groupId>
				<artifactId>cucumber-junit-platform-engine</artifactId>
				<version>${cucumber.version}</version>
			</dependency>
			<dependency>
				<groupId>org.junit.jupiter</groupId>
				<artifactId>junit-jupiter-api</artifactId>
				<version>${junit-jupiter.version}</version>
			</dependency>
			<dependency>
				<groupId>org.junit.platform</groupId>
				<artifactId>junit-platform-console</artifactId>
				<version>${junit-platform.version}</version>
			</dependency>
            
        </dependencies>
    </dependencyManagement>
    <repositories>
		<repository>
			<id>central</id>
			<name>Central Repository</name>
			<url>https://repo.maven.apache.org/maven2</url>
			<snapshots>
				<enabled>false</enabled>
			</snapshots>
		</repository>
        <repository>
			<!-- temporary till release of cxf 4.0.0, shiro 2.0.0 and wicket 10.0.0 -->
            <id>apache.snapshots</id>
            <url>https://repository.apache.org/content/groups/snapshots/</url>
            <snapshots><enabled>true</enabled></snapshots>
        </repository>
		<repository>
			<!-- used for wicket 10.0.0-M1-SNAPSHOT fork at 
				https://jitpack.io/#apache-causeway-committers/wicket
				temporary till release of wicket 10.0.0 -->
		    <id>jitpack.io</id>
		    <url>https://jitpack.io</url>
		</repository>
        <repository>
			<!-- temporary till release of wicket-stuff 10.0.0 -->
			<id>sonatype-snapshots</id>
			<url>https://oss.sonatype.org/content/repositories/snapshots</url>
			<snapshots>
				<enabled>true</enabled>
			</snapshots>		
		</repository>
		<repository>
			<!-- required for RestEasy -->
			<id>JBoss Public Release</id>
			<url>https://repository.jboss.org/nexus/content/groups/public-jboss/</url>
			<snapshots>
				<enabled>false</enabled>
			</snapshots>
		</repository>
    </repositories>
    <pluginRepositories>
		<pluginRepository>
			<id>DataNucleus_2</id>
			<url>https://www.datanucleus.org/downloads/maven2/</url>
			<snapshots>
				<enabled>false</enabled>
			</snapshots>
		</pluginRepository>
    </pluginRepositories>
    <distributionManagement>
        <repository>
            <id>apache.releases.https</id>
            <name>Apache Release Distribution Repository</name>
            <url>https://repository.apache.org/service/local/staging/deploy/maven2</url>
        </repository>
        <snapshotRepository>
            <id>apache.snapshots.https</id>
            <name>${distMgmtSnapshotsName}</name>
            <url>${distMgmtSnapshotsUrl}</url>
        </snapshotRepository>
    </distributionManagement>
    <build>
        <pluginManagement>
            <plugins>
                <!--  set versions of common plugins for reproducibility, ordered alphabetically  -->
                <plugin>
                    <groupId>org.apache.maven.plugins</groupId>
                    <artifactId>maven-antrun-plugin</artifactId>
                    <version>3.1.0</version>
                </plugin>
                <plugin>
                    <groupId>org.apache.maven.plugins</groupId>
                    <artifactId>maven-assembly-plugin</artifactId>
                    <version>3.4.2</version>    <!--bumped-->
                </plugin>
                <plugin>
                    <groupId>org.apache.maven.plugins</groupId>
                    <artifactId>maven-clean-plugin</artifactId>
                    <version>3.2.0</version>
                </plugin>
                <plugin>
                    <groupId>org.apache.maven.plugins</groupId>
                    <artifactId>maven-compiler-plugin</artifactId>
                    <version>${maven-compiler-plugin.version}</version>
                    <configuration>
						<showDeprecation>true</showDeprecation>
						<showWarnings>true</showWarnings>
						<!-- Java compliance level, to be overridden with option maven.compiler.release -->
						<annotationProcessorPaths>
							<path>
								<groupId>org.projectlombok</groupId>
								<artifactId>lombok</artifactId>
								<version>${lombok.version}</version>
							</path>
						</annotationProcessorPaths>
					</configuration>
					<!-- goal:compile binds to phase:compile -->
					<!-- goal:testCompile binds to phase:test-compile -->
                </plugin>
				<plugin>
					<groupId>org.jvnet.jaxb2.maven2</groupId>
					<artifactId>maven-jaxb2-plugin</artifactId>
					<version>0.15.1</version>
					<configuration>
						<removeOldOutput>true</removeOldOutput>
						<episode>true</episode>
					</configuration>
				</plugin>
                <plugin>
                    <groupId>org.apache.maven.plugins</groupId>
                    <artifactId>maven-dependency-plugin</artifactId>
                    <version>3.4.0</version>
                </plugin>
                <plugin>
                    <groupId>org.apache.maven.plugins</groupId>
                    <artifactId>maven-deploy-plugin</artifactId>
                    <version>3.0.0</version>    <!--bumped-->
                </plugin>
                <plugin>
                    <groupId>org.apache.maven.plugins</groupId>
                    <artifactId>maven-ear-plugin</artifactId>
                    <version>3.3.0</version>
                </plugin>
                <plugin>
                    <groupId>org.apache.maven.plugins</groupId>
                    <artifactId>maven-enforcer-plugin</artifactId>
                    <version>3.1.0</version>
                </plugin>
                <plugin>
                    <groupId>org.apache.maven.plugins</groupId>
                    <artifactId>maven-failsafe-plugin</artifactId>
                    <version>${surefire.version}</version>
                </plugin>
                <plugin>
                    <groupId>org.apache.maven.plugins</groupId>
                    <artifactId>maven-gpg-plugin</artifactId>
                    <version>3.0.1</version>
                    <configuration>
                        <gpgArguments>
                            <arg>--digest-algo=SHA512</arg>
                        </gpgArguments>
                    </configuration>
                </plugin>
                <plugin>
                    <groupId>org.apache.maven.plugins</groupId>
                    <artifactId>maven-help-plugin</artifactId>
                    <version>3.3.0</version>    <!--bumped-->
                </plugin>
                <plugin>
                    <groupId>org.apache.maven.plugins</groupId>
                    <artifactId>maven-install-plugin</artifactId>
                    <version>3.1.0</version>    <!--bumped-->
                </plugin>
                <plugin>
                    <groupId>org.apache.maven.plugins</groupId>
                    <artifactId>maven-invoker-plugin</artifactId>
                    <version>3.3.0</version>
                </plugin>
                <plugin>
                    <groupId>org.apache.maven.plugins</groupId>
                    <artifactId>maven-jar-plugin</artifactId>
                    <version>3.3.0</version>
                    <configuration>
						<skipIfEmpty>true</skipIfEmpty>
                        <archive>
                            <manifest>
                                <addDefaultSpecificationEntries>true</addDefaultSpecificationEntries>
                                <addDefaultImplementationEntries>true</addDefaultImplementationEntries>
                            </manifest>
							<manifestEntries>
								<Automatic-Module-Name>${jar-plugin.automaticModuleName}</Automatic-Module-Name>
								<Implementation-Vendor-Id>org.apache.causeway</Implementation-Vendor-Id>
								<Implementation-Vendor>Apache Causeway™ Project</Implementation-Vendor>
								<Bundle-SymbolicName>${jar-plugin.automaticModuleName}</Bundle-SymbolicName>
								<SCM-Revision>${git.commit.id.abbrev}</SCM-Revision>
								<!-- required for DN plugin.xml loading -->
								<Bundle-SymbolicName>${jar-plugin.automaticModuleName}</Bundle-SymbolicName>
								<!-- no requirement as of yet. <Bundle-ManifestVersion>2</Bundle-ManifestVersion>
									<Bundle-Name>${jar-plugin.automaticModuleName}</Bundle-Name> <Bundle-Version>2.0.0-SNAPSHOT</Bundle-Version>
									<Bundle-Vendor>Apache Causeway™ Project</Bundle-Vendor> -->
							</manifestEntries>
						</archive>
					</configuration>
                </plugin>
                <plugin>
                    <groupId>org.apache.maven.plugins</groupId>
                    <artifactId>maven-javadoc-plugin</artifactId>
                    <version>3.4.1</version>
                    <configuration>
                        <notimestamp>true</notimestamp>
                        <!--  avoid noise for svn/gitpubsub  -->
                    </configuration>
                </plugin>
                <plugin>
                    <groupId>org.apache.maven.plugins</groupId>
                    <artifactId>maven-plugin-plugin</artifactId>
                    <version>${maven.plugin.tools.version}</version>
                </plugin>
                <plugin>
                    <groupId>org.apache.maven.plugins</groupId>
                    <artifactId>maven-project-info-reports-plugin</artifactId>
                    <version>3.4.1</version>    <!--bumped-->
                    <configuration>
                        <pluginManagementExcludes>
                            <exclude>org.eclipse.m2e:lifecycle-mapping</exclude>
                        </pluginManagementExcludes>
                    </configuration>
                </plugin>
                <plugin>
                    <groupId>org.apache.maven.plugins</groupId>
                    <artifactId>maven-release-plugin</artifactId>
                    <version>${maven-release-plugin.version}</version>
                    <configuration>
                        <useReleaseProfile>false</useReleaseProfile>
                        <goals>deploy</goals>
                        <releaseProfiles>apache-release</releaseProfiles>
						<!-- overrides the default ('clean verify') -->
						<preparationGoals>clean install</preparationGoals>
						<autoVersionSubmodules>true</autoVersionSubmodules>
						<localCheckout>true</localCheckout>
						<pushChanges>false</pushChanges>
						<waitBeforeTagging>1</waitBeforeTagging>
						<!-- goal:clean (for aggregator modules) has no bindings; cleans up
							release.properties and any backup POM files -->
						<!-- goal:prepare (for aggregator modules) has no bindings; prepares
							for release in SCM (modifying x.x-SNAPSHOT to x.x) -->
						<!-- goal:update-versions (for aggregator modules) has no bindings;
							updates versions eg to SNAPSHOT -->
						<!-- etc; none of the goals has a binding. -->
					</configuration>
                </plugin>
                <plugin>
                    <groupId>org.apache.maven.plugins</groupId>
                    <artifactId>maven-remote-resources-plugin</artifactId>
                    <version>3.0.0</version>    <!--bumped-->
                </plugin>
                <plugin>
                    <groupId>org.apache.maven.plugins</groupId>
                    <artifactId>maven-resources-plugin</artifactId>
                    <version>3.3.0</version>    <!--bumped-->
                </plugin>
                <plugin>
                    <groupId>org.apache.maven.plugins</groupId>
                    <artifactId>maven-scm-plugin</artifactId>
                    <version>1.13.0</version>
                </plugin>
                <plugin>
                    <groupId>org.apache.maven.plugins</groupId>
                    <artifactId>maven-scm-publish-plugin</artifactId>
                    <version>3.1.0</version>
                </plugin>
                <plugin>
                    <groupId>org.apache.maven.plugins</groupId>
                    <artifactId>maven-site-plugin</artifactId>
                    <version>3.12.1</version>    <!--bumped-->
                </plugin>
                <plugin>
					<!-- Packaging: source jars of main and test code -->
					<groupId>org.apache.maven.plugins</groupId>
					<artifactId>maven-source-plugin</artifactId>
					<version>${maven-source-plugin.version}</version>
					<configuration>
						<includePom>true</includePom>
					</configuration>
					<!-- goal:aggregate (for aggregator modules) binds to phase:package -->
					<!-- goal:jar and goal:test-jar are meant to bind to phase:package,
						but doesn't seem to so bound explicitly -->
					<executions>
						<execution>
							<id>package-jars</id>
							<phase>package</phase>
							<goals>
								<goal>jar</goal>
								<goal>test-jar</goal>
							</goals>
						</execution>
					</executions>
				</plugin>
                <plugin>
                    <groupId>org.apache.maven.plugins</groupId>
                    <artifactId>maven-surefire-plugin</artifactId>
                    <version>${maven-surefire-plugin.version}</version>
                    <configuration>
                        <!-- override defaults and include everything unless explicitly excluded -->
                        <includes>
                            <include>**/*.java</include>
                        </includes>
                        <excludes>
                            <exclude>${testsToExclude}</exclude>
                        </excludes>
                        <printSummary>false</printSummary>
                        <argLine>${surefire-plugin.argLine}</argLine>
                        <forkCount>1C</forkCount>
                        <reuseForks>true</reuseForks>
                        <systemPropertyVariables>
                            <!-- allows tests to reduce verbosity, or conditionally disable
                                 when run with surefire; e.g.:
                                 @DisabledIfSystemProperty(named = "isRunningWithSurefire", matches = "true")
                                 -->
                            <isRunningWithSurefire>true</isRunningWithSurefire>
                        </systemPropertyVariables>
                    </configuration>
                </plugin>
                <plugin>
					<!-- Test Reporting -->
					<groupId>org.apache.maven.plugins</groupId>
					<artifactId>maven-surefire-report-plugin</artifactId>
					<version>${maven-surefire-report-plugin.version}</version>
					<!-- goal:report is a report so is configured in the reporting section;
						invokes phase:test before running itself -->
				</plugin>
                <plugin>
                    <groupId>org.apache.maven.plugins</groupId>
                    <artifactId>maven-shade-plugin</artifactId>
                    <version>3.4.1</version>
                </plugin>
                <plugin>
                    <groupId>org.apache.rat</groupId>
                    <artifactId>apache-rat-plugin</artifactId>
                    <version>0.15</version>
                    <configuration>
                        <addDefaultLicenseMatchers>true</addDefaultLicenseMatchers>
                        <excludeSubProjects>true</excludeSubProjects>
                        <excludes>
                            <exclude>**/target/**</exclude>
                            <exclude>**/target-ide/**</exclude>

                            <exclude>**/node_modules/**</exclude>
                            <exclude>**/node/npm</exclude>
                            <exclude>**/node/npm.cmd</exclude>

                            <exclude>**/*.project</exclude>
                            <exclude>**/.classpath</exclude>
                            <exclude>**/.settings/**</exclude>
                            <exclude>**/*.launch</exclude>
                            <exclude>**/*.columnOrder.txt</exclude>
                            <exclude>**/*.drawio.svg</exclude>
                            <exclude>**/META-INF/spring.factories</exclude>

                            <exclude>**/incubator/clients/kroviz/package.json.d/project.info</exclude>

                            <exclude>**/causeway/tooling/model4adoc/src/test/resources/org/apache/causeway/tooling/adocmodel/test/**</exclude>

                            <exclude>**/*.iml</exclude>
                            <exclude>**/webpack.config.js</exclude>
                            <exclude>**/webpack.generated.js</exclude>
                            <exclude>**/pnpm-lock.yaml</exclude>
                            <exclude>**/pnpmfile.js</exclude>

                            <exclude>**/*.pdn</exclude>
                            <exclude>**/*.svg</exclude>
                            <exclude>**/*.rtf</exclude>
                            <exclude>**/*.json</exclude>
                            <exclude>**/.gitkeep</exclude>
                            <exclude>**/*.min.js</exclude>
                            <exclude>**/fakedata/applib/services/clobs/*.dtd</exclude>
                            <exclude>**/fakedata/applib/services/clobs/*.dcl</exclude>
                            <exclude>**/fakedata/applib/services/clobs/*.soc</exclude>
                            <exclude>**/fakedata/applib/services/clobs/vs</exclude>
                            <exclude>**/fakedata/applib/services/clobs/vx</exclude>

                            <exclude>**/MANIFEST.MF</exclude>
                            <exclude>**/*.ucd</exclude>
                            <exclude>**/*.ucls</exclude>
                            <exclude>**/*.puml</exclude>
                            <exclude>**/antora/supplemental-ui/**</exclude>

                            <exclude>**/xml/objects/**</exclude>
                            <exclude>**/test.data</exclude>
                            <exclude>**/fixture-data/**</exclude>
                            <exclude>**/partials/module-nav.adoc</exclude>
                            <exclude>**/partials/extensions.adoc</exclude>
                            <exclude>**/partials/component-nav.adoc</exclude>
                            <exclude>**/_nav.adoc</exclude>
                            <exclude>**/_overview/nav.adoc</exclude>

                            <exclude>**/application.js</exclude>

                            <exclude>**/jquery.zclip.js</exclude>
                            <exclude>**/simple-sidebar.css</exclude>
                            <exclude>**/causeway-bootstrap-growl.js</exclude>
                            <exclude>**/moment.js</exclude>
                            <exclude>**/prism*.js</exclude>
                            <exclude>**/prism*.css</exclude>
                            <exclude>**/kroviz/webpack.config.d/**</exclude>

                            <exclude>**/viewer/wicket/ui/components/**/*.css</exclude>
                            <exclude>**/viewer/wicket/ui/components/**/*.js</exclude>
                            <exclude>**/bootstrap-datetimepicker.min.css</exclude>
                            <exclude>**/bootstrap-datetimepicker.css</exclude>
                            <exclude>**/select2-bootstrap.css</exclude>

                            <exclude>**/wicket-xhtml1.4-strict.dtd</exclude>

                            <exclude>**/src/main/resources/supplemental-models.xml</exclude>
                            <exclude>**/datanucleus.log</exclude>
                            <exclude>**/gradle/wrapper/gradle-wrapper.properties</exclude>
                            <exclude>**/gradlew</exclude>
                            <exclude>**/gradlew.bat</exclude>
                            <exclude>**/rebel.xml</exclude>
                            <exclude>**/translations**.po</exclude>
                            <exclude>**/translations.pot</exclude>
                            <exclude>**/intellij/launch/*.xml</exclude>

                            <exclude>**/css/home/scss-files.txt</exclude>
                            <exclude>**/css/home/styles.css</exclude>
                            <exclude>**/css/site-custom.css</exclude>

                            <exclude>**/swagger-ui/**</exclude>

                            <exclude>**/META-INF/services/**</exclude>
                        </excludes>
                        <licenses>
                            <license
                                    implementation="org.apache.rat.analysis.license.SimplePatternBasedLicense">
                                <licenseFamilyCategory>AL2  </licenseFamilyCategory>
                                <licenseFamilyName>Apache License 2.0</licenseFamilyName>
                                <notes />
                                <patterns>
                                    <pattern>Licensed to the Apache Software Foundation (ASF) under
                                        one</pattern>
                                </patterns>
                            </license>
                            <license
                                    implementation="org.apache.rat.analysis.license.SimplePatternBasedLicense">
                                <licenseFamilyCategory>BSD3</licenseFamilyCategory>
                                <licenseFamilyName>BSD 3-Clause</licenseFamilyName>
                                <patterns>
                                    <pattern>BSD-3-Clause license</pattern>
                                </patterns>
                            </license>
                            <license
                                    implementation="org.apache.rat.analysis.license.SimplePatternBasedLicense">
                                <licenseFamilyCategory>MIT</licenseFamilyCategory>
                                <licenseFamilyName>MIT Licensed</licenseFamilyName>
                                <notes />
                                <patterns>
                                    <pattern>The MIT License (MIT)</pattern>
                                    <pattern>Dual licensed under the MIT</pattern>
                                    <pattern>http://prismjs.com/download.html</pattern>
                                </patterns>
                            </license>
                            <license
                                    implementation="org.apache.rat.analysis.license.SimplePatternBasedLicense">
                                <licenseFamilyCategory>CC3</licenseFamilyCategory>
                                <licenseFamilyName>Creative Commons 3.0</licenseFamilyName>
                                <notes />
                                <patterns>
                                    <pattern>ASCII text placed in the public domain by Moby Lexical Tools, 1992.</pattern>
                                </patterns>
                            </license>
                            <license
                                    implementation="org.apache.rat.analysis.license.SimplePatternBasedLicense">
                                <licenseFamilyCategory>JMOCK</licenseFamilyCategory>
                                <licenseFamilyName>JMock</licenseFamilyName>
                                <notes />
                                <patterns>
                                    <pattern>Copyright (c) 2000-2007, jMock.org</pattern>
                                </patterns>
                            </license>
                            <license
                                    implementation="org.apache.rat.analysis.license.SimplePatternBasedLicense">
                                <licenseFamilyCategory>JMOCK</licenseFamilyCategory>
                                <licenseFamilyName>JMock</licenseFamilyName>
                                <notes />
                                <patterns>
                                    <pattern>Copyright (c) 2000-2007, jMock.org</pattern>
                                </patterns>
                            </license>
                        </licenses>
                        <licenseFamilies>
                            <licenseFamily
                                    implementation="org.apache.rat.license.SimpleLicenseFamily">
                                <familyName>Apache License 2.0</familyName>
                            </licenseFamily>
                            <licenseFamily implementation="org.apache.rat.license.SimpleLicenseFamily">
                                <familyName>BSD 3-Clause</familyName>
                            </licenseFamily>
                            <licenseFamily
                                    implementation="org.apache.rat.license.SimpleLicenseFamily">
                                <familyName>MIT</familyName>
                            </licenseFamily>
                            <licenseFamily
                                    implementation="org.apache.rat.license.SimpleLicenseFamily">
                                <familyName>JMock</familyName>
                            </licenseFamily>
                            <licenseFamily
                                    implementation="org.apache.rat.license.SimpleLicenseFamily">
                                <familyName>XHTML</familyName>
                            </licenseFamily>
                        </licenseFamilies>
                    </configuration>
                </plugin>
				<plugin>
					<groupId>net.alchim31.maven</groupId>
					<artifactId>yuicompressor-maven-plugin</artifactId>
					<version>1.5.1</version>
					<configuration>
						<statistics>true</statistics>
						<jswarn>false</jswarn>
						<suffix>.min</suffix>
						<excludes>
							<!-- -->
							<exclude>**/*.nocompress.js</exclude>
							<!-- select 2 -->
							<exclude>**/i18n/*.js</exclude>
							<exclude>**/select2*.js</exclude>
							<!-- datetime picker -->
							<exclude>**/moment-with-locales.js</exclude>
							<exclude>**/moment-with-locales.min.js</exclude>
							<exclude>**/tempusdominus-bootstrap-4.js</exclude>
							<exclude>**/tempusdominus-bootstrap-4.min.js</exclude>
							<!-- boostrap growl -->
							<exclude>**/bootstrap-growl.js</exclude>
							<exclude>**/bootstrap-growl.min.js</exclude>
						</excludes>
					</configuration>
					<executions>
						<execution>
							<goals>
								<goal>compress</goal>
							</goals>
						</execution>
					</executions>
				</plugin>
                <plugin>
                    <groupId>org.apache.maven.plugins</groupId>
                    <artifactId>maven-docck-plugin</artifactId>
                    <version>1.1</version>
                </plugin>
                <plugin>
                    <groupId>org.codehaus.mojo</groupId>
                    <artifactId>clirr-maven-plugin</artifactId>
                    <version>2.8</version>
                </plugin>
				<plugin>
					<groupId>org.datanucleus</groupId>
					<artifactId>datanucleus-maven-plugin</artifactId>
					<version>${datanucleus-maven-plugin.version}</version>
					<configuration>
						<fork>${datanucleus-maven-plugin.fork}</fork>
						<log4jConfiguration>${datanucleus-maven-plugin.log4jConfiguration}</log4jConfiguration>
						<verbose>${datanucleus-maven-plugin.verbose}</verbose>
					</configuration>
					<executions>
						<execution>
							<id>process-classes</id>
							<phase>process-classes</phase>
							<goals>
								<goal>enhance</goal>
							</goals>
						</execution>
						<execution>
							<id>process-test-classes</id>
							<phase>process-test-classes</phase>
							<goals>
								<goal>test-enhance</goal>
							</goals>
							<configuration>
								<metadataDirectory>${project.build.testOutputDirectory}</metadataDirectory>
							</configuration>
						</execution>
					</executions>
					<dependencies>
						<dependency>
							<groupId>org.datanucleus</groupId>
							<artifactId>datanucleus-core</artifactId>
							<version>${datanucleus-core.version}</version>
						</dependency>
						<dependency>
							<groupId>org.datanucleus</groupId>
							<artifactId>datanucleus-api-jdo</artifactId>
							<version>${datanucleus-api-jdo.version}</version>
						</dependency>
						<dependency>
							<groupId>org.datanucleus</groupId>
							<artifactId>datanucleus-jodatime</artifactId>
							<version>${datanucleus-jodatime.version}</version>
						</dependency>
					</dependencies>
				</plugin>
			</plugins>
        </pluginManagement>
        <plugins>
            <!--  We want to package up license resources in the JARs produced  -->
            <plugin>
                <groupId>org.apache.maven.plugins</groupId>
                <artifactId>maven-remote-resources-plugin</artifactId>
                <executions>
                    <execution>
                        <id>process-resource-bundles</id>
                        <goals>
                            <goal>process</goal>
                        </goals>
                        <configuration>
                            <resourceBundles>
                                <resourceBundle>org.apache:apache-jar-resource-bundle:1.4</resourceBundle>
                            </resourceBundles>

                            <!-- Reference the supplemental-model artifact from module supplemental-model -->
                            <supplementalModelArtifacts>
                                <supplementalModelArtifact>org.apache.causeway:supplemental-model:1.0</supplementalModelArtifact>
                            </supplementalModelArtifacts>

                            <runOnlyAtExecutionRoot>true</runOnlyAtExecutionRoot>

                             <!-- Specify the path, relative to the JAR root, where the supplemental model file is located -->
                            <supplementalModels>
                                <supplementalModel>supplemental-models.xml</supplementalModel>
                            </supplementalModels>
                            <properties>
                                <projectTimespan>2010~2022</projectTimespan>
                                <postDepListText>
                                    The above (auto-generated) list aggregates the dependencies (either directly or
                                    transitively) of all the modules that make up ${project.name}.   You can use
                                    mvn dependency:list or mvn dependency:tree to view dependencies by submodule.

                                    ${license.additional-notes}
                                </postDepListText>
                            </properties>
                            <!-- APACHE CAUSEWAY customisation 12/21: end -->
                        </configuration>
                    </execution>
                </executions>
            </plugin>
            <plugin>
                <groupId>org.apache.maven.plugins</groupId>
                <artifactId>maven-enforcer-plugin</artifactId>
                <configuration>
                    <rules>
                        <requireMavenVersion>
                            <version>[3.6,)</version>
                        </requireMavenVersion>
                        <requireJavaVersion>
                            <version>[17,)</version>
                        </requireJavaVersion>
                        <!-- seemingly not compatible with use of 3.0.0-SNAPSHOT placeholders
                            <requirePluginVersions> <message>All plugin versions must be defined!</message>
                            <banLatest>true</banLatest> <banRelease>true</banRelease> </requirePluginVersions> -->
                        <DependencyConvergence />
                    </rules>
                </configuration>
                <executions>
                    <!-- goal:enforce supposedly binds to phase:validate, but explicit binding seems to be required -->
                    <execution>
                        <id>validate-enforce</id>
                        <phase>validate</phase>
                        <goals>
                            <goal>enforce</goal>
                        </goals>
                    </execution>
                    <execution>
                        <id>enforce-maven-version</id>
                        <goals>
                            <goal>enforce</goal>
                        </goals>
                        <configuration>
                            <rules>
                                <requireMavenVersion>
                                    <version>${minimalMavenBuildVersion}</version>
                                </requireMavenVersion>
                            </rules>
                        </configuration>
                    </execution>
                    <execution>
                        <id>enforce-java-version</id>
                        <goals>
                            <goal>enforce</goal>
                        </goals>
                        <configuration>
                            <rules>
                                <requireJavaVersion>
                                    <version>${minimalJavaBuildVersion}</version>
                                </requireJavaVersion>
                            </rules>
                        </configuration>
                    </execution>
                </executions>
            </plugin>
            <plugin>
                <groupId>org.apache.maven.plugins</groupId>
                <artifactId>maven-site-plugin</artifactId>
                <executions>
                    <execution>
                        <id>attach-descriptor</id>
                        <goals>
                            <goal>attach-descriptor</goal>
                        </goals>
                    </execution>
                </executions>
            </plugin>
        </plugins>
        <extensions>
            <!-- scp and sftp support for deployments. -->
            <extension>
                <groupId>org.apache.maven.wagon</groupId>
                <artifactId>wagon-ssh</artifactId>
                <version>3.5.2</version>
            </extension>
            <!-- ftp support for deployments. -->
            <extension>
                <groupId>org.apache.maven.wagon</groupId>
                <artifactId>wagon-ftp</artifactId>
                <version>3.5.2</version>
            </extension>
        </extensions>
    </build>
    <profiles>
        <!--  START SNIPPET: release-profile  -->
        <profile>
            <id>apache-release</id>
            <activation>
                <property>
                    <name>apache-release</name>
                </property>
            </activation>
            <properties>
                <skipTests>true</skipTests>
            </properties>
            <build>
                <plugins>
                    <plugin>
                        <groupId>org.projectlombok</groupId>
                        <artifactId>lombok-maven-plugin</artifactId>
                        <version>1.18.20.0</version>
                        <configuration>
                            <sourceDirectory>${project.basedir}/src/main/java</sourceDirectory>
                            <outputDirectory>${delombok.output}</outputDirectory>
                            <addOutputDirectory>false</addOutputDirectory>
                        </configuration>
                        <executions>
                            <execution>
                                <phase>generate-sources</phase>
                                <goals>
                                    <goal>delombok</goal>
                                </goals>
                            </execution>
                        </executions>
                    </plugin>
                    <!--  Create a source-release artifact that contains the fully buildable
                                   project directory source structure. This is the artifact which is
                                   the official subject of any release vote.  -->
                    <plugin>
                        <groupId>org.apache.maven.plugins</groupId>
                        <artifactId>maven-assembly-plugin</artifactId>
                        <dependencies>
                            <dependency>
                                <groupId>org.apache.apache.resources</groupId>
                                <artifactId>apache-source-release-assembly-descriptor</artifactId>
                                <version>1.0.6</version>
                            </dependency>
                        </dependencies>
                        <executions>
                            <execution>
                                <id>source-release-assembly</id>
                                <phase>package</phase>
                                <goals>
                                    <goal>single</goal>
                                </goals>
                                <configuration>
                                    <archiveBaseDirectory>..</archiveBaseDirectory>
                                    <runOnlyAtExecutionRoot>true</runOnlyAtExecutionRoot>
                                    <descriptorRefs>
                                        <descriptorRef>${sourceReleaseAssemblyDescriptor}</descriptorRef>
                                    </descriptorRefs>
                                    <tarLongFileMode>posix</tarLongFileMode>
                                </configuration>
                            </execution>
                        </executions>
                    </plugin>
                    <!--  We want to deploy the artifact to a staging location for perusal  -->
                    <plugin>
                        <inherited>true</inherited>
                        <groupId>org.apache.maven.plugins</groupId>
                        <artifactId>maven-deploy-plugin</artifactId>
                        <configuration>
                            <updateReleaseInfo>true</updateReleaseInfo>
                        </configuration>
                    </plugin>
                    <plugin>
                        <groupId>org.apache.maven.plugins</groupId>
                        <artifactId>maven-source-plugin</artifactId>
                        <executions>
                            <execution>
                                <id>attach-sources</id>
                                <goals>
                                    <goal>jar-no-fork</goal>
                                </goals>
                            </execution>
                        </executions>
                    </plugin>
                    <plugin>
                        <groupId>org.apache.maven.plugins</groupId>
                        <artifactId>maven-javadoc-plugin</artifactId>
                        <executions>
                            <execution>
                                <id>attach-javadocs</id>
                                <goals>
                                    <goal>jar</goal>
                                </goals>
                                <configuration>
                                    <notimestamp>true</notimestamp>
                                    <sourcepath>${delombok.output}</sourcepath>
                                    <doclint>none</doclint>
                                    <failOnError>false</failOnError>

                                    <debug>true</debug>
                                    <minmemory>128m</minmemory>
                                    <maxmemory>1024m</maxmemory>
                                    <quiet>true</quiet>
                                    <doctitle>${project.name} ${project.version}</doctitle>
                                    <windowtitle>${project.name} ${project.version}</windowtitle>
                                    <splitindex>true</splitindex>
                                    <encoding>${project.build.sourceEncoding}</encoding>
                                    <links>
                                        <link>https://docs.oracle.com/en/java/javase/17/docs/api/</link>
                                    </links>
                                    <linksource>true</linksource>
                                    <detectOfflineLinks>false</detectOfflineLinks>
                                </configuration>
                            </execution>
                        </executions>
                    </plugin>
                    <!--  calculate checksums of source release for Apache dist area  -->
                    <plugin>
                        <groupId>net.nicoulaj.maven.plugins</groupId>
                        <artifactId>checksum-maven-plugin</artifactId>
                        <version>1.11</version>
                        <executions>
                            <execution>
                                <id>source-release-checksum</id>
                                <goals>
                                    <goal>artifacts</goal>
                                </goals>
                                <!--  execute prior to maven-gpg-plugin:sign due to https://github.com/nicoulaj/checksum-maven-plugin/issues/112  -->
                                <phase>post-integration-test</phase>
                                <configuration>
                                    <algorithms>
                                        <algorithm>SHA-512</algorithm>
                                    </algorithms>
                                    <!--  https://maven.apache.org/apache-resource-bundles/#source-release-assembly-descriptor  -->
                                    <includeClassifiers>source-release</includeClassifiers>
                                    <excludeMainArtifact>true</excludeMainArtifact>
                                    <csvSummary>false</csvSummary>
                                    <!--  attach SHA-512 checksum as well to upload to Maven Staging Repo,
                                                           as this eases uploading from stage to dist and doesn't do harm in Maven Central  -->
                                    <attachChecksums>true</attachChecksums>
                                </configuration>
                            </execution>
                        </executions>
                    </plugin>
                    <!--  We want to sign the artifact, the POM, and all attached artifacts (except for SHA-512 checksum)  -->
                    <plugin>
                        <groupId>org.apache.maven.plugins</groupId>
                        <artifactId>maven-gpg-plugin</artifactId>
                        <executions>
                            <execution>
                                <id>sign-release-artifacts</id>
                                <goals>
                                    <goal>sign</goal>
                                </goals>
                                <configuration>
                                    <gpgArguments>
                                        <arg>--pinentry-mode</arg>
                                        <arg>loopback</arg>
                                    </gpgArguments>
                                </configuration>
                            </execution>
                        </executions>
                    </plugin>

                </plugins>
            </build>
            <modules>
                <module>../core</module>
                <module>../extensions</module>
                <module>../mavendeps</module>
                <module>../starters</module>
                <module>../testing</module>
                <module>../valuetypes</module>
            </modules>
        </profile>
        <!--  END SNIPPET: release-profile  -->
		<profile>
			<id>causeway-app-starter-datanucleusenhance</id>
			<activation>
				<file>
					<exists>${basedir}/logging-dn-enhance.properties</exists>
				</file>
			</activation>
			<build>
				<plugins>
					<plugin>
						<groupId>org.datanucleus</groupId>
						<artifactId>datanucleus-maven-plugin</artifactId>
						<inherited>true</inherited>
					</plugin>
				</plugins>
			</build>
		</profile>
        <profile>
            <id>only-eclipse</id>
            <activation>
                <property>
                    <name>m2e.version</name>
                </property>
            </activation>
            <build>
                <pluginManagement>
                    <plugins>
                        <!--  Disable execution of some plugins in m2e (https://www.eclipse.org/m2e/documentation/m2e-execution-not-covered.html)  -->
                        <plugin>
                            <groupId>org.eclipse.m2e</groupId>
                            <artifactId>lifecycle-mapping</artifactId>
                            <version>1.0.0</version>
                            <!--  as this is an artificial artifact only use in a profile (https://bugs.eclipse.org/bugs/show_bug.cgi?id=367870#c18)  -->
                            <configuration>
                                <lifecycleMappingMetadata>
                                    <pluginExecutions>
                                        <pluginExecution>
                                            <!--  no native m2e support yet (https://issues.apache.org/jira/browse/MRRESOURCES-85)  -->
                                            <pluginExecutionFilter>
                                                <groupId>org.apache.maven.plugins</groupId>
                                                <artifactId>maven-remote-resources-plugin</artifactId>
                                                <versionRange>[0,1.8.0)</versionRange>
                                                <goals>
                                                    <goal>process</goal>
                                                </goals>
                                            </pluginExecutionFilter>
                                            <action>
                                                <ignore/>
                                            </action>
                                        </pluginExecution>
                                    </pluginExecutions>
                                </lifecycleMappingMetadata>
                            </configuration>
                        </plugin>
                    </plugins>
                </pluginManagement>
            </build>
        </profile>
        <profile>
            <id>enforce-output-timestamp-property</id>
            <activation>
                <!-- multiple profile activation conditions have AND logic ... -->
                <property>
                    <name>apache-release</name>
                </property>
                <file>
                    <missing>${basedir}/.maven-apache-parent.marker</missing>
                </file>
            </activation>
            <build>
                <plugins>
                    <plugin>
                        <groupId>org.apache.maven.plugins</groupId>
                        <artifactId>maven-enforcer-plugin</artifactId>
                        <executions>
                            <execution>
                                <id>enforce-output-timestamp-property</id>
                                <goals>
                                    <goal>enforce</goal>
                                </goals>
                                <configuration>
                                    <rules>
                                        <requireProperty>
                                            <property>project.build.outputTimestamp</property>
                                            <message>The property "project.build.outputTimestamp" must be set on the reactor's root pom.xml to make the build reproducible. Further information at "https://maven.apache.org/guides/mini/guide-reproducible-builds.html".</message>
                                        </requireProperty>
                                    </rules>
                                </configuration>
                            </execution>
                        </executions>
                    </plugin>
                </plugins>
            </build>
        </profile>
        <profile>
            <id>sources</id>
            <activation>
                <property>
                    <name>sources</name>
                </property>
            </activation>
            <build>
                <plugins>
                    <plugin>
                        <groupId>org.apache.maven.plugins</groupId>
                        <artifactId>maven-source-plugin</artifactId>
                        <executions>
                            <execution>
                                <id>attach-sources</id>
                                <phase>deploy</phase>
                                <goals>
                                    <goal>jar-no-fork</goal>
                                </goals>
                            </execution>
                        </executions>
                    </plugin>
                </plugins>
            </build>
        </profile>
        <profile>
            <id>github</id>
            <activation>
                <property>
                    <name>github</name>
                </property>
            </activation>
            <properties>
                <enforcer.failFast>true</enforcer.failFast>
                <jacoco.skip>true</jacoco.skip>
            </properties>
            <modules>
                <module>../core</module>
                <module>../extensions</module>
                <module>../mavendeps</module>
                <module>../starters</module>
                <module>../testing</module>
                <module>../valuetypes</module>
            </modules>
            <distributionManagement>
                <repository>
                    <id>github</id>
                    <name>Github Releases</name>
                    <url>https://maven.pkg.github.com/apache/causeway</url>
                </repository>
            </distributionManagement>
        </profile>
        <profile>
            <id>nightly-localfs-repo</id>
            <activation>
                <property>
                    <name>nightly-localfs-repo</name>
                </property>
            </activation>
            <distributionManagement>
                <repository>
                    <id>nightly-localfs-repo</id>
                    <name>Temporary Local Filesystem Staging Repository</name>
                    <url>file://${MVN_SNAPSHOTS_PATH}</url>
                </repository>
            </distributionManagement>
            <build>
                <plugins>
                    <plugin>
                        <artifactId>maven-deploy-plugin</artifactId>
                        <version>3.0.0</version>
                        <configuration>
                            <altDeploymentRepository>
                                nightly-localfs-repo::default::file://${MVN_SNAPSHOTS_PATH}
                            </altDeploymentRepository>
                        </configuration>
                    </plugin>
                </plugins>
            </build>
        </profile>
        <profile>
            <id>jacoco-report-xml</id>
            <activation>
                <property>
                    <name>jacoco-report-xml</name>
                </property>
            </activation>
            <properties>
                <surefire-plugin.argLine>
					@{argLine}
					-Xmx384m
				</surefire-plugin.argLine>
            </properties>
            <build>
                <plugins>
                    <plugin>
                        <groupId>org.jacoco</groupId>
                        <artifactId>jacoco-maven-plugin</artifactId>
                        <version>0.8.8</version>
                        <executions>
                            <execution>
                                <goals>
                                    <goal>prepare-agent</goal>
                                </goals>
                            </execution>
                            <execution>
                                <id>report</id>
                                <phase>prepare-package</phase>
                                <goals>
                                    <goal>report</goal>
                                </goals>
                                <configuration>
                                    <formats>XML</formats>
                                </configuration>
                            </execution>
                        </executions>
                    </plugin>
                </plugins>
            </build>
        </profile>
    </profiles>
    
    <!-- META DATA -->
    
    <url>https://causeway.apache.org</url>
    <organization>
        <name>The Apache Software Foundation</name>
        <url>https://www.apache.org/</url>
    </organization>
    <licenses>
        <license>
            <name>Apache License, Version 2.0</name>
            <url>https://www.apache.org/licenses/LICENSE-2.0.txt</url>
            <distribution>repo</distribution>
        </license>
    </licenses>
    <mailingLists>
        <mailingList>
            <name>developers</name>
            <archive>http://mail-archives.apache.org/mod_mbox/causeway-dev/</archive>
            <post>dev@causeway.apache.org</post>
            <subscribe>dev-subscribe@causeway.apache.org</subscribe>
            <unsubscribe>dev-unsubscribe@causeway.apache.org</unsubscribe>
        </mailingList>
        <mailingList>
            <name>users</name>
            <archive>http://mail-archives.apache.org/mod_mbox/causeway-users/</archive>
            <post>users@causeway.apache.org</post>
            <subscribe>users-subscribe@causeway.apache.org</subscribe>
            <unsubscribe>users-unsubscribe@causeway.apache.org</unsubscribe>
        </mailingList>
    </mailingLists>
    <scm>
        <connection>scm:git:http://github.com/apache/causeway.git</connection>
        <developerConnection>scm:git:https://github.com/apache/causeway.git</developerConnection>
        <url>http://github.com/apache/causeway</url>
        <tag>HEAD</tag>
    </scm>
    <inceptionYear>2010</inceptionYear>
    <issueManagement>
        <system>Jira</system>
        <url>https://issues.apache.org/jira/browse/CAUSEWAY</url>
    </issueManagement>
    <ciManagement>
        <system>CI</system>
        <url>https://github.com/apache-causeway-committers/causeway-nightly</url>
    </ciManagement>
    <developers>
        <developer>
            <id>ahuber</id>
            <name>Andi Huber</name>
            <email>ahuber@apache.org</email>
            <roles>
                <role>pmc</role>
                <role>committer</role>
            </roles>
            <timezone>+1</timezone>
        </developer>
        <developer>
            <id>bibryam</id>
            <name>Bilgin Ibryam</name>
            <email>bibryam@apache.org</email>
            <roles>
                <role>pmc</role>
                <role>committer</role>
            </roles>
            <timezone>+0</timezone>
        </developer>
        <developer>
            <id>danhaywood</id>
            <name>Dan Haywood</name>
            <email>danhaywood@apache.org</email>
            <roles>
                <role>pmc</role>
                <role>committer</role>
            </roles>
            <timezone>+0</timezone>
        </developer>
        <developer>
            <id>dslaughter</id>
            <name>Dave Slaughter</name>
            <email>dslaughter@apache.org</email>
            <roles>
                <role>pmc</role>
                <role>committer</role>
            </roles>
            <timezone>-6</timezone>
        </developer>
        <developer>
            <id>jcvanderwal</id>
            <name>Jeroen van der Wal</name>
            <email>jcvanderwal@apache.org</email>
            <roles>
                <role>pmc</role>
                <role>committer</role>
            </roles>
            <timezone>+1</timezone>
        </developer>
        <developer>
            <id>jdoornenbal</id>
            <name>Johan Doornenbal</name>
            <email>jdoornenbal@apache.org</email>
            <roles>
                <role>pmc</role>
                <role>committer</role>
            </roles>
            <timezone>+1</timezone>
        </developer>
        <developer>
            <id>joergrade</id>
            <name>Joerg Rade</name>
            <email>joergrade@apache.org</email>
            <roles>
                <role>pmc</role>
                <role>committer</role>
            </roles>
            <timezone>+1</timezone>
        </developer>
        <developer>
            <id>kevin</id>
            <name>Kevin Meyer</name>
            <email>kevin@apache.org</email>
            <roles>
                <role>pmc chair</role>
                <role>pmc</role>
                <role>committer</role>
            </roles>
            <timezone>+2</timezone>
        </developer>
        <developer>
            <id>madytyoo</id>
            <name>Maurizio Taverna</name>
            <email>madytyoo@apache.org</email>
            <roles>
                <role>pmc</role>
                <role>committer</role>
            </roles>
            <timezone>+1</timezone>
        </developer>
        <developer>
            <id>mgrigorov</id>
            <name>Martin Grigorov</name>
            <email>mgrigorov@apache.org</email>
            <roles>
                <role>pmc</role>
                <role>committer</role>
            </roles>
            <timezone>+2</timezone>
        </developer>
        <developer>
            <id>mnour</id>
            <name>Mohammad Nour El-Din</name>
            <email>mnour@apache.org</email>
            <roles>
                <role>pmc</role>
                <role>mentor while incubating</role>
            </roles>
            <timezone>+1</timezone>
        </developer>
        <developer>
            <id>oscarbou</id>
            <name>Oscar Bou</name>
            <email>oscarbou@apache.org</email>
            <roles>
                <role>pmc</role>
                <role>committer</role>
            </roles>
            <timezone>+1</timezone>
        </developer>
        <developer>
            <id>rmatthews</id>
            <name>Robert Matthews</name>
            <email>rmatthews@apache.org</email>
            <roles>
                <role>pmc</role>
                <role>committer</role>
            </roles>
            <timezone>+0</timezone>
        </developer>
        <developer>
            <id>struberg</id>
            <name>Mark Struberg</name>
            <email>struberg@apache.org</email>
            <roles>
                <role>pmc</role>
                <role>mentor while incubating</role>
            </roles>
            <timezone>+1</timezone>
        </developer>
        <developer>
            <id>themalkolm</id>
            <name>Alexander Krasnuhkin</name>
            <email>themalkolm@apache.org</email>
            <roles>
                <role>pmc</role>
                <role>committer</role>
            </roles>
            <timezone>+3</timezone>
        </developer>
    </developers>
    
</project><|MERGE_RESOLUTION|>--- conflicted
+++ resolved
@@ -129,14 +129,10 @@
         <jakartaee.version>8.0.0</jakartaee.version>
         <javafaker.version>1.0.2</javafaker.version>
         <javassist.version>3.29.2-GA</javassist.version>
-<<<<<<< HEAD
         <jakarta-servlet.version>6.0.0</jakarta-servlet.version>
         <jaxb-impl.version>4.0.1</jaxb-impl.version>
         <jaxws-ri.version>4.0.0</jaxws-ri.version>
-=======
-        <javax-servlet.version>4.0.1</javax-servlet.version>
-        <jakarta.xml.bind-api.version>2.3.3</jakarta.xml.bind-api.version> <!-- don't upgrade to 3.x  before Spring 6-->
->>>>>>> 82208940
+        <jakarta.xml.bind-api.version>4.0.1</jakarta.xml.bind-api.version>
 
         <jbcrypt.version>0.4</jbcrypt.version>
         <jboss-jaxrs-api_2.1_spec.version>2.0.2.Final</jboss-jaxrs-api_2.1_spec.version>
@@ -258,17 +254,17 @@
 			<dependency>
 				<groupId>org.eclipse.persistence</groupId>
 				<artifactId>org.eclipse.persistence.moxy</artifactId>
-				<version>2.7.11</version> <!-- do not upgrade 2.x to 3.x or higher until Spring 6 -->
+				<version>4.0.0</version>
 			</dependency>
 			<dependency>
 				<groupId>org.eclipse.persistence</groupId>
 				<artifactId>org.eclipse.persistence.sdo</artifactId>
-				<version>2.7.11</version> <!-- do not upgrade 2.x to 3.x or higher until Spring 6 -->
+				<version>4.0.0</version>
 			</dependency>
 			<dependency>
 	            <groupId>com.sun.xml.bind</groupId>
 	            <artifactId>jaxb-impl</artifactId>
-	            <version>2.3.3</version> <!-- do not upgrade 2.x to 3.x or higher until Spring 6 -->
+	            <version>4.0.1</version>
 	        </dependency>
 			
 			<dependency>
@@ -441,7 +437,7 @@
 			<dependency>
 			    <groupId>jakarta.inject</groupId>
 			    <artifactId>jakarta.inject-api</artifactId>
-			    <version>1.0.5</version> <!-- do not upgrade 1.x to 2.x until Spring 6 -->
+			    <version>2.0.1</version>
 		    </dependency>
 
 			<dependency>
@@ -597,25 +593,29 @@
 			</dependency>
 
 			<dependency>
-				<groupId>org.apache.wicket</groupId>
+				<!-- <groupId>org.apache.wicket</groupId> -->
+				<groupId>com.github.apache-causeway-committers.wicket</groupId>
 				<artifactId>wicket</artifactId>
 				<version>${wicket.version}</version>
 				<type>pom</type>
 			</dependency>
 			<dependency>
-				<groupId>org.apache.wicket</groupId>
+				<!-- <groupId>org.apache.wicket</groupId> -->
+				<groupId>com.github.apache-causeway-committers.wicket</groupId>
 				<artifactId>wicket-core</artifactId>
 				<version>${wicket.version}</version>
 			</dependency>
 			<dependency>
-				<groupId>org.apache.wicket</groupId>
+				<!-- <groupId>org.apache.wicket</groupId> -->
+				<groupId>com.github.apache-causeway-committers.wicket</groupId>
 				<artifactId>wicket-devutils</artifactId>
 				<version>${wicket.version}</version>
 			</dependency>
 
 			<!-- TODO: when used, move exclusions down -->
 			<dependency>
-				<groupId>org.apache.wicket</groupId>
+				<!-- <groupId>org.apache.wicket</groupId> -->
+				<groupId>com.github.apache-causeway-committers.wicket</groupId>
 				<artifactId>wicket-request</artifactId>
 				<version>${wicket.version}</version>
 				<exclusions>
@@ -628,7 +628,8 @@
 
 			<!-- TODO: when used, move exclusions down -->
 			<dependency>
-				<groupId>org.apache.wicket</groupId>
+				<!-- <groupId>org.apache.wicket</groupId> -->
+				<groupId>com.github.apache-causeway-committers.wicket</groupId>
 				<artifactId>wicket-util</artifactId>
 				<version>${wicket.version}</version>
 				<exclusions>
@@ -640,14 +641,16 @@
 			</dependency>
 
 			<dependency>
-				<groupId>org.apache.wicket</groupId>
+				<!-- <groupId>org.apache.wicket</groupId> -->
+				<groupId>com.github.apache-causeway-committers.wicket</groupId>
 				<artifactId>wicket-extensions</artifactId>
 				<version>${wicket.version}</version>
 			</dependency>
 
 			<!-- TODO: when used, move exclusions down -->
 			<dependency>
-				<groupId>org.apache.wicket</groupId>
+				<!-- <groupId>org.apache.wicket</groupId> -->
+				<groupId>com.github.apache-causeway-committers.wicket</groupId>
 				<artifactId>wicket-datetime</artifactId>
 				<version>${wicket.version}</version>
 				<exclusions>
@@ -659,12 +662,14 @@
 			</dependency>
 
 			<dependency>
-				<groupId>org.apache.wicket</groupId>
+				<!-- <groupId>org.apache.wicket</groupId> -->
+				<groupId>com.github.apache-causeway-committers.wicket</groupId>
 				<artifactId>wicket-auth-roles</artifactId>
 				<version>${wicket.version}</version>
 			</dependency>
 			<dependency>
-				<groupId>org.apache.wicket</groupId>
+				<!-- <groupId>org.apache.wicket</groupId> -->
+				<groupId>com.github.apache-causeway-committers.wicket</groupId>
 				<artifactId>wicket-spring</artifactId>
 				<version>${wicket.version}</version>
 			</dependency>
@@ -758,7 +763,12 @@
 			<dependency>
 				<groupId>org.jboss.resteasy</groupId>
 				<artifactId>resteasy-spring-boot-starter</artifactId>
-				<version>${resteasy-spring-boot-starter.version}</version>
+				<version>${resteasy-spring-boot.version}</version>
+			</dependency>
+			<dependency>
+			    <groupId>org.jboss.resteasy.spring</groupId>
+				<artifactId>resteasy-spring</artifactId>
+				<version>${resteasy-spring.version}</version>
 			</dependency>
 			<dependency>
 			    <groupId>org.jboss.resteasy</groupId>
