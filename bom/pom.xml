<?xml version="1.0" encoding="UTF-8"?>
<!--
Licensed to the Apache Software Foundation (ASF) under one
or more contributor license agreements.  See the NOTICE file
distributed with this work for additional information
regarding copyright ownership.  The ASF licenses this file
to you under the Apache License, Version 2.0 (the
"License"); you may not use this file except in compliance
with the License.  You may obtain a copy of the License at

  http://www.apache.org/licenses/LICENSE-2.0

Unless required by applicable law or agreed to in writing,
software distributed under the License is distributed on an
"AS IS" BASIS, WITHOUT WARRANTIES OR CONDITIONS OF ANY
KIND, either express or implied.  See the License for the
specific language governing permissions and limitations
under the License.
-->
<!--
This pom is the top-level parent, responsible for deploying to ASF using the apache-release, and as defined in org.apache:apache global parent.
At the same time, we want it to inherit from org.springframework.boot:spring-boot-starter-parent.
It is therefore a copy of org.apache:apache, with customisations clearly identified (though some plugins versions have been bumped to more recent versions).
-->

<project xmlns="http://maven.apache.org/POM/4.0.0" xmlns:xsi="http://www.w3.org/2001/XMLSchema-instance" xsi:schemaLocation="http://maven.apache.org/POM/4.0.0 http://maven.apache.org/xsd/maven-4.0.0.xsd">
    <modelVersion>4.0.0</modelVersion>
    <!-- for more information, see the documentation of this POM: http://maven.apache.org/pom/asf/ -->

    <!-- APACHE CAUSEWAY customisation 1/21: : start -->
    <!--
    <groupId>org.apache</groupId>
    <artifactId>apache</artifactId>
    <version>27</version>
    -->
    <parent>
        <groupId>org.springframework.boot</groupId>
        <artifactId>spring-boot-starter-parent</artifactId>
        <version>3.0.0-RC2</version>
        <relativePath/>
    </parent>
    <groupId>org.apache.causeway</groupId>
    <artifactId>causeway-bom</artifactId>
    <version>3.0.0-SNAPSHOT</version>
    <!-- APACHE CAUSEWAY customisation 1/21: end -->

    <packaging>pom</packaging>

    <!-- APACHE CAUSEWAY customisation 2/21: start -->
    <!--
    <name>The Apache Software Foundation</name>
    <description> The Apache Software Foundation provides support for the Apache community of open-source software projects. The Apache projects are characterized by a collaborative, consensus based development process, an open and pragmatic software license, and a desire to create high quality software that leads the way in its field. We consider ourselves not simply a group of projects sharing a server, but rather a community of developers and users. </description>
    <url>https://www.apache.org/</url>
    -->
    <name>Apache Causeway</name>
    <description>
        Apache Causeway Bill of Material (BOM).
        Also the parent POM for the core framework and extensions.
    </description>
    <url>https://causeway.apache.org</url>
    <!-- APACHE CAUSEWAY customisation 2/21: end -->

    <organization>
        <name>The Apache Software Foundation</name>
        <url>https://www.apache.org/</url>
    </organization>
    <licenses>
        <license>
            <name>Apache License, Version 2.0</name>
            <url>https://www.apache.org/licenses/LICENSE-2.0.txt</url>
            <distribution>repo</distribution>
        </license>
    </licenses>

    <!-- APACHE CAUSEWAY customisation 3/21: start -->
    <!--
    <mailingLists>
        <mailingList>
            <name>Apache Announce List</name>
            <subscribe>announce-subscribe@apache.org</subscribe>
            <unsubscribe>announce-unsubscribe@apache.org</unsubscribe>
            <post>announce@apache.org</post>
            <archive>https://mail-archives.apache.org/mod_mbox/www-announce/</archive>
        </mailingList>
    </mailingLists>
    <scm>
        <connection>scm:git:https://gitbox.apache.org/repos/asf/maven-apache-parent.git</connection>
        <developerConnection>scm:git:https://gitbox.apache.org/repos/asf/maven-apache-parent.git</developerConnection>
        <url>https://github.com/apache/maven-apache-parent/tree/${project.scm.tag}</url>
        <tag>apache-27</tag>
    </scm>
    -->
    <mailingLists>
        <mailingList>
            <name>developers</name>
            <archive>http://mail-archives.apache.org/mod_mbox/causeway-dev/</archive>
            <post>dev@causeway.apache.org</post>
            <subscribe>dev-subscribe@causeway.apache.org</subscribe>
            <unsubscribe>dev-unsubscribe@causeway.apache.org</unsubscribe>
        </mailingList>
        <mailingList>
            <name>users</name>
            <archive>http://mail-archives.apache.org/mod_mbox/causeway-users/</archive>
            <post>users@causeway.apache.org</post>
            <subscribe>users-subscribe@causeway.apache.org</subscribe>
            <unsubscribe>users-unsubscribe@causeway.apache.org</unsubscribe>
        </mailingList>
    </mailingLists>
    <scm>
        <connection>scm:git:http://github.com/apache/causeway.git</connection>
        <developerConnection>scm:git:https://github.com/apache/causeway.git</developerConnection>
        <url>http://github.com/apache/causeway</url>
        <tag>HEAD</tag>
    </scm>
    <!-- APACHE CAUSEWAY customisation 3/21: end -->
    <distributionManagement>
        <repository>
            <id>apache.releases.https</id>
            <name>Apache Release Distribution Repository</name>
            <url>https://repository.apache.org/service/local/staging/deploy/maven2</url>
        </repository>
        <snapshotRepository>
            <id>apache.snapshots.https</id>
            <name>${distMgmtSnapshotsName}</name>
            <url>${distMgmtSnapshotsUrl}</url>
        </snapshotRepository>
    </distributionManagement>
    <!-- APACHE CAUSEWAY customisation 4/21: start -->
    <inceptionYear>2010</inceptionYear>
    <issueManagement>
        <system>Jira</system>
        <url>https://issues.apache.org/jira/browse/CAUSEWAY</url>
    </issueManagement>
    <ciManagement>
        <system>CI</system>
        <url>https://github.com/apache-causeway-committers/causeway-nightly</url>
    </ciManagement>
    <developers>
        <developer>
            <id>ahuber</id>
            <name>Andi Huber</name>
            <email>ahuber@apache.org</email>
            <roles>
                <role>pmc</role>
                <role>committer</role>
            </roles>
            <timezone>+1</timezone>
        </developer>
        <developer>
            <id>bibryam</id>
            <name>Bilgin Ibryam</name>
            <email>bibryam@apache.org</email>
            <roles>
                <role>pmc</role>
                <role>committer</role>
            </roles>
            <timezone>+0</timezone>
        </developer>
        <developer>
            <id>danhaywood</id>
            <name>Dan Haywood</name>
            <email>danhaywood@apache.org</email>
            <roles>
                <role>pmc</role>
                <role>committer</role>
            </roles>
            <timezone>+0</timezone>
        </developer>
        <developer>
            <id>dslaughter</id>
            <name>Dave Slaughter</name>
            <email>dslaughter@apache.org</email>
            <roles>
                <role>pmc</role>
                <role>committer</role>
            </roles>
            <timezone>-6</timezone>
        </developer>
        <developer>
            <id>jcvanderwal</id>
            <name>Jeroen van der Wal</name>
            <email>jcvanderwal@apache.org</email>
            <roles>
                <role>pmc</role>
                <role>committer</role>
            </roles>
            <timezone>+1</timezone>
        </developer>
        <developer>
            <id>jdoornenbal</id>
            <name>Johan Doornenbal</name>
            <email>jdoornenbal@apache.org</email>
            <roles>
                <role>pmc</role>
                <role>committer</role>
            </roles>
            <timezone>+1</timezone>
        </developer>
        <developer>
            <id>joergrade</id>
            <name>Joerg Rade</name>
            <email>joergrade@apache.org</email>
            <roles>
                <role>pmc</role>
                <role>committer</role>
            </roles>
            <timezone>+1</timezone>
        </developer>
        <developer>
            <id>kevin</id>
            <name>Kevin Meyer</name>
            <email>kevin@apache.org</email>
            <roles>
                <role>pmc chair</role>
                <role>pmc</role>
                <role>committer</role>
            </roles>
            <timezone>+2</timezone>
        </developer>
        <developer>
            <id>madytyoo</id>
            <name>Maurizio Taverna</name>
            <email>madytyoo@apache.org</email>
            <roles>
                <role>pmc</role>
                <role>committer</role>
            </roles>
            <timezone>+1</timezone>
        </developer>
        <developer>
            <id>mgrigorov</id>
            <name>Martin Grigorov</name>
            <email>mgrigorov@apache.org</email>
            <roles>
                <role>pmc</role>
                <role>committer</role>
            </roles>
            <timezone>+2</timezone>
        </developer>
        <developer>
            <id>mnour</id>
            <name>Mohammad Nour El-Din</name>
            <email>mnour@apache.org</email>
            <roles>
                <role>pmc</role>
                <role>mentor while incubating</role>
            </roles>
            <timezone>+1</timezone>
        </developer>
        <developer>
            <id>oscarbou</id>
            <name>Oscar Bou</name>
            <email>oscarbou@apache.org</email>
            <roles>
                <role>pmc</role>
                <role>committer</role>
            </roles>
            <timezone>+1</timezone>
        </developer>
        <developer>
            <id>rmatthews</id>
            <name>Robert Matthews</name>
            <email>rmatthews@apache.org</email>
            <roles>
                <role>pmc</role>
                <role>committer</role>
            </roles>
            <timezone>+0</timezone>
        </developer>
        <developer>
            <id>struberg</id>
            <name>Mark Struberg</name>
            <email>struberg@apache.org</email>
            <roles>
                <role>pmc</role>
                <role>mentor while incubating</role>
            </roles>
            <timezone>+1</timezone>
        </developer>
        <developer>
            <id>themalkolm</id>
            <name>Alexander Krasnuhkin</name>
            <email>themalkolm@apache.org</email>
            <roles>
                <role>pmc</role>
                <role>committer</role>
            </roles>
            <timezone>+3</timezone>
        </developer>
    </developers>
    <!-- APACHE CAUSEWAY customisation 4/21: end -->
    <properties>
        <distMgmtSnapshotsName>Apache Development Snapshot Repository</distMgmtSnapshotsName>
        <distMgmtSnapshotsUrl>https://repository.apache.org/content/repositories/snapshots</distMgmtSnapshotsUrl>
        <organization.logo>https://www.apache.org/images/asf_logo_wide_2016.png</organization.logo>
        <project.build.sourceEncoding>UTF-8</project.build.sourceEncoding>
        <project.reporting.outputEncoding>UTF-8</project.reporting.outputEncoding>
        <sourceReleaseAssemblyDescriptor>source-release</sourceReleaseAssemblyDescriptor>
        <gpg.useagent>true</gpg.useagent>
        <minimalMavenBuildVersion>3.2.5</minimalMavenBuildVersion>
        <minimalJavaBuildVersion>1.8</minimalJavaBuildVersion>

        <!-- APACHE CAUSEWAY customisation 5/21: start -->
        <java.version>17</java.version>
        <maven.compiler.source>${java.version}</maven.compiler.source>
        <maven.compiler.target>${java.version}</maven.compiler.target>
        <maven.compiler.release>${java.version}</maven.compiler.release>
        <surefire.version>3.0.0-M7</surefire.version>
        <!-- APACHE CAUSEWAY customisation 5/21: end -->

        <!--  for surefire, failsafe and surefire-report  -->
        <maven.plugin.tools.version>3.7.0</maven.plugin.tools.version>
        <!--  for m-plugin-p and maven-plugin-annotations  -->
        <assembly.tarLongFileMode>posix</assembly.tarLongFileMode>
        <project.build.outputTimestamp>2022-10-14T12:04:02Z</project.build.outputTimestamp>

        <!-- APACHE CAUSEWAY customisation 6/21: start -->

        <delombok.output>${project.build.directory}/delombok</delombok.output>

        <!-- LIBRARY DEPENDENCIES -->
        <archunit.version>1.0.1</archunit.version>
        <asciidoctorj.version>2.5.7</asciidoctorj.version>
        <asm.version>9.4</asm.version> <!-- keep in sync with org.eclipse.persistence:org.eclipse.persistence.asm -->
        <approvaltests.version>18.5.0</approvaltests.version>

        <assertj-guava.version>3.5.0</assertj-guava.version>

        <camel.version>3.14.6</camel.version>

        <commons-email.version>1.5</commons-email.version>
        <commons-httpclient.version>4.5.12</commons-httpclient.version>
        <commons-io.version>2.11.0</commons-io.version>

        <cucumber.version>7.9.0</cucumber.version>

        <cxf-rt-rs-client.version>3.5.4</cxf-rt-rs-client.version>

        <danhaywood-java-assertjext.version>0.1.0</danhaywood-java-assertjext.version>
        <danhaywood-java-testsupport.version>1.0.0</danhaywood-java-testsupport.version>

        <datanucleus-api-jdo.version>6.0.1</datanucleus-api-jdo.version>
        <datanucleus-api-jpa.version>6.0.1</datanucleus-api-jpa.version>
        <datanucleus-core.version>6.0.2</datanucleus-core.version>
        <datanucleus-jdo-api.version>3.2.1</datanucleus-jdo-api.version>
        <datanucleus-jdo-query.version>6.0.1</datanucleus-jdo-query.version>
        <datanucleus-jodatime.version>6.0.0-release</datanucleus-jodatime.version>
        <datanucleus-maven-plugin.version>6.0.0-release</datanucleus-maven-plugin.version>
        <datanucleus-rdbms.version>6.0.2</datanucleus-rdbms.version>

        <datatables.version>1.13.1</datatables.version> <!-- keep in sync with DatatablesDotNet -->

        <docx4j.version>11.3.2</docx4j.version>

        <easymock.version>5.0.1</easymock.version>
        <error_prone_annotations.version>2.16</error_prone_annotations.version>

        <git-commit-id-plugin.version>4.9.10</git-commit-id-plugin.version>
        <guava.version>31.1-jre</guava.version>

        <htmlparser.version>2.1</htmlparser.version>

        <jakartaee.version>10.0.0</jakartaee.version>
        <javafaker.version>1.0.2</javafaker.version>
        <javassist.version>3.29.2-GA</javassist.version>
        <jakarta-servlet.version>6.0.0</jakarta-servlet.version>
        <jaxb-impl.version>4.0.1</jaxb-impl.version>
        <jaxws-ri.version>4.0.0</jaxws-ri.version>

        <jbcrypt.version>0.4</jbcrypt.version>
        <jboss-jaxrs-api_2.1_spec.version>2.0.2.Final</jboss-jaxrs-api_2.1_spec.version>

        <!-- v3.2 not available yet, use datanucleus staging for now -->
        <!-- <jdo-api.version>3.2</jdo-api.version> -->

        <jdom.version>2.0.6.1</jdom.version>
        <jmock.version>2.12.0</jmock.version>
        <joda-time.version>2.12.1</joda-time.version>
        <jopt-simple.version>6.0-alpha-3</jopt-simple.version>

        <jquery-ui.version>1.13.2</jquery-ui.version> <!-- org.webjars:jquery-ui -->

        <jsr305.version>3.0.2</jsr305.version>
        <jsoup.version>1.15.3</jsoup.version>
        <junit-jupiter.version>5.9.1</junit-jupiter.version> <!-- overrides spring -->
        <junit-platform.version>1.9.1</junit-platform.version>

        <log4jdbc-remix.version>0.2.7</log4jdbc-remix.version>
        <lombok.version>1.18.24</lombok.version> <!-- overriding Spring -->

        <maven-eclipse-plugin.version>2.10</maven-eclipse-plugin.version>
        <maven-release-plugin.version>3.0.0-M7</maven-release-plugin.version>
        <maven-war-plugin.version>3.3.2</maven-war-plugin.version>
        <momentjs.version>2.29.4</momentjs.version> <!-- keep in sync: org.apache.causeway.viewer.wicket.ui.components.scalars.datepicker.MomentJsReference -->

        <!-- See https://nodejs.org/en/download/ for latest node and npm (lts) versions -->
		<node.version>v18.12.0</node.version>
		<npm.version>8.19.2</npm.version>

        <objenesis.version>3.3</objenesis.version>
        <ognl.version>3.3.4</ognl.version>

        <picocontainer.version>2.15</picocontainer.version>
        <poi.version>5.2.3</poi.version>

        <quartz-scheduler.version>2.3.2</quartz-scheduler.version>

        <resteasy-spring-boot.version>6.0.0.Alpha2</resteasy-spring-boot.version>
        <resteasy-spring.version>3.0.0.Final</resteasy-spring.version>
        <resteasy.version>6.2.1.Final</resteasy.version> <!-- keep in sync with property defined in resteasy4-spring-boot-starter -->
        <resteasy-jaxb-provider.version>6.2.1.Final</resteasy-jaxb-provider.version>
        

        <select2.version>4.0.13</select2.version>
        <shiro.version>2.0.0-SNAPSHOT</shiro.version> <!-- latest release was 1.10.0, however we need jakarta namespace support -->
        <simpleslackapi.version>1.4.0</simpleslackapi.version>
        <slf4j-api.version>2.0.4</slf4j-api.version> <!-- also provided by spring-boot-starter-logging, needed to solve convergence issues -->
        <spring-boot.version>3.0.0-RC2</spring-boot.version>
        <summernote.version>0.8.20</summernote.version>
<<<<<<< HEAD
        <surefire-plugin.argLine>
			-Xmx384m 
			--add-modules com.sun.tools.xjc 
			--add-reads org.eclipse.persistence.moxy=com.sun.tools.xjc
		</surefire-plugin.argLine>
        <swagger-core.version>1.6.9</swagger-core.version>
=======
        <surefire-plugin.argLine>-Xmx384m</surefire-plugin.argLine>
        <swagger-core.version>2.2.7</swagger-core.version>
>>>>>>> 93fa6a21

        <togglz.version>3.3.2</togglz.version>

        <vaadin.version>23.2.8</vaadin.version>

        <wicket.version>9.12.0</wicket.version> <!--  9.4.0 is last known good, before wicket put jupiter-api on the module graph -->
        <wicket-bootstrap.version>6.0.0-M8</wicket-bootstrap.version> <!-- de.agilecoders.wicket:wicket-bootstrap... -->
        <wicket-webjars.version>3.0.6</wicket-webjars.version>
        <wicket-viewer-jquery.version>3.6.1</wicket-viewer-jquery.version> <!--  as served by wicket via webjars -->

        <wicketstuff.version>${wicket.version}</wicketstuff.version> <!-- org.wicketstuff:wicketstuff-select2 -->
        <wicketstuff-gmap3.version>${wicket.version}</wicketstuff-gmap3.version>

        <!-- APACHE CAUSEWAY customisation 6/21: end -->
    </properties>
    <dependencyManagement>
        <dependencies>
            <dependency>
                <groupId>org.apache.maven.plugin-tools</groupId>
                <artifactId>maven-plugin-annotations</artifactId>
                <version>${maven.plugin.tools.version}</version>
            </dependency>
            <dependency>
			  <!-- temporary till Nov 24, 2022 -->
		      <groupId>org.springframework</groupId>
		      <artifactId>spring-aop</artifactId>
		      <version>6.0.0</version>
		    </dependency>
		    <dependency>
			  <!-- temporary till Nov 24, 2022 -->
		      <groupId>org.springframework</groupId>
		      <artifactId>spring-beans</artifactId>
		      <version>6.0.0</version>
		    </dependency>
		    <dependency>
			  <!-- temporary till Nov 24, 2022 -->
		      <groupId>org.springframework</groupId>
		      <artifactId>spring-core</artifactId>
		      <version>6.0.0</version>
		    </dependency>
		    <dependency>
			   <!-- temporary till Nov 24, 2022 -->
		      <groupId>org.springframework</groupId>
		      <artifactId>spring-context</artifactId>
		      <version>6.0.0</version>
		    </dependency>
		    <dependency>
			  <!-- temporary till Nov 24, 2022 -->
		      <groupId>org.springframework</groupId>
		      <artifactId>spring-expression</artifactId>
		      <version>6.0.0</version>
		    </dependency>
		    <dependency>
			  <!-- temporary till Nov 24, 2022 -->
		      <groupId>org.springframework</groupId>
		      <artifactId>spring-jcl</artifactId>
		      <version>6.0.0</version>
		    </dependency>
		    <dependency>
			  <!-- temporary till Nov 24, 2022 -->
		      <groupId>org.springframework</groupId>
		      <artifactId>spring-test</artifactId>
		      <version>6.0.0</version>
		    </dependency>
		    <dependency>
			  <!-- temporary till Nov 24, 2022 -->
		      <groupId>org.springframework</groupId>
		      <artifactId>spring-tx</artifactId>
		      <version>6.0.0</version>
		    </dependency>
        </dependencies>
    </dependencyManagement>
    <repositories>
        <!-- APACHE CAUSEWAY customisation 7/21: start -->
        <repository>
			<!-- temporary till Nov 24, 2022 -->
            <id>spring.snapshots</id>
            <name>Spring Milestones Repository</name>
            <url>https://repo.spring.io/milestone/</url>
            <snapshots><enabled>false</enabled></snapshots>
        </repository>
        <repository>
			<!-- temporary till release of shiro 2.0.0 -->
            <id>shiro.snapshots</id>
            <name>Shiro Snapshot Repository</name>
            <url>https://repository.apache.org/content/groups/snapshots/</url>
            <snapshots><enabled>true</enabled></snapshots>
        </repository>
        <!-- breaks dependabot run: timeout due to repo not accessible
        <repository>
            <id>apache.snapshots</id>
            <name>Apache Snapshot Repository</name>
            <url>https://repository.apache.org/snapshots</url>
            <releases>
                <enabled>false</enabled>
            </releases>
        </repository>
        -->
        <!-- APACHE CAUSEWAY customisation 7/21: end -->
    </repositories>
    <pluginRepositories>
        <!-- APACHE CAUSEWAY customisation 8/21: start -->
        <!-- breaks dependabot run: timeout due to repo not accessible
        <pluginRepository>
            <id>apache.snapshots</id>
            <name>Apache Snapshot Repository</name>
            <url>https://repository.apache.org/snapshots</url>
            <releases>
                <enabled>false</enabled>
            </releases>
        </pluginRepository>
        -->
        <!-- APACHE CAUSEWAY customisation 8/21: end -->
    </pluginRepositories>
    <build>
        <pluginManagement>
            <plugins>
                <!--  set versions of common plugins for reproducibility, ordered alphabetically  -->
                <plugin>
                    <groupId>org.apache.maven.plugins</groupId>
                    <artifactId>maven-antrun-plugin</artifactId>
                    <version>3.1.0</version>
                </plugin>
                <plugin>
                    <groupId>org.apache.maven.plugins</groupId>
                    <artifactId>maven-assembly-plugin</artifactId>
                    <version>3.4.2</version>    <!--bumped-->
                </plugin>
                <plugin>
                    <groupId>org.apache.maven.plugins</groupId>
                    <artifactId>maven-clean-plugin</artifactId>
                    <version>3.2.0</version>
                </plugin>
                <plugin>
                    <groupId>org.apache.maven.plugins</groupId>
                    <artifactId>maven-compiler-plugin</artifactId>
                    <version>3.10.1</version>
                </plugin>
                <plugin>
                    <groupId>org.apache.maven.plugins</groupId>
                    <artifactId>maven-dependency-plugin</artifactId>
                    <version>3.3.0</version>
                </plugin>
                <plugin>
                    <groupId>org.apache.maven.plugins</groupId>
                    <artifactId>maven-deploy-plugin</artifactId>
                    <version>3.0.0</version>    <!--bumped-->
                </plugin>
                <plugin>
                    <groupId>org.apache.maven.plugins</groupId>
                    <artifactId>maven-ear-plugin</artifactId>
                    <version>3.3.0</version>
                </plugin>
                <plugin>
                    <groupId>org.apache.maven.plugins</groupId>
                    <artifactId>maven-enforcer-plugin</artifactId>
                    <version>3.1.0</version>
                </plugin>
                <plugin>
                    <groupId>org.apache.maven.plugins</groupId>
                    <artifactId>maven-failsafe-plugin</artifactId>
                    <version>${surefire.version}</version>
                </plugin>
                <plugin>
                    <groupId>org.apache.maven.plugins</groupId>
                    <artifactId>maven-gpg-plugin</artifactId>
                    <version>3.0.1</version>
                    <configuration>
                        <gpgArguments>
                            <arg>--digest-algo=SHA512</arg>
                        </gpgArguments>
                    </configuration>
                </plugin>
                <plugin>
                    <groupId>org.apache.maven.plugins</groupId>
                    <artifactId>maven-help-plugin</artifactId>
                    <version>3.3.0</version>    <!--bumped-->
                </plugin>
                <plugin>
                    <groupId>org.apache.maven.plugins</groupId>
                    <artifactId>maven-install-plugin</artifactId>
                    <version>3.1.0</version>    <!--bumped-->
                </plugin>
                <plugin>
                    <groupId>org.apache.maven.plugins</groupId>
                    <artifactId>maven-invoker-plugin</artifactId>
                    <version>3.3.0</version>
                </plugin>
                <plugin>
                    <groupId>org.apache.maven.plugins</groupId>
                    <artifactId>maven-jar-plugin</artifactId>
                    <version>3.2.2</version>
                    <configuration>
                        <archive>
                            <manifest>
                                <addDefaultSpecificationEntries>true</addDefaultSpecificationEntries>
                                <addDefaultImplementationEntries>true</addDefaultImplementationEntries>
                            </manifest>
                        </archive>
                    </configuration>
                </plugin>
                <plugin>
                    <groupId>org.apache.maven.plugins</groupId>
                    <artifactId>maven-javadoc-plugin</artifactId>
                    <version>3.4.1</version>
                    <configuration>
                        <notimestamp>true</notimestamp>
                        <!--  avoid noise for svn/gitpubsub  -->
                    </configuration>
                </plugin>
                <plugin>
                    <groupId>org.apache.maven.plugins</groupId>
                    <artifactId>maven-plugin-plugin</artifactId>
                    <version>${maven.plugin.tools.version}</version>
                </plugin>
                <plugin>
                    <groupId>org.apache.maven.plugins</groupId>
                    <artifactId>maven-project-info-reports-plugin</artifactId>
                    <version>3.4.1</version>    <!--bumped-->
                    <configuration>
                        <pluginManagementExcludes>
                            <exclude>org.eclipse.m2e:lifecycle-mapping</exclude>
                        </pluginManagementExcludes>
                    </configuration>
                </plugin>
                <!--  START SNIPPET: release-plugin-configuration  -->
                <plugin>
                    <groupId>org.apache.maven.plugins</groupId>
                    <artifactId>maven-release-plugin</artifactId>
                    <version>${maven-release-plugin.version}</version>
                    <configuration>
                        <useReleaseProfile>false</useReleaseProfile>
                        <goals>deploy</goals>
                        <releaseProfiles>apache-release</releaseProfiles>
                    </configuration>
                </plugin>
                <!--  END SNIPPET: release-plugin-configuration  -->
                <plugin>
                    <groupId>org.apache.maven.plugins</groupId>
                    <artifactId>maven-remote-resources-plugin</artifactId>
                    <version>3.0.0</version>    <!--bumped-->
                </plugin>
                <plugin>
                    <groupId>org.apache.maven.plugins</groupId>
                    <artifactId>maven-resources-plugin</artifactId>
                    <version>3.3.0</version>    <!--bumped-->
                </plugin>
                <plugin>
                    <groupId>org.apache.maven.plugins</groupId>
                    <artifactId>maven-scm-plugin</artifactId>
                    <version>1.13.0</version>
                </plugin>
                <plugin>
                    <groupId>org.apache.maven.plugins</groupId>
                    <artifactId>maven-scm-publish-plugin</artifactId>
                    <version>3.1.0</version>
                </plugin>
                <plugin>
                    <groupId>org.apache.maven.plugins</groupId>
                    <artifactId>maven-site-plugin</artifactId>
                    <version>3.12.1</version>    <!--bumped-->
                </plugin>
                <plugin>
                    <groupId>org.apache.maven.plugins</groupId>
                    <artifactId>maven-source-plugin</artifactId>
                    <version>3.2.1</version>
                </plugin>
                <plugin>
                    <groupId>org.apache.maven.plugins</groupId>
                    <artifactId>maven-surefire-plugin</artifactId>
                    <version>${surefire.version}</version>
                    <!-- APACHE CAUSEWAY customisation 9/21: start -->
                    <configuration>
                        <!-- override defaults and include everything unless explicitly excluded -->
                        <includes>
                            <include>**/*.java</include>
                        </includes>
                        <excludes>
                            <exclude>${testsToExclude}</exclude>
                        </excludes>
                        <printSummary>false</printSummary>
                        <argLine>${surefire-plugin.argLine}</argLine>
                        <forkCount>1C</forkCount>
                        <reuseForks>true</reuseForks>
                        <systemPropertyVariables>
                            <!-- allows tests to reduce verbosity, or conditionally disable
                                 when run with surefire; e.g.:
                                 @DisabledIfSystemProperty(named = "isRunningWithSurefire", matches = "true")
                                 -->
                            <isRunningWithSurefire>true</isRunningWithSurefire>
                        </systemPropertyVariables>
                    </configuration>
                    <!-- APACHE CAUSEWAY customisation 9/21: end -->
                </plugin>
                <plugin>
                    <groupId>org.apache.maven.plugins</groupId>
                    <artifactId>maven-surefire-report-plugin</artifactId>
                    <version>${surefire.version}</version>
                </plugin>
                <plugin>
                    <groupId>org.apache.maven.plugins</groupId>
                    <artifactId>maven-war-plugin</artifactId>
                    <version>3.3.2</version>
                </plugin>
                <plugin>
                    <groupId>org.apache.maven.plugins</groupId>
                    <artifactId>maven-shade-plugin</artifactId>
                    <version>3.4.1</version>
                </plugin>
                <plugin>
                    <groupId>org.apache.rat</groupId>
                    <artifactId>apache-rat-plugin</artifactId>
                    <version>0.15</version>
                    <!-- APACHE CAUSEWAY customisation 10/21: start -->
                    <configuration>
                        <addDefaultLicenseMatchers>true</addDefaultLicenseMatchers>
                        <excludeSubProjects>true</excludeSubProjects>
                        <excludes>
                            <exclude>**/target/**</exclude>
                            <exclude>**/target-ide/**</exclude>

                            <exclude>**/node_modules/**</exclude>
                            <exclude>**/node/npm</exclude>
                            <exclude>**/node/npm.cmd</exclude>

                            <exclude>**/*.project</exclude>
                            <exclude>**/.classpath</exclude>
                            <exclude>**/.settings/**</exclude>
                            <exclude>**/*.launch</exclude>
                            <exclude>**/*.columnOrder.txt</exclude>
                            <exclude>**/*.drawio.svg</exclude>
                            <exclude>**/META-INF/spring.factories</exclude>

                            <exclude>**/incubator/clients/kroviz/package.json.d/project.info</exclude>

                            <exclude>**/causeway/tooling/model4adoc/src/test/resources/org/apache/causeway/tooling/adocmodel/test/**</exclude>

                            <exclude>**/*.iml</exclude>
                            <exclude>**/webpack.config.js</exclude>
                            <exclude>**/webpack.generated.js</exclude>
                            <exclude>**/pnpm-lock.yaml</exclude>
                            <exclude>**/pnpmfile.js</exclude>

                            <exclude>**/*.pdn</exclude>
                            <exclude>**/*.svg</exclude>
                            <exclude>**/*.rtf</exclude>
                            <exclude>**/*.json</exclude>
                            <exclude>**/.gitkeep</exclude>
                            <exclude>**/*.min.js</exclude>
                            <exclude>**/fakedata/applib/services/clobs/*.dtd</exclude>
                            <exclude>**/fakedata/applib/services/clobs/*.dcl</exclude>
                            <exclude>**/fakedata/applib/services/clobs/*.soc</exclude>
                            <exclude>**/fakedata/applib/services/clobs/vs</exclude>
                            <exclude>**/fakedata/applib/services/clobs/vx</exclude>

                            <exclude>**/MANIFEST.MF</exclude>
                            <exclude>**/*.ucd</exclude>
                            <exclude>**/*.ucls</exclude>
                            <exclude>**/*.puml</exclude>
                            <exclude>**/antora/supplemental-ui/**</exclude>

                            <exclude>**/xml/objects/**</exclude>
                            <exclude>**/test.data</exclude>
                            <exclude>**/fixture-data/**</exclude>
                            <exclude>**/partials/module-nav.adoc</exclude>
                            <exclude>**/partials/extensions.adoc</exclude>
                            <exclude>**/partials/component-nav.adoc</exclude>
                            <exclude>**/_nav.adoc</exclude>
                            <exclude>**/_overview/nav.adoc</exclude>

                            <exclude>**/application.js</exclude>

                            <exclude>**/jquery.zclip.js</exclude>
                            <exclude>**/simple-sidebar.css</exclude>
                            <exclude>**/causeway-bootstrap-growl.js</exclude>
                            <exclude>**/moment.js</exclude>
                            <exclude>**/prism*.js</exclude>
                            <exclude>**/prism*.css</exclude>
                            <exclude>**/kroviz/webpack.config.d/**</exclude>

                            <exclude>**/viewer/wicket/ui/components/**/*.css</exclude>
                            <exclude>**/viewer/wicket/ui/components/**/*.js</exclude>
                            <exclude>**/bootstrap-datetimepicker.min.css</exclude>
                            <exclude>**/bootstrap-datetimepicker.css</exclude>
                            <exclude>**/select2-bootstrap.css</exclude>

                            <exclude>**/wicket-xhtml1.4-strict.dtd</exclude>

                            <exclude>**/src/main/resources/supplemental-models.xml</exclude>
                            <exclude>**/datanucleus.log</exclude>
                            <exclude>**/gradle/wrapper/gradle-wrapper.properties</exclude>
                            <exclude>**/gradlew</exclude>
                            <exclude>**/gradlew.bat</exclude>
                            <exclude>**/rebel.xml</exclude>
                            <exclude>**/translations**.po</exclude>
                            <exclude>**/translations.pot</exclude>
                            <exclude>**/intellij/launch/*.xml</exclude>

                            <exclude>**/css/home/scss-files.txt</exclude>
                            <exclude>**/css/home/styles.css</exclude>
                            <exclude>**/css/site-custom.css</exclude>

                            <exclude>**/swagger-ui/**</exclude>

                            <exclude>**/META-INF/services/**</exclude>
                        </excludes>
                        <licenses>
                            <license
                                    implementation="org.apache.rat.analysis.license.SimplePatternBasedLicense">
                                <licenseFamilyCategory>AL2  </licenseFamilyCategory>
                                <licenseFamilyName>Apache License 2.0</licenseFamilyName>
                                <notes />
                                <patterns>
                                    <pattern>Licensed to the Apache Software Foundation (ASF) under
                                        one</pattern>
                                </patterns>
                            </license>
                            <license
                                    implementation="org.apache.rat.analysis.license.SimplePatternBasedLicense">
                                <licenseFamilyCategory>BSD3</licenseFamilyCategory>
                                <licenseFamilyName>BSD 3-Clause</licenseFamilyName>
                                <patterns>
                                    <pattern>BSD-3-Clause license</pattern>
                                </patterns>
                            </license>
                            <license
                                    implementation="org.apache.rat.analysis.license.SimplePatternBasedLicense">
                                <licenseFamilyCategory>MIT</licenseFamilyCategory>
                                <licenseFamilyName>MIT Licensed</licenseFamilyName>
                                <notes />
                                <patterns>
                                    <pattern>The MIT License (MIT)</pattern>
                                    <pattern>Dual licensed under the MIT</pattern>
                                    <pattern>http://prismjs.com/download.html</pattern>
                                </patterns>
                            </license>
                            <license
                                    implementation="org.apache.rat.analysis.license.SimplePatternBasedLicense">
                                <licenseFamilyCategory>CC3</licenseFamilyCategory>
                                <licenseFamilyName>Creative Commons 3.0</licenseFamilyName>
                                <notes />
                                <patterns>
                                    <pattern>ASCII text placed in the public domain by Moby Lexical Tools, 1992.</pattern>
                                </patterns>
                            </license>
                            <license
                                    implementation="org.apache.rat.analysis.license.SimplePatternBasedLicense">
                                <licenseFamilyCategory>JMOCK</licenseFamilyCategory>
                                <licenseFamilyName>JMock</licenseFamilyName>
                                <notes />
                                <patterns>
                                    <pattern>Copyright (c) 2000-2007, jMock.org</pattern>
                                </patterns>
                            </license>
                            <license
                                    implementation="org.apache.rat.analysis.license.SimplePatternBasedLicense">
                                <licenseFamilyCategory>JMOCK</licenseFamilyCategory>
                                <licenseFamilyName>JMock</licenseFamilyName>
                                <notes />
                                <patterns>
                                    <pattern>Copyright (c) 2000-2007, jMock.org</pattern>
                                </patterns>
                            </license>
                        </licenses>
                        <licenseFamilies>
                            <licenseFamily
                                    implementation="org.apache.rat.license.SimpleLicenseFamily">
                                <familyName>Apache License 2.0</familyName>
                            </licenseFamily>
                            <licenseFamily implementation="org.apache.rat.license.SimpleLicenseFamily">
                                <familyName>BSD 3-Clause</familyName>
                            </licenseFamily>
                            <licenseFamily
                                    implementation="org.apache.rat.license.SimpleLicenseFamily">
                                <familyName>MIT</familyName>
                            </licenseFamily>
                            <licenseFamily
                                    implementation="org.apache.rat.license.SimpleLicenseFamily">
                                <familyName>JMock</familyName>
                            </licenseFamily>
                            <licenseFamily
                                    implementation="org.apache.rat.license.SimpleLicenseFamily">
                                <familyName>XHTML</familyName>
                            </licenseFamily>
                        </licenseFamilies>
                    </configuration>
                    <!-- APACHE CAUSEWAY customisation 10/21: end -->
                </plugin>
                <!-- APACHE CAUSEWAY customisation 11/21: start -->
                <plugin>
                    <groupId>org.apache.maven.plugins</groupId>
                    <artifactId>maven-docck-plugin</artifactId>
                    <version>1.1</version>
                </plugin>
                <plugin>
                    <groupId>org.codehaus.mojo</groupId>
                    <artifactId>clirr-maven-plugin</artifactId>
                    <version>2.8</version>
                </plugin>
                <!-- APACHE CAUSEWAY customisation 11/21: end -->
            </plugins>
        </pluginManagement>
        <plugins>
            <!--  We want to package up license resources in the JARs produced  -->
            <plugin>
                <groupId>org.apache.maven.plugins</groupId>
                <artifactId>maven-remote-resources-plugin</artifactId>
                <executions>
                    <execution>
                        <id>process-resource-bundles</id>
                        <goals>
                            <goal>process</goal>
                        </goals>
                        <configuration>
                            <resourceBundles>
                                <resourceBundle>org.apache:apache-jar-resource-bundle:1.4</resourceBundle>
                            </resourceBundles>
                            <!-- APACHE CAUSEWAY customisation 12/21: start -->

                            <!-- Reference the supplemental-model artifact from module supplemental-model -->
                            <supplementalModelArtifacts>
                                <supplementalModelArtifact>org.apache.causeway:supplemental-model:1.0</supplementalModelArtifact>
                            </supplementalModelArtifacts>

                            <runOnlyAtExecutionRoot>true</runOnlyAtExecutionRoot>

                             <!-- Specify the path, relative to the JAR root, where the supplemental model file is located -->
                            <supplementalModels>
                                <supplementalModel>supplemental-models.xml</supplementalModel>
                            </supplementalModels>
                            <properties>
                                <projectTimespan>2010~2022</projectTimespan>
                                <postDepListText>
                                    The above (auto-generated) list aggregates the dependencies (either directly or
                                    transitively) of all the modules that make up ${project.name}.   You can use
                                    mvn dependency:list or mvn dependency:tree to view dependencies by submodule.

                                    ${license.additional-notes}
                                </postDepListText>
                            </properties>
                            <!-- APACHE CAUSEWAY customisation 12/21: end -->
                        </configuration>
                    </execution>
                </executions>
            </plugin>
            <plugin>
                <groupId>org.apache.maven.plugins</groupId>
                <artifactId>maven-enforcer-plugin</artifactId>
                <!-- APACHE CAUSEWAY customisation 13/21: start -->
                <configuration>
                    <rules>
                        <requireMavenVersion>
                            <version>[3.6,)</version>
                        </requireMavenVersion>
                        <requireJavaVersion>
                            <version>[17,)</version>
                        </requireJavaVersion>
                        <!-- seemingly not compatible with use of 3.0.0-SNAPSHOT placeholders
                            <requirePluginVersions> <message>All plugin versions must be defined!</message>
                            <banLatest>true</banLatest> <banRelease>true</banRelease> </requirePluginVersions> -->
                        <DependencyConvergence />
                    </rules>
                </configuration>
                <!-- APACHE CAUSEWAY customisation 13/21: end -->
                <executions>
                    <!-- APACHE CAUSEWAY customisation 14/21: start -->
                    <!-- goal:enforce supposedly binds to phase:validate, but explicit binding seems to be required -->
                    <execution>
                        <id>validate-enforce</id>
                        <phase>validate</phase>
                        <goals>
                            <goal>enforce</goal>
                        </goals>
                    </execution>
                    <!-- APACHE CAUSEWAY customisation 14/21: end -->
                    <execution>
                        <id>enforce-maven-version</id>
                        <goals>
                            <goal>enforce</goal>
                        </goals>
                        <configuration>
                            <rules>
                                <requireMavenVersion>
                                    <version>${minimalMavenBuildVersion}</version>
                                </requireMavenVersion>
                            </rules>
                        </configuration>
                    </execution>
                    <execution>
                        <id>enforce-java-version</id>
                        <goals>
                            <goal>enforce</goal>
                        </goals>
                        <configuration>
                            <rules>
                                <requireJavaVersion>
                                    <version>${minimalJavaBuildVersion}</version>
                                </requireJavaVersion>
                            </rules>
                        </configuration>
                    </execution>
                </executions>
            </plugin>
            <plugin>
                <groupId>org.apache.maven.plugins</groupId>
                <artifactId>maven-site-plugin</artifactId>
                <executions>
                    <execution>
                        <id>attach-descriptor</id>
                        <goals>
                            <goal>attach-descriptor</goal>
                        </goals>
                    </execution>
                </executions>
            </plugin>
        </plugins>
        <!-- APACHE CAUSEWAY customisation 15/21: start -->
        <extensions>
            <!-- scp and sftp support for deployments. -->
            <extension>
                <groupId>org.apache.maven.wagon</groupId>
                <artifactId>wagon-ssh</artifactId>
                <version>3.5.2</version>
            </extension>
            <!-- ftp support for deployments. -->
            <extension>
                <groupId>org.apache.maven.wagon</groupId>
                <artifactId>wagon-ftp</artifactId>
                <version>3.5.2</version>
            </extension>
        </extensions>
        <!-- APACHE CAUSEWAY customisation 15/21: end -->
    </build>
    <profiles>
        <!--  START SNIPPET: release-profile  -->
        <profile>
            <id>apache-release</id>
            <!-- APACHE CAUSEWAY customisation 16/21: start -->
            <activation>
                <property>
                    <name>apache-release</name>
                </property>
            </activation>
            <properties>
                <skipTests>true</skipTests>
            </properties>
            <!-- APACHE CAUSEWAY customisation 16/21: end -->
            <build>
                <plugins>
                    <!-- APACHE CAUSEWAY customisation 17/21: start -->
                    <plugin>
                        <groupId>org.apache.maven.plugins</groupId>
                        <artifactId>maven-gpg-plugin</artifactId>
                        <executions>
                            <execution>
                                <id>sign-release-artifacts</id>
                                <goals>
                                    <goal>sign</goal>
                                </goals>
                                <configuration>
                                    <gpgArguments>
                                        <arg>--pinentry-mode</arg>
                                        <arg>loopback</arg>
                                    </gpgArguments>
                                </configuration>
                            </execution>
                        </executions>
                    </plugin>
                    <plugin>
                        <groupId>org.projectlombok</groupId>
                        <artifactId>lombok-maven-plugin</artifactId>
                        <version>1.18.20.0</version>
                        <configuration>
                            <sourceDirectory>${project.basedir}/src/main/java</sourceDirectory>
                            <outputDirectory>${delombok.output}</outputDirectory>
                            <addOutputDirectory>false</addOutputDirectory>
                        </configuration>
                        <executions>
                            <execution>
                                <phase>generate-sources</phase>
                                <goals>
                                    <goal>delombok</goal>
                                </goals>
                            </execution>
                        </executions>
                    </plugin>
                    <!-- APACHE CAUSEWAY customisation 17/21: end -->

                    <!--  Create a source-release artifact that contains the fully buildable
                                   project directory source structure. This is the artifact which is
                                   the official subject of any release vote.  -->
                    <plugin>
                        <groupId>org.apache.maven.plugins</groupId>
                        <artifactId>maven-assembly-plugin</artifactId>
                        <dependencies>
                            <dependency>
                                <groupId>org.apache.apache.resources</groupId>
                                <artifactId>apache-source-release-assembly-descriptor</artifactId>
                                <version>1.0.6</version>
                            </dependency>
                        </dependencies>
                        <executions>
                            <execution>
                                <id>source-release-assembly</id>
                                <phase>package</phase>
                                <goals>
                                    <goal>single</goal>
                                </goals>
                                <configuration>
                                    <!-- APACHE CAUSEWAY customisation 18/21: start -->
                                    <archiveBaseDirectory>..</archiveBaseDirectory>
                                    <!-- APACHE CAUSEWAY customisation 18/21: end -->
                                    <runOnlyAtExecutionRoot>true</runOnlyAtExecutionRoot>
                                    <descriptorRefs>
                                        <descriptorRef>${sourceReleaseAssemblyDescriptor}</descriptorRef>
                                    </descriptorRefs>
                                    <tarLongFileMode>posix</tarLongFileMode>
                                </configuration>
                            </execution>
                        </executions>
                    </plugin>
                    <!--  We want to deploy the artifact to a staging location for perusal  -->
                    <plugin>
                        <inherited>true</inherited>
                        <groupId>org.apache.maven.plugins</groupId>
                        <artifactId>maven-deploy-plugin</artifactId>
                        <configuration>
                            <updateReleaseInfo>true</updateReleaseInfo>
                        </configuration>
                    </plugin>
                    <plugin>
                        <groupId>org.apache.maven.plugins</groupId>
                        <artifactId>maven-source-plugin</artifactId>
                        <executions>
                            <execution>
                                <id>attach-sources</id>
                                <goals>
                                    <goal>jar-no-fork</goal>
                                </goals>
                            </execution>
                        </executions>
                    </plugin>
                    <plugin>
                        <groupId>org.apache.maven.plugins</groupId>
                        <artifactId>maven-javadoc-plugin</artifactId>
                        <executions>
                            <execution>
                                <id>attach-javadocs</id>
                                <goals>
                                    <goal>jar</goal>
                                </goals>
                                <!-- APACHE CAUSEWAY customisation 19/21: start -->
                                <configuration>
                                    <notimestamp>true</notimestamp>
                                    <sourcepath>${delombok.output}</sourcepath>
                                    <doclint>none</doclint>
                                    <failOnError>false</failOnError>

                                    <debug>true</debug>
                                    <minmemory>128m</minmemory>
                                    <maxmemory>1024m</maxmemory>
                                    <quiet>true</quiet>
                                    <doctitle>${project.name} ${project.version}</doctitle>
                                    <windowtitle>${project.name} ${project.version}</windowtitle>
                                    <splitindex>true</splitindex>
                                    <encoding>${project.build.sourceEncoding}</encoding>
                                    <links>
                                        <link>https://docs.oracle.com/en/java/javase/17/docs/api/</link>
                                    </links>
                                    <linksource>true</linksource>
                                    <detectOfflineLinks>false</detectOfflineLinks>
                                </configuration>
                                <!-- APACHE CAUSEWAY customisation 19/21: end -->
                            </execution>
                        </executions>
                    </plugin>
                    <!--  calculate checksums of source release for Apache dist area  -->
                    <plugin>
                        <groupId>net.nicoulaj.maven.plugins</groupId>
                        <artifactId>checksum-maven-plugin</artifactId>
                        <version>1.11</version>
                        <executions>
                            <execution>
                                <id>source-release-checksum</id>
                                <goals>
                                    <goal>artifacts</goal>
                                </goals>
                                <!--  execute prior to maven-gpg-plugin:sign due to https://github.com/nicoulaj/checksum-maven-plugin/issues/112  -->
                                <phase>post-integration-test</phase>
                                <configuration>
                                    <algorithms>
                                        <algorithm>SHA-512</algorithm>
                                    </algorithms>
                                    <!--  https://maven.apache.org/apache-resource-bundles/#source-release-assembly-descriptor  -->
                                    <includeClassifiers>source-release</includeClassifiers>
                                    <excludeMainArtifact>true</excludeMainArtifact>
                                    <csvSummary>false</csvSummary>
                                    <!--  attach SHA-512 checksum as well to upload to Maven Staging Repo,
                                                           as this eases uploading from stage to dist and doesn't do harm in Maven Central  -->
                                    <attachChecksums>true</attachChecksums>
                                </configuration>
                            </execution>
                        </executions>
                    </plugin>
                    <!--  We want to sign the artifact, the POM, and all attached artifacts (except for SHA-512 checksum)  -->
                    <!--TODO[ISIS-3275]
                    <plugin>
                        <groupId>org.apache.maven.plugins</groupId>
                        <artifactId>maven-gpg-plugin</artifactId>
                        <executions>
                            <execution>
                                <id>sign-release-artifacts</id>
                                <goals>
                                    <goal>sign</goal>
                                </goals>
                            </execution>
                        </executions>
                    </plugin>
                    -->
                </plugins>
            </build>
            <!-- APACHE CAUSEWAY customisation 20/21: start -->
            <modules>
                <module>../core</module>
                <module>../extensions</module>
                <module>../mavendeps</module>
                <module>../starters</module>
                <module>../testing</module>
                <module>../valuetypes</module>
            </modules>
            <!-- APACHE CAUSEWAY customisation 20/21: end -->
        </profile>
        <!--  END SNIPPET: release-profile  -->
        <profile>
            <id>only-eclipse</id>
            <activation>
                <property>
                    <name>m2e.version</name>
                </property>
            </activation>
            <build>
                <pluginManagement>
                    <plugins>
                        <!--  Disable execution of some plugins in m2e (https://www.eclipse.org/m2e/documentation/m2e-execution-not-covered.html)  -->
                        <plugin>
                            <groupId>org.eclipse.m2e</groupId>
                            <artifactId>lifecycle-mapping</artifactId>
                            <version>1.0.0</version>
                            <!--  as this is an artificial artifact only use in a profile (https://bugs.eclipse.org/bugs/show_bug.cgi?id=367870#c18)  -->
                            <configuration>
                                <lifecycleMappingMetadata>
                                    <pluginExecutions>
                                        <pluginExecution>
                                            <!--  no native m2e support yet (https://issues.apache.org/jira/browse/MRRESOURCES-85)  -->
                                            <pluginExecutionFilter>
                                                <groupId>org.apache.maven.plugins</groupId>
                                                <artifactId>maven-remote-resources-plugin</artifactId>
                                                <versionRange>[0,1.8.0)</versionRange>
                                                <goals>
                                                    <goal>process</goal>
                                                </goals>
                                            </pluginExecutionFilter>
                                            <action>
                                                <ignore/>
                                            </action>
                                        </pluginExecution>
                                    </pluginExecutions>
                                </lifecycleMappingMetadata>
                            </configuration>
                        </plugin>
                    </plugins>
                </pluginManagement>
            </build>
        </profile>
        <!-- APACHE CAUSEWAY customisation 21/21: start -->
        <profile>
            <id>enforce-output-timestamp-property</id>
            <activation>
                <!-- multiple profile activation conditions have AND logic ... -->
                <property>
                    <name>apache-release</name>
                </property>
                <file>
                    <missing>${basedir}/.maven-apache-parent.marker</missing>
                </file>
            </activation>
            <build>
                <plugins>
                    <plugin>
                        <groupId>org.apache.maven.plugins</groupId>
                        <artifactId>maven-enforcer-plugin</artifactId>
                        <executions>
                            <execution>
                                <id>enforce-output-timestamp-property</id>
                                <goals>
                                    <goal>enforce</goal>
                                </goals>
                                <configuration>
                                    <rules>
                                        <requireProperty>
                                            <property>project.build.outputTimestamp</property>
                                            <message>The property "project.build.outputTimestamp" must be set on the reactor's root pom.xml to make the build reproducible. Further information at "https://maven.apache.org/guides/mini/guide-reproducible-builds.html".</message>
                                        </requireProperty>
                                    </rules>
                                </configuration>
                            </execution>
                        </executions>
                    </plugin>
                </plugins>
            </build>
        </profile>
        <profile>
            <id>sources</id>
            <activation>
                <property>
                    <name>sources</name>
                </property>
            </activation>
            <build>
                <plugins>
                    <plugin>
                        <groupId>org.apache.maven.plugins</groupId>
                        <artifactId>maven-source-plugin</artifactId>
                        <executions>
                            <execution>
                                <id>attach-sources</id>
                                <phase>deploy</phase>
                                <goals>
                                    <goal>jar-no-fork</goal>
                                </goals>
                            </execution>
                        </executions>
                    </plugin>
                </plugins>
            </build>
        </profile>
        <profile>
            <id>github</id>
            <activation>
                <property>
                    <name>github</name>
                </property>
            </activation>
            <properties>
                <enforcer.failFast>true</enforcer.failFast>
                <jacoco.skip>true</jacoco.skip>
            </properties>
            <modules>
                <module>../core</module>
                <module>../extensions</module>
                <module>../mavendeps</module>
                <module>../starters</module>
                <module>../testing</module>
                <module>../valuetypes</module>
            </modules>
            <distributionManagement>
                <repository>
                    <id>github</id>
                    <name>Github Releases</name>
                    <url>https://maven.pkg.github.com/apache/causeway</url>
                </repository>
            </distributionManagement>
        </profile>
        <profile>
            <id>nightly-localfs-repo</id>
            <activation>
                <property>
                    <name>nightly-localfs-repo</name>
                </property>
            </activation>
            <distributionManagement>
                <repository>
                    <id>nightly-localfs-repo</id>
                    <name>Temporary Local Filesystem Staging Repository</name>
                    <url>file://${MVN_SNAPSHOTS_PATH}</url>
                </repository>
            </distributionManagement>
            <build>
                <plugins>
                    <plugin>
                        <artifactId>maven-deploy-plugin</artifactId>
                        <version>3.0.0</version>
                        <configuration>
                            <altDeploymentRepository>
                                nightly-localfs-repo::default::file://${MVN_SNAPSHOTS_PATH}
                            </altDeploymentRepository>
                        </configuration>
                    </plugin>
                </plugins>
            </build>
        </profile>
        <profile>
            <id>jacoco-report-xml</id>
            <activation>
                <property>
                    <name>jacoco-report-xml</name>
                </property>
            </activation>
            <properties>
                <surefire-plugin.argLine>
					@{argLine}
					-Xmx384m
					--add-modules com.sun.tools.xjc 
					--add-reads org.eclipse.persistence.moxy=com.sun.tools.xjc 
				</surefire-plugin.argLine>
            </properties>
            <build>
                <plugins>
                    <plugin>
                        <groupId>org.jacoco</groupId>
                        <artifactId>jacoco-maven-plugin</artifactId>
                        <version>0.8.8</version>
                        <executions>
                            <execution>
                                <goals>
                                    <goal>prepare-agent</goal>
                                </goals>
                            </execution>
                            <execution>
                                <id>report</id>
                                <phase>prepare-package</phase>
                                <goals>
                                    <goal>report</goal>
                                </goals>
                                <configuration>
                                    <formats>XML</formats>
                                </configuration>
                            </execution>
                        </executions>
                    </plugin>
                </plugins>
            </build>
        </profile>
        <!-- APACHE CAUSEWAY customisation 21/21: end -->
    </profiles>
</project><|MERGE_RESOLUTION|>--- conflicted
+++ resolved
@@ -417,17 +417,12 @@
         <slf4j-api.version>2.0.4</slf4j-api.version> <!-- also provided by spring-boot-starter-logging, needed to solve convergence issues -->
         <spring-boot.version>3.0.0-RC2</spring-boot.version>
         <summernote.version>0.8.20</summernote.version>
-<<<<<<< HEAD
         <surefire-plugin.argLine>
 			-Xmx384m 
 			--add-modules com.sun.tools.xjc 
 			--add-reads org.eclipse.persistence.moxy=com.sun.tools.xjc
 		</surefire-plugin.argLine>
-        <swagger-core.version>1.6.9</swagger-core.version>
-=======
-        <surefire-plugin.argLine>-Xmx384m</surefire-plugin.argLine>
         <swagger-core.version>2.2.7</swagger-core.version>
->>>>>>> 93fa6a21
 
         <togglz.version>3.3.2</togglz.version>
 
