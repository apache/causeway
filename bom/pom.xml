--- conflicted
+++ resolved
@@ -508,23 +508,18 @@
             </dependency>
             <dependency>
                 <groupId>org.apache.causeway.viewer</groupId>
-<<<<<<< HEAD
-                <artifactId>causeway-viewer-graphql-viewer</artifactId>
+                <artifactId>causeway-viewer-graphql-testsupport</artifactId>
                 <version>3.0.0-SNAPSHOT</version>
-=======
-                <artifactId>causeway-viewer-graphql-testsupport</artifactId>
-                <version>2.0.0-SNAPSHOT</version>
             </dependency>
             <dependency>
                 <groupId>org.apache.causeway.viewer</groupId>
                 <artifactId>causeway-viewer-graphql-test</artifactId>
-                <version>2.0.0-SNAPSHOT</version>
+                <version>3.0.0-SNAPSHOT</version>
             </dependency>
             <dependency>
                 <groupId>org.apache.causeway.viewer</groupId>
                 <artifactId>causeway-viewer-graphql-viewer</artifactId>
-                <version>2.0.0-SNAPSHOT</version>
->>>>>>> ad47d9bd
+                <version>3.0.0-SNAPSHOT</version>
             </dependency>
 
             <dependency>
