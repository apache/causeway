<?xml version="1.0" encoding="UTF-8"?>
<!--
Licensed to the Apache Software Foundation (ASF) under one
or more contributor license agreements.  See the NOTICE file
distributed with this work for additional information
regarding copyright ownership.  The ASF licenses this file
to you under the Apache License, Version 2.0 (the
"License"); you may not use this file except in compliance
with the License.  You may obtain a copy of the License at

  http://www.apache.org/licenses/LICENSE-2.0

Unless required by applicable law or agreed to in writing,
software distributed under the License is distributed on an
"AS IS" BASIS, WITHOUT WARRANTIES OR CONDITIONS OF ANY
KIND, either express or implied.  See the License for the
specific language governing permissions and limitations
under the License.
-->
<!--
This pom is the top-level parent, responsible for deploying to ASF using the apache-release, and as defined in org.apache:apache global parent.
At the same time, we want it to inherit from org.springframework.boot:spring-boot-starter-parent.
It is therefore a copy of org.apache:apache, with customisations clearly identified (though some plugins versions have been bumped to more recent versions).
-->

<project xmlns="http://maven.apache.org/POM/4.0.0" xmlns:xsi="http://www.w3.org/2001/XMLSchema-instance" xsi:schemaLocation="http://maven.apache.org/POM/4.0.0 http://maven.apache.org/xsd/maven-4.0.0.xsd">
    <modelVersion>4.0.0</modelVersion>
    <!-- for more information, see the documentation of this POM: http://maven.apache.org/pom/asf/ -->

    <!-- APACHE ISIS customisation 1/21: : start -->
    <!--
    <groupId>org.apache</groupId>
    <artifactId>apache</artifactId>
    <version>27</version>
    -->
    <parent>
        <groupId>org.springframework.boot</groupId>
        <artifactId>spring-boot-starter-parent</artifactId>
        <version>2.7.3</version>
        <relativePath/>
    </parent>
    <groupId>org.apache.isis</groupId>
    <artifactId>isis-bom</artifactId>
    <version>2.0.0-SNAPSHOT</version>
    <!-- APACHE ISIS customisation 1/21: end -->

    <packaging>pom</packaging>

    <!-- APACHE ISIS customisation 2/21: start -->
    <!--
    <name>The Apache Software Foundation</name>
    <description> The Apache Software Foundation provides support for the Apache community of open-source software projects. The Apache projects are characterized by a collaborative, consensus based development process, an open and pragmatic software license, and a desire to create high quality software that leads the way in its field. We consider ourselves not simply a group of projects sharing a server, but rather a community of developers and users. </description>
    <url>https://www.apache.org/</url>
    -->
    <name>Apache Isis</name>
    <description>
        Apache Isis Bill of Material (BOM).
        Also the parent POM for the core framework and extensions.
    </description>
    <url>https://isis.apache.org</url>
    <!-- APACHE ISIS customisation 2/21: end -->

    <organization>
        <name>The Apache Software Foundation</name>
        <url>https://www.apache.org/</url>
    </organization>
    <licenses>
        <license>
            <name>Apache License, Version 2.0</name>
            <url>https://www.apache.org/licenses/LICENSE-2.0.txt</url>
            <distribution>repo</distribution>
        </license>
    </licenses>

    <!-- APACHE ISIS customisation 3/21: start -->
    <!--
    <mailingLists>
        <mailingList>
            <name>Apache Announce List</name>
            <subscribe>announce-subscribe@apache.org</subscribe>
            <unsubscribe>announce-unsubscribe@apache.org</unsubscribe>
            <post>announce@apache.org</post>
            <archive>https://mail-archives.apache.org/mod_mbox/www-announce/</archive>
        </mailingList>
    </mailingLists>
    <scm>
        <connection>scm:git:https://gitbox.apache.org/repos/asf/maven-apache-parent.git</connection>
        <developerConnection>scm:git:https://gitbox.apache.org/repos/asf/maven-apache-parent.git</developerConnection>
        <url>https://github.com/apache/maven-apache-parent/tree/${project.scm.tag}</url>
        <tag>apache-27</tag>
    </scm>
    -->
    <mailingLists>
        <mailingList>
            <name>developers</name>
            <archive>http://mail-archives.apache.org/mod_mbox/isis-dev/</archive>
            <post>dev@isis.apache.org</post>
            <subscribe>dev-subscribe@isis.apache.org</subscribe>
            <unsubscribe>dev-unsubscribe@isis.apache.org</unsubscribe>
        </mailingList>
        <mailingList>
            <name>users</name>
            <archive>http://mail-archives.apache.org/mod_mbox/isis-users/</archive>
            <post>users@isis.apache.org</post>
            <subscribe>users-subscribe@isis.apache.org</subscribe>
            <unsubscribe>users-unsubscribe@isis.apache.org</unsubscribe>
        </mailingList>
    </mailingLists>
    <scm>
        <connection>scm:git:http://github.com/apache/isis.git</connection>
        <developerConnection>scm:git:https://github.com/apache/isis.git</developerConnection>
        <url>http://github.com/apache/isis</url>
        <tag>HEAD</tag>
    </scm>
    <!-- APACHE ISIS customisation 3/21: end -->
    <distributionManagement>
        <repository>
            <id>apache.releases.https</id>
            <name>Apache Release Distribution Repository</name>
            <url>https://repository.apache.org/service/local/staging/deploy/maven2</url>
        </repository>
        <snapshotRepository>
            <id>apache.snapshots.https</id>
            <name>${distMgmtSnapshotsName}</name>
            <url>${distMgmtSnapshotsUrl}</url>
        </snapshotRepository>
    </distributionManagement>
    <!-- APACHE ISIS customisation 4/21: start -->
    <inceptionYear>2010</inceptionYear>
    <issueManagement>
        <system>Jira</system>
        <url>https://issues.apache.org/jira/browse/ISIS</url>
    </issueManagement>
    <ciManagement>
        <system>CI</system>
        <url>https://github.com/apache-isis-committers/isis-nightly</url>
    </ciManagement>
    <developers>
        <developer>
            <id>ahuber</id>
            <name>Andi Huber</name>
            <email>ahuber@apache.org</email>
            <roles>
                <role>pmc</role>
                <role>committer</role>
            </roles>
            <timezone>+1</timezone>
        </developer>
        <developer>
            <id>bibryam</id>
            <name>Bilgin Ibryam</name>
            <email>bibryam@apache.org</email>
            <roles>
                <role>pmc</role>
                <role>committer</role>
            </roles>
            <timezone>+0</timezone>
        </developer>
        <developer>
            <id>danhaywood</id>
            <name>Dan Haywood</name>
            <email>danhaywood@apache.org</email>
            <roles>
                <role>pmc</role>
                <role>committer</role>
            </roles>
            <timezone>+0</timezone>
        </developer>
        <developer>
            <id>dslaughter</id>
            <name>Dave Slaughter</name>
            <email>dslaughter@apache.org</email>
            <roles>
                <role>pmc</role>
                <role>committer</role>
            </roles>
            <timezone>-6</timezone>
        </developer>
        <developer>
            <id>jcvanderwal</id>
            <name>Jeroen van der Wal</name>
            <email>jcvanderwal@apache.org</email>
            <roles>
                <role>pmc</role>
                <role>committer</role>
            </roles>
            <timezone>+1</timezone>
        </developer>
        <developer>
            <id>jdoornenbal</id>
            <name>Johan Doornenbal</name>
            <email>jdoornenbal@apache.org</email>
            <roles>
                <role>pmc</role>
                <role>committer</role>
            </roles>
            <timezone>+1</timezone>
        </developer>
        <developer>
            <id>joergrade</id>
            <name>Joerg Rade</name>
            <email>joergrade@apache.org</email>
            <roles>
                <role>pmc</role>
                <role>committer</role>
            </roles>
            <timezone>+1</timezone>
        </developer>
        <developer>
            <id>kevin</id>
            <name>Kevin Meyer</name>
            <email>kevin@apache.org</email>
            <roles>
                <role>pmc chair</role>
                <role>pmc</role>
                <role>committer</role>
            </roles>
            <timezone>+2</timezone>
        </developer>
        <developer>
            <id>madytyoo</id>
            <name>Maurizio Taverna</name>
            <email>madytyoo@apache.org</email>
            <roles>
                <role>pmc</role>
                <role>committer</role>
            </roles>
            <timezone>+1</timezone>
        </developer>
        <developer>
            <id>mgrigorov</id>
            <name>Martin Grigorov</name>
            <email>mgrigorov@apache.org</email>
            <roles>
                <role>pmc</role>
                <role>committer</role>
            </roles>
            <timezone>+2</timezone>
        </developer>
        <developer>
            <id>mnour</id>
            <name>Mohammad Nour El-Din</name>
            <email>mnour@apache.org</email>
            <roles>
                <role>pmc</role>
                <role>mentor while incubating</role>
            </roles>
            <timezone>+1</timezone>
        </developer>
        <developer>
            <id>oscarbou</id>
            <name>Oscar Bou</name>
            <email>oscarbou@apache.org</email>
            <roles>
                <role>pmc</role>
                <role>committer</role>
            </roles>
            <timezone>+1</timezone>
        </developer>
        <developer>
            <id>rmatthews</id>
            <name>Robert Matthews</name>
            <email>rmatthews@apache.org</email>
            <roles>
                <role>pmc</role>
                <role>committer</role>
            </roles>
            <timezone>+0</timezone>
        </developer>
        <developer>
            <id>struberg</id>
            <name>Mark Struberg</name>
            <email>struberg@apache.org</email>
            <roles>
                <role>pmc</role>
                <role>mentor while incubating</role>
            </roles>
            <timezone>+1</timezone>
        </developer>
        <developer>
            <id>themalkolm</id>
            <name>Alexander Krasnuhkin</name>
            <email>themalkolm@apache.org</email>
            <roles>
                <role>pmc</role>
                <role>committer</role>
            </roles>
            <timezone>+3</timezone>
        </developer>
    </developers>
    <!-- APACHE ISIS customisation 4/21: end -->
    <properties>
        <distMgmtSnapshotsName>Apache Development Snapshot Repository</distMgmtSnapshotsName>
        <distMgmtSnapshotsUrl>https://repository.apache.org/content/repositories/snapshots</distMgmtSnapshotsUrl>
        <organization.logo>https://www.apache.org/images/asf_logo_wide_2016.png</organization.logo>
        <project.build.sourceEncoding>UTF-8</project.build.sourceEncoding>
        <project.reporting.outputEncoding>UTF-8</project.reporting.outputEncoding>
        <sourceReleaseAssemblyDescriptor>source-release</sourceReleaseAssemblyDescriptor>
        <gpg.useagent>true</gpg.useagent>
        <minimalMavenBuildVersion>3.2.5</minimalMavenBuildVersion>
        <minimalJavaBuildVersion>1.8</minimalJavaBuildVersion>

        <!-- APACHE ISIS customisation 5/21: start -->
        <java.version>11</java.version>
        <maven.compiler.source>${java.version}</maven.compiler.source>
        <maven.compiler.target>${java.version}</maven.compiler.target>
        <maven.compiler.release>11</maven.compiler.release>
        <surefire.version>3.0.0-M7</surefire.version>
        <!-- APACHE ISIS customisation 5/21: end -->

        <!--  for surefire, failsafe and surefire-report  -->
        <maven.plugin.tools.version>3.6.4</maven.plugin.tools.version>
        <!--  for m-plugin-p and maven-plugin-annotations  -->
        <assembly.tarLongFileMode>posix</assembly.tarLongFileMode>
        <project.build.outputTimestamp>2022-08-22T15:28:38Z</project.build.outputTimestamp>

        <!-- APACHE ISIS customisation 6/21: start -->

        <delombok.output>${project.build.directory}/delombok</delombok.output>

        <!-- LIBRARY DEPENDENCIES -->
<<<<<<< HEAD
		<archunit.version>0.23.1</archunit.version>
		<asm.version>9.3</asm.version> <!-- keep in sync with org.eclipse.persistence:org.eclipse.persistence.asm -->
		<approvaltests.version>18.0.0</approvaltests.version>
=======
        <archunit.version>0.23.1</archunit.version>
        <asciidoctorj.version>2.5.5</asciidoctorj.version>
        <asm.version>9.3</asm.version> <!-- keep in sync with org.eclipse.persistence:org.eclipse.persistence.asm -->
        <approvaltests.version>18.0.0</approvaltests.version>
>>>>>>> fd051ec1

        <assertj-guava.version>3.5.0</assertj-guava.version>

        <camel.version>3.14.5</camel.version>

        <commons-email.version>1.5</commons-email.version>
        <commons-httpclient.version>4.5.12</commons-httpclient.version>
        <commons-io.version>2.11.0</commons-io.version>

        <cucumber.version>7.6.0</cucumber.version>

        <cxf-rt-rs-client.version>3.5.3</cxf-rt-rs-client.version>

        <danhaywood-java-assertjext.version>0.1.0</danhaywood-java-assertjext.version>
        <danhaywood-java-testsupport.version>1.0.0</danhaywood-java-testsupport.version>

        <datanucleus-api-jdo.version>6.0.1</datanucleus-api-jdo.version>
        <datanucleus-api-jpa.version>6.0.1</datanucleus-api-jpa.version>
        <datanucleus-core.version>6.0.1</datanucleus-core.version>
        <datanucleus-jdo-api.version>3.2.1</datanucleus-jdo-api.version>
        <datanucleus-jdo-query.version>6.0.1</datanucleus-jdo-query.version>
        <datanucleus-jodatime.version>6.0.0-release</datanucleus-jodatime.version>
        <datanucleus-maven-plugin.version>6.0.0-release</datanucleus-maven-plugin.version>
        <datanucleus-rdbms.version>6.0.1</datanucleus-rdbms.version>

        <docx4j.version>11.3.2</docx4j.version>

        <easymock.version>4.3</easymock.version>
        <error_prone_annotations.version>2.15.0</error_prone_annotations.version>

        <git-commit-id-plugin.version>4.9.10</git-commit-id-plugin.version>
        <guava.version>31.1-jre</guava.version>

        <htmlparser.version>2.1</htmlparser.version>

        <jakarta.annotation-api.version>2.1.1</jakarta.annotation-api.version>
        <jakartaee.version>8.0.0</jakartaee.version>
        <javafaker.version>1.0.2</javafaker.version>
        <javassist.version>3.29.1-GA</javassist.version>
        <javax-servlet.version>4.0.1</javax-servlet.version>
        <jaxb-impl.version>2.3.6</jaxb-impl.version>
        <jaxws-ri.version>2.3.5</jaxws-ri.version>

        <jbcrypt.version>0.4</jbcrypt.version>
        <jboss-jaxrs-api_2.0_spec.version>1.0.1.Final</jboss-jaxrs-api_2.0_spec.version>

        <!-- v3.2 not available yet, use datanucleus staging for now -->
        <!-- <jdo-api.version>3.2</jdo-api.version> -->

        <jdom.version>2.0.6.1</jdom.version>
        <jmock.version>2.12.0</jmock.version>
        <joda-time.version>2.11.1</joda-time.version>
        <jopt-simple.version>6.0-alpha-3</jopt-simple.version>

        <jquery-ui.version>1.13.2</jquery-ui.version> <!-- org.webjars:jquery-ui -->

        <jsr305.version>3.0.2</jsr305.version>
        <jsoup.version>1.15.3</jsoup.version>
        <junit-jupiter.version>5.9.0</junit-jupiter.version> <!-- overrides spring -->
        <junit-platform.version>1.9.0</junit-platform.version>

        <log4jdbc-remix.version>0.2.7</log4jdbc-remix.version>
        <lombok.version>1.18.24</lombok.version> <!-- overriding Spring -->

        <maven-eclipse-plugin.version>2.10</maven-eclipse-plugin.version>
        <maven-release-plugin.version>3.0.0-M6</maven-release-plugin.version>
        <maven-war-plugin.version>3.3.2</maven-war-plugin.version>

        <!-- See https://nodejs.org/en/download/ for latest node and npm (lts) versions -->
        <node.version>v16.15.0</node.version>
        <npm.version>8.9.0</npm.version>

        <objenesis.version>3.3</objenesis.version>
        <ognl.version>3.3.3</ognl.version>

        <picocontainer.version>2.15</picocontainer.version>
        <poi.version>5.2.2</poi.version>

        <quartz-scheduler.version>2.3.2</quartz-scheduler.version>

        <resteasy-spring-boot-starter.version>5.0.0.Final</resteasy-spring-boot-starter.version>
        <resteasy.version>5.0.0.Final</resteasy.version> <!-- keep in sync with property defined in resteasy4-spring-boot-starter -->

        <select2.version>4.0.13</select2.version>
        <shiro.version>1.9.1</shiro.version>
        <simpleslackapi.version>1.3.0</simpleslackapi.version>
        <slf4j-api.version>2.0.0</slf4j-api.version> <!-- also provided by spring-boot-starter-logging, needed to solve convergence issues -->
        <spring-boot.version>2.7.3</spring-boot.version>
        <summernote.version>0.8.11</summernote.version>
        <surefire-plugin.argLine>-Xmx512m</surefire-plugin.argLine>
        <swagger-core.version>1.6.6</swagger-core.version>

        <togglz.version>3.2.1</togglz.version>

<<<<<<< HEAD
		<vaadin.version>23.1.6</vaadin.version>
=======
        <vaadin.version>23.1.7</vaadin.version>
>>>>>>> fd051ec1

        <wicket.version>9.11.0</wicket.version>
        <wicket-bootstrap.version>6.0.0-M7</wicket-bootstrap.version> <!-- de.agilecoders.wicket:wicket-bootstrap... -->
        <wicket-webjars.version>3.0.4</wicket-webjars.version>
        <wicket-viewer-jquery.version>3.5.1</wicket-viewer-jquery.version> <!--  as served by wicket via webjars -->

        <wicketstuff.version>${wicket.version}</wicketstuff.version> <!-- org.wicketstuff:wicketstuff-select2 -->
        <wicketstuff-gmap3.version>${wicket.version}</wicketstuff-gmap3.version>

        <!-- APACHE ISIS customisation 6/21: end -->
    </properties>
    <dependencyManagement>
        <dependencies>
            <dependency>
                <groupId>org.apache.maven.plugin-tools</groupId>
                <artifactId>maven-plugin-annotations</artifactId>
                <version>${maven.plugin.tools.version}</version>
            </dependency>
        </dependencies>
    </dependencyManagement>
    <repositories>
        <!-- APACHE ISIS customisation 7/21: start -->
        <!-- breaks dependabot run: timeout due to repo not accessible
        <repository>
            <id>apache.snapshots</id>
            <name>Apache Snapshot Repository</name>
            <url>https://repository.apache.org/snapshots</url>
            <releases>
                <enabled>false</enabled>
            </releases>
        </repository>
        -->
        <!-- APACHE ISIS customisation 7/21: end -->
    </repositories>
    <pluginRepositories>
        <!-- APACHE ISIS customisation 8/21: start -->
        <!-- breaks dependabot run: timeout due to repo not accessible
        <pluginRepository>
            <id>apache.snapshots</id>
            <name>Apache Snapshot Repository</name>
            <url>https://repository.apache.org/snapshots</url>
            <releases>
                <enabled>false</enabled>
            </releases>
        </pluginRepository>
        -->
        <!-- APACHE ISIS customisation 8/21: end -->
    </pluginRepositories>
    <build>
        <pluginManagement>
            <plugins>
                <!--  set versions of common plugins for reproducibility, ordered alphabetically  -->
                <plugin>
                    <groupId>org.apache.maven.plugins</groupId>
                    <artifactId>maven-antrun-plugin</artifactId>
                    <version>3.1.0</version>
                </plugin>
                <plugin>
                    <groupId>org.apache.maven.plugins</groupId>
                    <artifactId>maven-assembly-plugin</artifactId>
                    <version>3.4.2</version>    <!--bumped-->
                </plugin>
                <plugin>
                    <groupId>org.apache.maven.plugins</groupId>
                    <artifactId>maven-clean-plugin</artifactId>
                    <version>3.2.0</version>
                </plugin>
                <plugin>
                    <groupId>org.apache.maven.plugins</groupId>
                    <artifactId>maven-compiler-plugin</artifactId>
                    <version>3.10.1</version>
                </plugin>
                <plugin>
                    <groupId>org.apache.maven.plugins</groupId>
                    <artifactId>maven-dependency-plugin</artifactId>
                    <version>3.3.0</version>
                </plugin>
                <plugin>
                    <groupId>org.apache.maven.plugins</groupId>
                    <artifactId>maven-deploy-plugin</artifactId>
                    <version>3.0.0</version>    <!--bumped-->
                </plugin>
                <plugin>
                    <groupId>org.apache.maven.plugins</groupId>
                    <artifactId>maven-ear-plugin</artifactId>
                    <version>3.2.0</version>
                </plugin>
                <plugin>
                    <groupId>org.apache.maven.plugins</groupId>
                    <artifactId>maven-enforcer-plugin</artifactId>
                    <version>3.1.0</version>
                </plugin>
                <plugin>
                    <groupId>org.apache.maven.plugins</groupId>
                    <artifactId>maven-failsafe-plugin</artifactId>
                    <version>${surefire.version}</version>
                </plugin>
                <plugin>
                    <groupId>org.apache.maven.plugins</groupId>
                    <artifactId>maven-gpg-plugin</artifactId>
                    <version>3.0.1</version>
                    <configuration>
                        <gpgArguments>
                            <arg>--digest-algo=SHA512</arg>
                        </gpgArguments>
                    </configuration>
                </plugin>
                <plugin>
                    <groupId>org.apache.maven.plugins</groupId>
                    <artifactId>maven-help-plugin</artifactId>
                    <version>3.3.0</version>    <!--bumped-->
                </plugin>
                <plugin>
                    <groupId>org.apache.maven.plugins</groupId>
                    <artifactId>maven-install-plugin</artifactId>
                    <version>3.0.1</version>    <!--bumped-->
                </plugin>
                <plugin>
                    <groupId>org.apache.maven.plugins</groupId>
                    <artifactId>maven-invoker-plugin</artifactId>
                    <version>3.3.0</version>
                </plugin>
                <plugin>
                    <groupId>org.apache.maven.plugins</groupId>
                    <artifactId>maven-jar-plugin</artifactId>
                    <version>3.2.2</version>
                    <configuration>
                        <archive>
                            <manifest>
                                <addDefaultSpecificationEntries>true</addDefaultSpecificationEntries>
                                <addDefaultImplementationEntries>true</addDefaultImplementationEntries>
                            </manifest>
                        </archive>
                    </configuration>
                </plugin>
                <plugin>
                    <groupId>org.apache.maven.plugins</groupId>
                    <artifactId>maven-javadoc-plugin</artifactId>
                    <version>3.4.0</version>
                    <configuration>
                        <notimestamp>true</notimestamp>
                        <!--  avoid noise for svn/gitpubsub  -->
                    </configuration>
                </plugin>
                <plugin>
                    <groupId>org.apache.maven.plugins</groupId>
                    <artifactId>maven-plugin-plugin</artifactId>
                    <version>${maven.plugin.tools.version}</version>
                </plugin>
                <plugin>
                    <groupId>org.apache.maven.plugins</groupId>
                    <artifactId>maven-project-info-reports-plugin</artifactId>
                    <version>3.4.1</version>    <!--bumped-->
                    <configuration>
                        <pluginManagementExcludes>
                            <exclude>org.eclipse.m2e:lifecycle-mapping</exclude>
                        </pluginManagementExcludes>
                    </configuration>
                </plugin>
                <!--  START SNIPPET: release-plugin-configuration  -->
                <plugin>
                    <groupId>org.apache.maven.plugins</groupId>
                    <artifactId>maven-release-plugin</artifactId>
                    <version>${maven-release-plugin.version}</version>
                    <configuration>
                        <useReleaseProfile>false</useReleaseProfile>
                        <goals>deploy</goals>
                        <releaseProfiles>apache-release</releaseProfiles>
                    </configuration>
                </plugin>
                <!--  END SNIPPET: release-plugin-configuration  -->
                <plugin>
                    <groupId>org.apache.maven.plugins</groupId>
                    <artifactId>maven-remote-resources-plugin</artifactId>
                    <version>3.0.0</version>    <!--bumped-->
                </plugin>
                <plugin>
                    <groupId>org.apache.maven.plugins</groupId>
                    <artifactId>maven-resources-plugin</artifactId>
                    <version>3.3.0</version>    <!--bumped-->
                </plugin>
                <plugin>
                    <groupId>org.apache.maven.plugins</groupId>
                    <artifactId>maven-scm-plugin</artifactId>
                    <version>1.13.0</version>
                </plugin>
                <plugin>
                    <groupId>org.apache.maven.plugins</groupId>
                    <artifactId>maven-scm-publish-plugin</artifactId>
                    <version>3.1.0</version>
                </plugin>
                <plugin>
                    <groupId>org.apache.maven.plugins</groupId>
                    <artifactId>maven-site-plugin</artifactId>
                    <version>3.12.1</version>    <!--bumped-->
                </plugin>
                <plugin>
                    <groupId>org.apache.maven.plugins</groupId>
                    <artifactId>maven-source-plugin</artifactId>
                    <version>3.2.1</version>
                </plugin>
                <plugin>
                    <groupId>org.apache.maven.plugins</groupId>
                    <artifactId>maven-surefire-plugin</artifactId>
                    <version>${surefire.version}</version>
                    <!-- APACHE ISIS customisation 9/21: start -->
                    <configuration>
                        <!-- override defaults and include everything unless explicitly excluded -->
                        <includes>
                            <include>**/*.java</include>
                        </includes>
                        <excludes>
                            <exclude>${testsToExclude}</exclude>
                        </excludes>
                        <printSummary>false</printSummary>
                        <argLine>${surefire-plugin.argLine}</argLine>
                        <forkCount>1C</forkCount>
                        <reuseForks>true</reuseForks>
                        <systemPropertyVariables>
                            <!-- allows tests to reduce verbosity, or conditionally disable
                                 when run with surefire; e.g.:
                                 @DisabledIfSystemProperty(named = "isRunningWithSurefire", matches = "true")
                                 -->
                            <isRunningWithSurefire>true</isRunningWithSurefire>
                        </systemPropertyVariables>
                    </configuration>
                    <!-- APACHE ISIS customisation 9/21: end -->
                </plugin>
                <plugin>
                    <groupId>org.apache.maven.plugins</groupId>
                    <artifactId>maven-surefire-report-plugin</artifactId>
                    <version>${surefire.version}</version>
                </plugin>
                <plugin>
                    <groupId>org.apache.maven.plugins</groupId>
                    <artifactId>maven-war-plugin</artifactId>
                    <version>3.3.2</version>
                </plugin>
                <plugin>
                    <groupId>org.apache.maven.plugins</groupId>
                    <artifactId>maven-shade-plugin</artifactId>
                    <version>3.3.0</version>
                </plugin>
                <plugin>
                    <groupId>org.apache.rat</groupId>
                    <artifactId>apache-rat-plugin</artifactId>
                    <version>0.14</version>
                    <!-- APACHE ISIS customisation 10/21: start -->
                    <configuration>
                        <addDefaultLicenseMatchers>true</addDefaultLicenseMatchers>
                        <excludeSubProjects>true</excludeSubProjects>
                        <excludes>
                            <exclude>**/target/**</exclude>
                            <exclude>**/target-ide/**</exclude>

                            <exclude>**/node_modules/**</exclude>
                            <exclude>**/node/npm</exclude>
                            <exclude>**/node/npm.cmd</exclude>

                            <exclude>**/*.project</exclude>
                            <exclude>**/.classpath</exclude>
                            <exclude>**/.settings/**</exclude>
                            <exclude>**/*.launch</exclude>
                            <exclude>**/*.columnOrder.txt</exclude>
                            <exclude>**/*.drawio.svg</exclude>
                            <exclude>**/META-INF/spring.factories</exclude>

                            <exclude>**/incubator/clients/kroviz/package.json.d/project.info</exclude>

                            <exclude>**/isis/tooling/model4adoc/src/test/resources/org/apache/isis/tooling/adocmodel/test/**</exclude>

                            <exclude>**/*.iml</exclude>
                            <exclude>**/webpack.config.js</exclude>
                            <exclude>**/webpack.generated.js</exclude>
                            <exclude>**/pnpm-lock.yaml</exclude>
                            <exclude>**/pnpmfile.js</exclude>

                            <exclude>**/*.pdn</exclude>
                            <exclude>**/*.svg</exclude>
                            <exclude>**/*.rtf</exclude>
                            <exclude>**/*.json</exclude>
                            <exclude>**/.gitkeep</exclude>
                            <exclude>**/*.min.js</exclude>
                            <exclude>**/fakedata/applib/services/clobs/*.dtd</exclude>
                            <exclude>**/fakedata/applib/services/clobs/*.dcl</exclude>
                            <exclude>**/fakedata/applib/services/clobs/*.soc</exclude>
                            <exclude>**/fakedata/applib/services/clobs/vs</exclude>
                            <exclude>**/fakedata/applib/services/clobs/vx</exclude>

                            <exclude>**/MANIFEST.MF</exclude>
                            <exclude>**/*.ucd</exclude>
                            <exclude>**/*.ucls</exclude>
                            <exclude>**/*.puml</exclude>
                            <exclude>**/antora/supplemental-ui/**</exclude>

                            <exclude>**/xml/objects/**</exclude>
                            <exclude>**/test.data</exclude>
                            <exclude>**/fixture-data/**</exclude>
                            <exclude>**/partials/module-nav.adoc</exclude>
                            <exclude>**/partials/extensions.adoc</exclude>
                            <exclude>**/partials/component-nav.adoc</exclude>
                            <exclude>**/_nav.adoc</exclude>
                            <exclude>**/_overview/nav.adoc</exclude>

                            <exclude>**/application.js</exclude>

                            <exclude>**/jquery.zclip.js</exclude>
                            <exclude>**/simple-sidebar.css</exclude>
                            <exclude>**/bootstrap-growl.js</exclude>
                            <exclude>**/moment.js</exclude>
                            <exclude>**/prism*.js</exclude>
                            <exclude>**/prism*.css</exclude>
                            <exclude>**/kroviz/webpack.config.d/**</exclude>

                            <exclude>**/viewer/wicket/ui/components/**/*.css</exclude>
                            <exclude>**/viewer/wicket/ui/components/**/*.js</exclude>
                            <exclude>**/bootstrap-datetimepicker.min.css</exclude>
                            <exclude>**/bootstrap-datetimepicker.css</exclude>
                            <exclude>**/select2-bootstrap.css</exclude>

                            <exclude>**/wicket-xhtml1.4-strict.dtd</exclude>

                            <exclude>**/src/main/resources/supplemental-models.xml</exclude>
                            <exclude>**/datanucleus.log</exclude>
                            <exclude>**/gradle/wrapper/gradle-wrapper.properties</exclude>
                            <exclude>**/gradlew</exclude>
                            <exclude>**/gradlew.bat</exclude>
                            <exclude>**/rebel.xml</exclude>
                            <exclude>**/translations**.po</exclude>
                            <exclude>**/translations.pot</exclude>
                            <exclude>**/intellij/launch/*.xml</exclude>

                            <exclude>**/css/home/scss-files.txt</exclude>
                            <exclude>**/css/home/styles.css</exclude>
                            <exclude>**/css/site-custom.css</exclude>

                            <exclude>**/swagger-ui/**</exclude>

                            <exclude>**/META-INF/services/**</exclude>
                        </excludes>
                        <licenses>
                            <license
                                    implementation="org.apache.rat.analysis.license.SimplePatternBasedLicense">
                                <licenseFamilyCategory>AL2  </licenseFamilyCategory>
                                <licenseFamilyName>Apache License 2.0</licenseFamilyName>
                                <notes />
                                <patterns>
                                    <pattern>Licensed to the Apache Software Foundation (ASF) under
                                        one</pattern>
                                </patterns>
                            </license>
                            <license
                                    implementation="org.apache.rat.analysis.license.SimplePatternBasedLicense">
                                <licenseFamilyCategory>MIT</licenseFamilyCategory>
                                <licenseFamilyName>MIT Licensed</licenseFamilyName>
                                <notes />
                                <patterns>
                                    <pattern>The MIT License (MIT)</pattern>
                                    <pattern>Dual licensed under the MIT</pattern>
                                    <pattern>http://prismjs.com/download.html</pattern>
                                </patterns>
                            </license>
                            <license
                                    implementation="org.apache.rat.analysis.license.SimplePatternBasedLicense">
                                <licenseFamilyCategory>CC3</licenseFamilyCategory>
                                <licenseFamilyName>Creative Commons 3.0</licenseFamilyName>
                                <notes />
                                <patterns>
                                    <pattern>ASCII text placed in the public domain by Moby Lexical Tools, 1992.</pattern>
                                </patterns>
                            </license>
                            <license
                                    implementation="org.apache.rat.analysis.license.SimplePatternBasedLicense">
                                <licenseFamilyCategory>JMOCK</licenseFamilyCategory>
                                <licenseFamilyName>JMock</licenseFamilyName>
                                <notes />
                                <patterns>
                                    <pattern>Copyright (c) 2000-2007, jMock.org</pattern>
                                </patterns>
                            </license>
                            <license
                                    implementation="org.apache.rat.analysis.license.SimplePatternBasedLicense">
                                <licenseFamilyCategory>JMOCK</licenseFamilyCategory>
                                <licenseFamilyName>JMock</licenseFamilyName>
                                <notes />
                                <patterns>
                                    <pattern>Copyright (c) 2000-2007, jMock.org</pattern>
                                </patterns>
                            </license>
                        </licenses>
                        <licenseFamilies>
                            <licenseFamily
                                    implementation="org.apache.rat.license.SimpleLicenseFamily">
                                <familyName>Apache License 2.0</familyName>
                            </licenseFamily>
                            <licenseFamily
                                    implementation="org.apache.rat.license.SimpleLicenseFamily">
                                <familyName>MIT</familyName>
                            </licenseFamily>
                            <licenseFamily
                                    implementation="org.apache.rat.license.SimpleLicenseFamily">
                                <familyName>JMock</familyName>
                            </licenseFamily>
                            <licenseFamily
                                    implementation="org.apache.rat.license.SimpleLicenseFamily">
                                <familyName>XHTML</familyName>
                            </licenseFamily>
                        </licenseFamilies>
                    </configuration>
                    <!-- APACHE ISIS customisation 10/21: end -->
                </plugin>
                <!-- APACHE ISIS customisation 11/21: start -->
                <plugin>
                    <groupId>org.apache.maven.plugins</groupId>
                    <artifactId>maven-docck-plugin</artifactId>
                    <version>1.1</version>
                </plugin>
                <plugin>
                    <groupId>org.codehaus.mojo</groupId>
                    <artifactId>clirr-maven-plugin</artifactId>
                    <version>2.8</version>
                </plugin>
                <!-- APACHE ISIS customisation 11/21: end -->
            </plugins>
        </pluginManagement>
        <plugins>
            <!--  We want to package up license resources in the JARs produced  -->
            <plugin>
                <groupId>org.apache.maven.plugins</groupId>
                <artifactId>maven-remote-resources-plugin</artifactId>
                <executions>
                    <execution>
                        <id>process-resource-bundles</id>
                        <goals>
                            <goal>process</goal>
                        </goals>
                        <configuration>
                            <resourceBundles>
                                <resourceBundle>org.apache:apache-jar-resource-bundle:1.4</resourceBundle>
                            </resourceBundles>
                            <!-- APACHE ISIS customisation 12/21: start -->

                            <!-- Reference the supplemental-model artifact from module supplemental-model -->
                            <supplementalModelArtifacts>
                                <supplementalModelArtifact>org.apache.isis:supplemental-model:1.0</supplementalModelArtifact>
                            </supplementalModelArtifacts>

                            <runOnlyAtExecutionRoot>true</runOnlyAtExecutionRoot>

                             <!-- Specify the path, relative to the JAR root, where the supplemental model file is located -->
                            <supplementalModels>
                                <supplementalModel>supplemental-models.xml</supplementalModel>
                            </supplementalModels>
                            <properties>
                                <projectTimespan>2010~2022</projectTimespan>
                                <postDepListText>
                                    The above (auto-generated) list aggregates the dependencies (either directly or
                                    transitively) of all the modules that make up ${project.name}.   You can use
                                    mvn dependency:list or mvn dependency:tree to view dependencies by submodule.

                                    ${license.additional-notes}
                                </postDepListText>
                            </properties>
                            <!-- APACHE ISIS customisation 12/21: end -->
                        </configuration>
                    </execution>
                </executions>
            </plugin>
            <plugin>
                <groupId>org.apache.maven.plugins</groupId>
                <artifactId>maven-enforcer-plugin</artifactId>
                <!-- APACHE ISIS customisation 13/21: start -->
                <configuration>
                    <rules>
                        <requireMavenVersion>
                            <version>[3.6,)</version>
                        </requireMavenVersion>
                        <requireJavaVersion>
                            <version>[11,)</version>
                        </requireJavaVersion>
                        <!-- seemingly not compatible with use of 2.0.0-SNAPSHOT placeholders
                            <requirePluginVersions> <message>All plugin versions must be defined!</message>
                            <banLatest>true</banLatest> <banRelease>true</banRelease> </requirePluginVersions> -->
                        <DependencyConvergence />
                    </rules>
                </configuration>
                <!-- APACHE ISIS customisation 13/21: end -->
                <executions>
                    <!-- APACHE ISIS customisation 14/21: start -->
                    <!-- goal:enforce supposedly binds to phase:validate, but explicit binding seems to be required -->
                    <execution>
                        <id>validate-enforce</id>
                        <phase>validate</phase>
                        <goals>
                            <goal>enforce</goal>
                        </goals>
                    </execution>
                    <!-- APACHE ISIS customisation 14/21: end -->
                    <execution>
                        <id>enforce-maven-version</id>
                        <goals>
                            <goal>enforce</goal>
                        </goals>
                        <configuration>
                            <rules>
                                <requireMavenVersion>
                                    <version>${minimalMavenBuildVersion}</version>
                                </requireMavenVersion>
                            </rules>
                        </configuration>
                    </execution>
                    <execution>
                        <id>enforce-java-version</id>
                        <goals>
                            <goal>enforce</goal>
                        </goals>
                        <configuration>
                            <rules>
                                <requireJavaVersion>
                                    <version>${minimalJavaBuildVersion}</version>
                                </requireJavaVersion>
                            </rules>
                        </configuration>
                    </execution>
                </executions>
            </plugin>
            <plugin>
                <groupId>org.apache.maven.plugins</groupId>
                <artifactId>maven-site-plugin</artifactId>
                <executions>
                    <execution>
                        <id>attach-descriptor</id>
                        <goals>
                            <goal>attach-descriptor</goal>
                        </goals>
                    </execution>
                </executions>
            </plugin>
        </plugins>
        <!-- APACHE ISIS customisation 15/21: start -->
        <extensions>
            <!-- scp and sftp support for deployments. -->
            <extension>
                <groupId>org.apache.maven.wagon</groupId>
                <artifactId>wagon-ssh</artifactId>
                <version>3.5.2</version>
            </extension>
            <!-- ftp support for deployments. -->
            <extension>
                <groupId>org.apache.maven.wagon</groupId>
                <artifactId>wagon-ftp</artifactId>
                <version>3.5.2</version>
            </extension>
        </extensions>
        <!-- APACHE ISIS customisation 15/21: end -->
    </build>
    <profiles>
        <!--  START SNIPPET: release-profile  -->
        <profile>
            <id>apache-release</id>
            <!-- APACHE ISIS customisation 16/21: start -->
            <activation>
                <property>
                    <name>apache-release</name>
                </property>
            </activation>
            <properties>
                <skipTests>true</skipTests>
            </properties>
            <!-- APACHE ISIS customisation 16/21: end -->
            <build>
                <plugins>
                    <!-- APACHE ISIS customisation 17/21: start -->
                    <plugin>
                        <groupId>org.projectlombok</groupId>
                        <artifactId>lombok-maven-plugin</artifactId>
                        <version>1.18.20.0</version>
                        <configuration>
                            <sourceDirectory>${project.basedir}/src/main/java</sourceDirectory>
                            <outputDirectory>${delombok.output}</outputDirectory>
                            <addOutputDirectory>false</addOutputDirectory>
                        </configuration>
                        <executions>
                            <execution>
                                <phase>generate-sources</phase>
                                <goals>
                                    <goal>delombok</goal>
                                </goals>
                            </execution>
                        </executions>
                    </plugin>
                    <!-- APACHE ISIS customisation 17/21: end -->

                    <!--  Create a source-release artifact that contains the fully buildable
                                   project directory source structure. This is the artifact which is
                                   the official subject of any release vote.  -->
                    <plugin>
                        <groupId>org.apache.maven.plugins</groupId>
                        <artifactId>maven-assembly-plugin</artifactId>
                        <dependencies>
                            <dependency>
                                <groupId>org.apache.apache.resources</groupId>
                                <artifactId>apache-source-release-assembly-descriptor</artifactId>
                                <version>1.0.6</version>
                            </dependency>
                        </dependencies>
                        <executions>
                            <execution>
                                <id>source-release-assembly</id>
                                <phase>package</phase>
                                <goals>
                                    <goal>single</goal>
                                </goals>
                                <configuration>
                                    <!-- APACHE ISIS customisation 18/21: start -->
                                    <archiveBaseDirectory>..</archiveBaseDirectory>
                                    <!-- APACHE ISIS customisation 18/21: end -->
                                    <runOnlyAtExecutionRoot>true</runOnlyAtExecutionRoot>
                                    <descriptorRefs>
                                        <descriptorRef>${sourceReleaseAssemblyDescriptor}</descriptorRef>
                                    </descriptorRefs>
                                    <tarLongFileMode>posix</tarLongFileMode>
                                </configuration>
                            </execution>
                        </executions>
                    </plugin>
                    <!--  We want to deploy the artifact to a staging location for perusal  -->
                    <plugin>
                        <inherited>true</inherited>
                        <groupId>org.apache.maven.plugins</groupId>
                        <artifactId>maven-deploy-plugin</artifactId>
                        <configuration>
                            <updateReleaseInfo>true</updateReleaseInfo>
                        </configuration>
                    </plugin>
                    <plugin>
                        <groupId>org.apache.maven.plugins</groupId>
                        <artifactId>maven-source-plugin</artifactId>
                        <executions>
                            <execution>
                                <id>attach-sources</id>
                                <goals>
                                    <goal>jar-no-fork</goal>
                                </goals>
                            </execution>
                        </executions>
                    </plugin>
                    <plugin>
                        <groupId>org.apache.maven.plugins</groupId>
                        <artifactId>maven-javadoc-plugin</artifactId>
                        <executions>
                            <execution>
                                <id>attach-javadocs</id>
                                <goals>
                                    <goal>jar</goal>
                                </goals>
                                <!-- APACHE ISIS customisation 19/21: start -->
                                <configuration>
                                    <sourcepath>${delombok.output}</sourcepath>
                                    <doclint>none</doclint>
                                </configuration>
                                <!-- APACHE ISIS customisation 19/21: end -->
                            </execution>
                        </executions>
                    </plugin>
                    <!--  calculate checksums of source release for Apache dist area  -->
                    <plugin>
                        <groupId>net.nicoulaj.maven.plugins</groupId>
                        <artifactId>checksum-maven-plugin</artifactId>
                        <version>1.11</version>
                        <executions>
                            <execution>
                                <id>source-release-checksum</id>
                                <goals>
                                    <goal>artifacts</goal>
                                </goals>
                                <!--  execute prior to maven-gpg-plugin:sign due to https://github.com/nicoulaj/checksum-maven-plugin/issues/112  -->
                                <phase>post-integration-test</phase>
                                <configuration>
                                    <algorithms>
                                        <algorithm>SHA-512</algorithm>
                                    </algorithms>
                                    <!--  https://maven.apache.org/apache-resource-bundles/#source-release-assembly-descriptor  -->
                                    <includeClassifiers>source-release</includeClassifiers>
                                    <excludeMainArtifact>true</excludeMainArtifact>
                                    <csvSummary>false</csvSummary>
                                    <!--  attach SHA-512 checksum as well to upload to Maven Staging Repo,
                                                           as this eases uploading from stage to dist and doesn't do harm in Maven Central  -->
                                    <attachChecksums>true</attachChecksums>
                                </configuration>
                            </execution>
                        </executions>
                    </plugin>
                    <!--  We want to sign the artifact, the POM, and all attached artifacts (except for SHA-512 checksum)  -->
                    <plugin>
                        <groupId>org.apache.maven.plugins</groupId>
                        <artifactId>maven-gpg-plugin</artifactId>
                        <executions>
                            <execution>
                                <id>sign-release-artifacts</id>
                                <goals>
                                    <goal>sign</goal>
                                </goals>
                            </execution>
                        </executions>
                    </plugin>
                </plugins>
            </build>
            <!-- APACHE ISIS customisation 20/21: start -->
            <modules>
                <module>../core</module>
                <module>../extensions</module>
                <module>../mavendeps</module>
                <module>../starters</module>
                <module>../testing</module>
                <module>../valuetypes</module>
            </modules>
            <!-- APACHE ISIS customisation 20/21: end -->
        </profile>
        <!--  END SNIPPET: release-profile  -->
        <profile>
            <id>only-eclipse</id>
            <activation>
                <property>
                    <name>m2e.version</name>
                </property>
            </activation>
            <build>
                <pluginManagement>
                    <plugins>
                        <!--  Disable execution of some plugins in m2e (https://www.eclipse.org/m2e/documentation/m2e-execution-not-covered.html)  -->
                        <plugin>
                            <groupId>org.eclipse.m2e</groupId>
                            <artifactId>lifecycle-mapping</artifactId>
                            <version>1.0.0</version>
                            <!--  as this is an artificial artifact only use in a profile (https://bugs.eclipse.org/bugs/show_bug.cgi?id=367870#c18)  -->
                            <configuration>
                                <lifecycleMappingMetadata>
                                    <pluginExecutions>
                                        <pluginExecution>
                                            <!--  no native m2e support yet (https://issues.apache.org/jira/browse/MRRESOURCES-85)  -->
                                            <pluginExecutionFilter>
                                                <groupId>org.apache.maven.plugins</groupId>
                                                <artifactId>maven-remote-resources-plugin</artifactId>
                                                <versionRange>[0,1.8.0)</versionRange>
                                                <goals>
                                                    <goal>process</goal>
                                                </goals>
                                            </pluginExecutionFilter>
                                            <action>
                                                <ignore/>
                                            </action>
                                        </pluginExecution>
                                    </pluginExecutions>
                                </lifecycleMappingMetadata>
                            </configuration>
                        </plugin>
                    </plugins>
                </pluginManagement>
            </build>
        </profile>
        <!-- APACHE ISIS customisation 21/21: start -->
        <profile>
            <id>enforce-output-timestamp-property</id>
            <activation>
                <!-- multiple profile activation conditions have AND logic ... -->
                <property>
                    <name>apache-release</name>
                </property>
                <file>
                    <missing>${basedir}/.maven-apache-parent.marker</missing>
                </file>
            </activation>
            <build>
                <plugins>
                    <plugin>
                        <groupId>org.apache.maven.plugins</groupId>
                        <artifactId>maven-enforcer-plugin</artifactId>
                        <executions>
                            <execution>
                                <id>enforce-output-timestamp-property</id>
                                <goals>
                                    <goal>enforce</goal>
                                </goals>
                                <configuration>
                                    <rules>
                                        <requireProperty>
                                            <property>project.build.outputTimestamp</property>
                                            <message>The property "project.build.outputTimestamp" must be set on the reactor's root pom.xml to make the build reproducible. Further information at "https://maven.apache.org/guides/mini/guide-reproducible-builds.html".</message>
                                        </requireProperty>
                                    </rules>
                                </configuration>
                            </execution>
                        </executions>
                    </plugin>
                </plugins>
            </build>
        </profile>
        <profile>
            <id>sources</id>
            <activation>
                <property>
                    <name>sources</name>
                </property>
            </activation>
            <build>
                <plugins>
                    <plugin>
                        <groupId>org.apache.maven.plugins</groupId>
                        <artifactId>maven-source-plugin</artifactId>
                        <executions>
                            <execution>
                                <id>attach-sources</id>
                                <phase>deploy</phase>
                                <goals>
                                    <goal>jar-no-fork</goal>
                                </goals>
                            </execution>
                        </executions>
                    </plugin>
                </plugins>
            </build>
        </profile>
        <profile>
            <id>github</id>
            <activation>
                <property>
                    <name>github</name>
                </property>
            </activation>
            <properties>
                <enforcer.failFast>true</enforcer.failFast>
                <jacoco.skip>true</jacoco.skip>
            </properties>
            <modules>
                <module>../core</module>
                <module>../extensions</module>
                <module>../mavendeps</module>
                <module>../starters</module>
                <module>../testing</module>
                <module>../valuetypes</module>
            </modules>
            <distributionManagement>
                <repository>
                    <id>github</id>
                    <name>Github Releases</name>
                    <url>https://maven.pkg.github.com/apache/isis</url>
                </repository>
            </distributionManagement>
        </profile>
        <profile>
            <id>nightly-localfs-repo</id>
            <activation>
                <property>
                    <name>nightly-localfs-repo</name>
                </property>
            </activation>
            <distributionManagement>
                <repository>
                    <id>nightly-localfs-repo</id>
                    <name>Temporary Local Filesystem Staging Repository</name>
                    <url>file://${MVN_SNAPSHOTS_PATH}</url>
                </repository>
            </distributionManagement>
            <build>
                <plugins>
                    <plugin>
                        <artifactId>maven-deploy-plugin</artifactId>
                        <version>3.0.0</version>
                        <configuration>
                            <altDeploymentRepository>
                                nightly-localfs-repo::default::file://${MVN_SNAPSHOTS_PATH}
                            </altDeploymentRepository>
                        </configuration>
                    </plugin>
                </plugins>
            </build>
        </profile>
        <profile>
            <id>jacoco-report-xml</id>
            <activation>
                <property>
                    <name>jacoco-report-xml</name>
                </property>
            </activation>
            <properties>
                <surefire-plugin.argLine>@{argLine} -Xmx512m</surefire-plugin.argLine>
            </properties>
            <build>
                <plugins>
                    <plugin>
                        <groupId>org.jacoco</groupId>
                        <artifactId>jacoco-maven-plugin</artifactId>
                        <version>0.8.8</version>
                        <executions>
                            <execution>
                                <goals>
                                    <goal>prepare-agent</goal>
                                </goals>
                            </execution>
                            <execution>
                                <id>report</id>
                                <phase>prepare-package</phase>
                                <goals>
                                    <goal>report</goal>
                                </goals>
                                <configuration>
                                    <formats>XML</formats>
                                </configuration>
                            </execution>
                        </executions>
                    </plugin>
                </plugins>
            </build>
        </profile>
        <!-- APACHE ISIS customisation 21/21: end -->
    </profiles>
</project><|MERGE_RESOLUTION|>--- conflicted
+++ resolved
@@ -319,16 +319,10 @@
         <delombok.output>${project.build.directory}/delombok</delombok.output>
 
         <!-- LIBRARY DEPENDENCIES -->
-<<<<<<< HEAD
-		<archunit.version>0.23.1</archunit.version>
-		<asm.version>9.3</asm.version> <!-- keep in sync with org.eclipse.persistence:org.eclipse.persistence.asm -->
-		<approvaltests.version>18.0.0</approvaltests.version>
-=======
         <archunit.version>0.23.1</archunit.version>
         <asciidoctorj.version>2.5.5</asciidoctorj.version>
         <asm.version>9.3</asm.version> <!-- keep in sync with org.eclipse.persistence:org.eclipse.persistence.asm -->
         <approvaltests.version>18.0.0</approvaltests.version>
->>>>>>> fd051ec1
 
         <assertj-guava.version>3.5.0</assertj-guava.version>
 
@@ -423,11 +417,7 @@
 
         <togglz.version>3.2.1</togglz.version>
 
-<<<<<<< HEAD
-		<vaadin.version>23.1.6</vaadin.version>
-=======
         <vaadin.version>23.1.7</vaadin.version>
->>>>>>> fd051ec1
 
         <wicket.version>9.11.0</wicket.version>
         <wicket-bootstrap.version>6.0.0-M7</wicket-bootstrap.version> <!-- de.agilecoders.wicket:wicket-bootstrap... -->
