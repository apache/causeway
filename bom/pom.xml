--- conflicted
+++ resolved
@@ -116,11 +116,7 @@
         <error_prone_annotations.version>2.25.0</error_prone_annotations.version>
 
         <git-commit-id-plugin.version>4.9.10</git-commit-id-plugin.version>
-<<<<<<< HEAD
-=======
-        <graphql-java.version>19.2</graphql-java.version>
         <graphql-java-extended-scalars.version>21.0</graphql-java-extended-scalars.version>
->>>>>>> 425a8abb
         <guava.version>33.0.0-jre</guava.version>
 
         <htmlparser.version>2.1</htmlparser.version>
@@ -1493,15 +1489,11 @@
                 <version>${maven.plugin.tools.version}</version>
             </dependency>
 
-<<<<<<< HEAD
 			<dependency>
 				<groupId>com.fasterxml.woodstox</groupId>
 				<artifactId>woodstox-core</artifactId>
 				<version>6.6.0</version>
 			</dependency>
-=======
-
->>>>>>> 425a8abb
             <dependency>
 				<groupId>org.codehaus.woodstox</groupId>
 				<artifactId>stax2-api</artifactId>
@@ -1522,19 +1514,12 @@
 			    <artifactId>org.eclipse.persistence.asm</artifactId>
 			    <version>9.6.0</version>
 			</dependency>
-            <!-- dependency convergence clash with org.apache.cxf:cxf-core:3.4.0 (used
-				by causeway-mappings-jaxrsclient-impl) TODO ... jaxrsclient was removed -->
-			<dependency>
-				<groupId>com.fasterxml.woodstox</groupId>
-				<artifactId>woodstox-core</artifactId>
-				<version>6.6.0</version>
-			</dependency>
 			<dependency>
 	            <groupId>com.sun.xml.bind</groupId>
 	            <artifactId>jaxb-impl</artifactId>
 	            <version>4.0.4</version>
 	        </dependency>
-            <dependency>
+	        <dependency>
                 <groupId>com.graphql-java</groupId>
                 <artifactId>graphql-java-extended-scalars</artifactId>
                 <version>${graphql-java-extended-scalars.version}</version>
