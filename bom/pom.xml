<?xml version="1.0" encoding="UTF-8"?>
<!--
Licensed to the Apache Software Foundation (ASF) under one
or more contributor license agreements.  See the NOTICE file
distributed with this work for additional information
regarding copyright ownership.  The ASF licenses this file
to you under the Apache License, Version 2.0 (the
"License"); you may not use this file except in compliance
with the License.  You may obtain a copy of the License at

  http://www.apache.org/licenses/LICENSE-2.0

Unless required by applicable law or agreed to in writing,
software distributed under the License is distributed on an
"AS IS" BASIS, WITHOUT WARRANTIES OR CONDITIONS OF ANY
KIND, either express or implied.  See the License for the
specific language governing permissions and limitations
under the License.
-->
<!--
This pom is the top-level parent, responsible for deploying to ASF using the apache-release, and as defined in org.apache:apache global parent.
At the same time, we want it to inherit from org.springframework.boot:spring-boot-starter-parent.
It is therefore a copy of org.apache:apache, with customisations clearly identified (though some plugins versions have been bumped to more recent versions).
-->

<project xmlns="http://maven.apache.org/POM/4.0.0" xmlns:xsi="http://www.w3.org/2001/XMLSchema-instance" xsi:schemaLocation="http://maven.apache.org/POM/4.0.0 http://maven.apache.org/xsd/maven-4.0.0.xsd">
    <modelVersion>4.0.0</modelVersion>
    <!-- for more information, see the documentation of this POM: http://maven.apache.org/pom/asf/ -->

    <!-- APACHE CAUSEWAY customisation 1/21: : start -->
    <!--
    <groupId>org.apache</groupId>
    <artifactId>apache</artifactId>
    <version>27</version>
    -->
    <parent>
        <groupId>org.springframework.boot</groupId>
        <artifactId>spring-boot-starter-parent</artifactId>
        <version>3.0.0</version>
        <relativePath/>
    </parent>
    <groupId>org.apache.causeway</groupId>
    <artifactId>causeway-bom</artifactId>
    <version>3.0.0-SNAPSHOT</version>
    <!-- APACHE CAUSEWAY customisation 1/21: end -->

    <packaging>pom</packaging>

    <!-- APACHE CAUSEWAY customisation 2/21: start -->
    <!--
    <name>The Apache Software Foundation</name>
    <description> The Apache Software Foundation provides support for the Apache community of open-source software projects. The Apache projects are characterized by a collaborative, consensus based development process, an open and pragmatic software license, and a desire to create high quality software that leads the way in its field. We consider ourselves not simply a group of projects sharing a server, but rather a community of developers and users. </description>
    <url>https://www.apache.org/</url>
    -->
    <name>Apache Causeway</name>
    <description>
        Apache Causeway Bill of Material (BOM).
        Also the parent POM for the core framework and extensions.
    </description>
    <url>https://causeway.apache.org</url>
    <!-- APACHE CAUSEWAY customisation 2/21: end -->

    <organization>
        <name>The Apache Software Foundation</name>
        <url>https://www.apache.org/</url>
    </organization>
    <licenses>
        <license>
            <name>Apache License, Version 2.0</name>
            <url>https://www.apache.org/licenses/LICENSE-2.0.txt</url>
            <distribution>repo</distribution>
        </license>
    </licenses>

    <!-- APACHE CAUSEWAY customisation 3/21: start -->
    <!--
    <mailingLists>
        <mailingList>
            <name>Apache Announce List</name>
            <subscribe>announce-subscribe@apache.org</subscribe>
            <unsubscribe>announce-unsubscribe@apache.org</unsubscribe>
            <post>announce@apache.org</post>
            <archive>https://mail-archives.apache.org/mod_mbox/www-announce/</archive>
        </mailingList>
    </mailingLists>
    <scm>
        <connection>scm:git:https://gitbox.apache.org/repos/asf/maven-apache-parent.git</connection>
        <developerConnection>scm:git:https://gitbox.apache.org/repos/asf/maven-apache-parent.git</developerConnection>
        <url>https://github.com/apache/maven-apache-parent/tree/${project.scm.tag}</url>
        <tag>apache-27</tag>
    </scm>
    -->
    <mailingLists>
        <mailingList>
            <name>developers</name>
            <archive>http://mail-archives.apache.org/mod_mbox/causeway-dev/</archive>
            <post>dev@causeway.apache.org</post>
            <subscribe>dev-subscribe@causeway.apache.org</subscribe>
            <unsubscribe>dev-unsubscribe@causeway.apache.org</unsubscribe>
        </mailingList>
        <mailingList>
            <name>users</name>
            <archive>http://mail-archives.apache.org/mod_mbox/causeway-users/</archive>
            <post>users@causeway.apache.org</post>
            <subscribe>users-subscribe@causeway.apache.org</subscribe>
            <unsubscribe>users-unsubscribe@causeway.apache.org</unsubscribe>
        </mailingList>
    </mailingLists>
    <scm>
        <connection>scm:git:http://github.com/apache/causeway.git</connection>
        <developerConnection>scm:git:https://github.com/apache/causeway.git</developerConnection>
        <url>http://github.com/apache/causeway</url>
        <tag>HEAD</tag>
    </scm>
    <!-- APACHE CAUSEWAY customisation 3/21: end -->
    <distributionManagement>
        <repository>
            <id>apache.releases.https</id>
            <name>Apache Release Distribution Repository</name>
            <url>https://repository.apache.org/service/local/staging/deploy/maven2</url>
        </repository>
        <snapshotRepository>
            <id>apache.snapshots.https</id>
            <name>${distMgmtSnapshotsName}</name>
            <url>${distMgmtSnapshotsUrl}</url>
        </snapshotRepository>
    </distributionManagement>
    <!-- APACHE CAUSEWAY customisation 4/21: start -->
    <inceptionYear>2010</inceptionYear>
    <issueManagement>
        <system>Jira</system>
        <url>https://issues.apache.org/jira/browse/CAUSEWAY</url>
    </issueManagement>
    <ciManagement>
        <system>CI</system>
        <url>https://github.com/apache-causeway-committers/causeway-nightly</url>
    </ciManagement>
    <developers>
        <developer>
            <id>ahuber</id>
            <name>Andi Huber</name>
            <email>ahuber@apache.org</email>
            <roles>
                <role>pmc</role>
                <role>committer</role>
            </roles>
            <timezone>+1</timezone>
        </developer>
        <developer>
            <id>bibryam</id>
            <name>Bilgin Ibryam</name>
            <email>bibryam@apache.org</email>
            <roles>
                <role>pmc</role>
                <role>committer</role>
            </roles>
            <timezone>+0</timezone>
        </developer>
        <developer>
            <id>danhaywood</id>
            <name>Dan Haywood</name>
            <email>danhaywood@apache.org</email>
            <roles>
                <role>pmc</role>
                <role>committer</role>
            </roles>
            <timezone>+0</timezone>
        </developer>
        <developer>
            <id>dslaughter</id>
            <name>Dave Slaughter</name>
            <email>dslaughter@apache.org</email>
            <roles>
                <role>pmc</role>
                <role>committer</role>
            </roles>
            <timezone>-6</timezone>
        </developer>
        <developer>
            <id>jcvanderwal</id>
            <name>Jeroen van der Wal</name>
            <email>jcvanderwal@apache.org</email>
            <roles>
                <role>pmc</role>
                <role>committer</role>
            </roles>
            <timezone>+1</timezone>
        </developer>
        <developer>
            <id>jdoornenbal</id>
            <name>Johan Doornenbal</name>
            <email>jdoornenbal@apache.org</email>
            <roles>
                <role>pmc</role>
                <role>committer</role>
            </roles>
            <timezone>+1</timezone>
        </developer>
        <developer>
            <id>joergrade</id>
            <name>Joerg Rade</name>
            <email>joergrade@apache.org</email>
            <roles>
                <role>pmc</role>
                <role>committer</role>
            </roles>
            <timezone>+1</timezone>
        </developer>
        <developer>
            <id>kevin</id>
            <name>Kevin Meyer</name>
            <email>kevin@apache.org</email>
            <roles>
                <role>pmc chair</role>
                <role>pmc</role>
                <role>committer</role>
            </roles>
            <timezone>+2</timezone>
        </developer>
        <developer>
            <id>madytyoo</id>
            <name>Maurizio Taverna</name>
            <email>madytyoo@apache.org</email>
            <roles>
                <role>pmc</role>
                <role>committer</role>
            </roles>
            <timezone>+1</timezone>
        </developer>
        <developer>
            <id>mgrigorov</id>
            <name>Martin Grigorov</name>
            <email>mgrigorov@apache.org</email>
            <roles>
                <role>pmc</role>
                <role>committer</role>
            </roles>
            <timezone>+2</timezone>
        </developer>
        <developer>
            <id>mnour</id>
            <name>Mohammad Nour El-Din</name>
            <email>mnour@apache.org</email>
            <roles>
                <role>pmc</role>
                <role>mentor while incubating</role>
            </roles>
            <timezone>+1</timezone>
        </developer>
        <developer>
            <id>oscarbou</id>
            <name>Oscar Bou</name>
            <email>oscarbou@apache.org</email>
            <roles>
                <role>pmc</role>
                <role>committer</role>
            </roles>
            <timezone>+1</timezone>
        </developer>
        <developer>
            <id>rmatthews</id>
            <name>Robert Matthews</name>
            <email>rmatthews@apache.org</email>
            <roles>
                <role>pmc</role>
                <role>committer</role>
            </roles>
            <timezone>+0</timezone>
        </developer>
        <developer>
            <id>struberg</id>
            <name>Mark Struberg</name>
            <email>struberg@apache.org</email>
            <roles>
                <role>pmc</role>
                <role>mentor while incubating</role>
            </roles>
            <timezone>+1</timezone>
        </developer>
        <developer>
            <id>themalkolm</id>
            <name>Alexander Krasnuhkin</name>
            <email>themalkolm@apache.org</email>
            <roles>
                <role>pmc</role>
                <role>committer</role>
            </roles>
            <timezone>+3</timezone>
        </developer>
    </developers>
    <!-- APACHE CAUSEWAY customisation 4/21: end -->
    <properties>
        <distMgmtSnapshotsName>Apache Development Snapshot Repository</distMgmtSnapshotsName>
        <distMgmtSnapshotsUrl>https://repository.apache.org/content/repositories/snapshots</distMgmtSnapshotsUrl>
        <organization.logo>https://www.apache.org/images/asf_logo_wide_2016.png</organization.logo>
        <project.build.sourceEncoding>UTF-8</project.build.sourceEncoding>
        <project.reporting.outputEncoding>UTF-8</project.reporting.outputEncoding>
        <sourceReleaseAssemblyDescriptor>source-release</sourceReleaseAssemblyDescriptor>
        <gpg.useagent>true</gpg.useagent>
        <minimalMavenBuildVersion>3.2.5</minimalMavenBuildVersion>
        <minimalJavaBuildVersion>1.8</minimalJavaBuildVersion>

        <!-- APACHE CAUSEWAY customisation 5/21: start -->
        <java.version>17</java.version>
        <maven.compiler.source>${java.version}</maven.compiler.source>
        <maven.compiler.target>${java.version}</maven.compiler.target>
        <maven.compiler.release>${java.version}</maven.compiler.release>
        <surefire.version>3.0.0-M7</surefire.version>
        <!-- APACHE CAUSEWAY customisation 5/21: end -->

        <!--  for surefire, failsafe and surefire-report  -->
        <maven.plugin.tools.version>3.7.0</maven.plugin.tools.version>
        <!--  for m-plugin-p and maven-plugin-annotations  -->
        <assembly.tarLongFileMode>posix</assembly.tarLongFileMode>
        <project.build.outputTimestamp>2022-10-14T12:04:02Z</project.build.outputTimestamp>

        <!-- APACHE CAUSEWAY customisation 6/21: start -->

        <delombok.output>${project.build.directory}/delombok</delombok.output>

        <!-- LIBRARY DEPENDENCIES -->
        <archunit.version>1.0.1</archunit.version>
        <asciidoctorj.version>2.5.7</asciidoctorj.version>
        <asm.version>9.4</asm.version> <!-- keep in sync with org.eclipse.persistence:org.eclipse.persistence.asm -->
        <approvaltests.version>18.5.0</approvaltests.version>

        <assertj-guava.version>3.5.0</assertj-guava.version>

        <camel.version>3.14.6</camel.version>

        <commons-email.version>1.5</commons-email.version>
        <commons-httpclient.version>4.5.12</commons-httpclient.version>
        <commons-io.version>2.11.0</commons-io.version>

        <cucumber.version>7.9.0</cucumber.version>

        <cxf-rt-rs-client.version>4.0.0-SNAPSHOT</cxf-rt-rs-client.version>

        <danhaywood-java-assertjext.version>0.1.0</danhaywood-java-assertjext.version>
        <danhaywood-java-testsupport.version>1.0.0</danhaywood-java-testsupport.version>

        <datanucleus-api-jdo.version>6.0.1</datanucleus-api-jdo.version>
        <datanucleus-api-jpa.version>6.0.1</datanucleus-api-jpa.version>
        <datanucleus-core.version>6.0.2</datanucleus-core.version>
        <datanucleus-jdo-api.version>3.2.1</datanucleus-jdo-api.version>
        <datanucleus-jdo-query.version>6.0.1</datanucleus-jdo-query.version>
        <datanucleus-jodatime.version>6.0.0-release</datanucleus-jodatime.version>
        <datanucleus-maven-plugin.version>6.0.0-release</datanucleus-maven-plugin.version>
        <datanucleus-rdbms.version>6.0.2</datanucleus-rdbms.version>

        <datatables.version>1.13.1</datatables.version> <!-- keep in sync with DatatablesDotNet -->

        <docx4j.version>11.3.2</docx4j.version>

        <easymock.version>5.0.1</easymock.version>
        <error_prone_annotations.version>2.16</error_prone_annotations.version>

        <git-commit-id-plugin.version>4.9.10</git-commit-id-plugin.version>
        <guava.version>31.1-jre</guava.version>

        <htmlparser.version>2.1</htmlparser.version>

        <jakartaee.version>10.0.0</jakartaee.version>
        <javafaker.version>1.0.2</javafaker.version>
        <javassist.version>3.29.2-GA</javassist.version>
        <jakarta-servlet.version>6.0.0</jakarta-servlet.version>
        <jaxb-impl.version>4.0.1</jaxb-impl.version>
        <jaxws-ri.version>4.0.0</jaxws-ri.version>

        <jbcrypt.version>0.4</jbcrypt.version>
        <jboss-jaxrs-api_2.1_spec.version>2.0.2.Final</jboss-jaxrs-api_2.1_spec.version>

        <!-- v3.2 not available yet, use datanucleus staging for now -->
        <!-- <jdo-api.version>3.2</jdo-api.version> -->

        <jdom.version>2.0.6.1</jdom.version>
        <jmock.version>2.12.0</jmock.version>
        <joda-time.version>2.12.1</joda-time.version>
        <jopt-simple.version>6.0-alpha-3</jopt-simple.version>

        <jquery-ui.version>1.13.2</jquery-ui.version> <!-- org.webjars:jquery-ui -->

        <jsr305.version>3.0.2</jsr305.version>
        <jsoup.version>1.15.3</jsoup.version>
        <junit-jupiter.version>5.9.1</junit-jupiter.version> <!-- overrides spring -->
        <junit-platform.version>1.9.1</junit-platform.version>

        <log4jdbc-remix.version>0.2.7</log4jdbc-remix.version>
        <lombok.version>1.18.24</lombok.version> <!-- overriding Spring -->

        <maven-eclipse-plugin.version>2.10</maven-eclipse-plugin.version>
        <maven-release-plugin.version>3.0.0-M7</maven-release-plugin.version>
        <momentjs.version>2.29.4</momentjs.version> <!-- keep in sync: org.apache.causeway.viewer.wicket.ui.components.scalars.datepicker.MomentJsReference -->

        <!-- See https://nodejs.org/en/download/ for latest node and npm (lts) versions -->
		<node.version>v18.12.0</node.version>
		<npm.version>8.19.2</npm.version>

        <objenesis.version>3.3</objenesis.version>
        <ognl.version>3.3.4</ognl.version>

        <picocontainer.version>2.15</picocontainer.version>
        <poi.version>5.2.3</poi.version>

        <quartz-scheduler.version>2.3.2</quartz-scheduler.version>

        <resteasy-spring-boot.version>6.0.0.Alpha2</resteasy-spring-boot.version>
        <resteasy-spring.version>3.0.0.Final</resteasy-spring.version>
        <resteasy.version>6.2.1.Final</resteasy.version> <!-- keep in sync with property defined in resteasy4-spring-boot-starter -->
        <resteasy-jaxb-provider.version>6.2.1.Final</resteasy-jaxb-provider.version>
        

        <select2.version>4.0.13</select2.version>
        <shiro.version>2.0.0-SNAPSHOT</shiro.version> <!-- latest release was 1.10.0, however we need jakarta namespace support -->
        <simpleslackapi.version>1.4.0</simpleslackapi.version>
        <slf4j-api.version>2.0.5</slf4j-api.version> <!-- also provided by spring-boot-starter-logging, needed to solve convergence issues -->
        <spring-boot.version>3.0.0</spring-boot.version>
        <summernote.version>0.8.20</summernote.version>
        <surefire-plugin.argLine>
			-Xmx384m 
			--add-modules com.sun.tools.xjc 
			--add-reads org.eclipse.persistence.moxy=com.sun.tools.xjc
		</surefire-plugin.argLine>
        <swagger-core.version>2.2.7</swagger-core.version>

        <togglz.version>3.3.2</togglz.version>

        <vaadin.version>23.2.9</vaadin.version>

        <wicket.version>936167650a</wicket.version> <!--  9.4.0 is last known good, before wicket put jupiter-api on the module graph -->
        
        <wicket-bootstrap.version>6.0.0-M8</wicket-bootstrap.version> <!-- de.agilecoders.wicket:wicket-bootstrap... -->
        <wicket-webjars.version>3.0.6</wicket-webjars.version>
        <wicket-viewer-jquery.version>3.6.1</wicket-viewer-jquery.version> <!--  as served by wicket via webjars -->

        <wicketstuff.version>9.12.0</wicketstuff.version> <!-- org.wicketstuff:wicketstuff-select2 -->

        <!-- APACHE CAUSEWAY customisation 6/21: end -->
    </properties>
    <dependencyManagement>
        <dependencies>
            <dependency>
                <groupId>org.apache.maven.plugin-tools</groupId>
                <artifactId>maven-plugin-annotations</artifactId>
                <version>${maven.plugin.tools.version}</version>
            </dependency>
        </dependencies>
    </dependencyManagement>
    <repositories>
        <!-- APACHE CAUSEWAY customisation 7/21: start -->
        <repository>
			<!-- temporary till release of cxf 4.0.0, shiro 2.0.0 and wicket 10.0.0 -->
            <id>apache.snapshots</id>
            <name>Shiro Snapshot Repository</name>
            <url>https://repository.apache.org/content/groups/snapshots/</url>
            <snapshots><enabled>true</enabled></snapshots>
        </repository>
		<repository>
			<!-- used for wicket 10.0.0-M1-SNAPSHOT fork at 
				https://jitpack.io/#apache-causeway-committers/wicket
				temporary till release of wicket 10.0.0 -->
		    <id>jitpack.io</id>
		    <url>https://jitpack.io</url>
		</repository>
        <repository>
			<!-- temporary till release of wicket-stuff 10.0.0 -->
			<id>wicketstuff-core-snapshots</id>
			<url>https://oss.sonatype.org/content/repositories/snapshots</url>
			<snapshots>
				<enabled>true</enabled>
			</snapshots>		
		</repository>
        <!-- breaks dependabot run: timeout due to repo not accessible
        <repository>
            <id>apache.snapshots</id>
            <name>Apache Snapshot Repository</name>
            <url>https://repository.apache.org/snapshots</url>
            <releases>
                <enabled>false</enabled>
            </releases>
        </repository>
        -->
        <!-- APACHE CAUSEWAY customisation 7/21: end -->
    </repositories>
    <pluginRepositories>
        <!-- APACHE CAUSEWAY customisation 8/21: start -->
        <!-- breaks dependabot run: timeout due to repo not accessible
        <pluginRepository>
            <id>apache.snapshots</id>
            <name>Apache Snapshot Repository</name>
            <url>https://repository.apache.org/snapshots</url>
            <releases>
                <enabled>false</enabled>
            </releases>
        </pluginRepository>
        -->
        <!-- APACHE CAUSEWAY customisation 8/21: end -->
    </pluginRepositories>
    <build>
        <pluginManagement>
            <plugins>
                <!--  set versions of common plugins for reproducibility, ordered alphabetically  -->
                <plugin>
                    <groupId>org.apache.maven.plugins</groupId>
                    <artifactId>maven-antrun-plugin</artifactId>
                    <version>3.1.0</version>
                </plugin>
                <plugin>
                    <groupId>org.apache.maven.plugins</groupId>
                    <artifactId>maven-assembly-plugin</artifactId>
                    <version>3.4.2</version>    <!--bumped-->
                </plugin>
                <plugin>
                    <groupId>org.apache.maven.plugins</groupId>
                    <artifactId>maven-clean-plugin</artifactId>
                    <version>3.2.0</version>
                </plugin>
                <plugin>
                    <groupId>org.apache.maven.plugins</groupId>
                    <artifactId>maven-compiler-plugin</artifactId>
                    <version>3.10.1</version>
                </plugin>
                <plugin>
                    <groupId>org.apache.maven.plugins</groupId>
                    <artifactId>maven-dependency-plugin</artifactId>
                    <version>3.3.0</version>
                </plugin>
                <plugin>
                    <groupId>org.apache.maven.plugins</groupId>
                    <artifactId>maven-deploy-plugin</artifactId>
                    <version>3.0.0</version>    <!--bumped-->
                </plugin>
                <plugin>
                    <groupId>org.apache.maven.plugins</groupId>
                    <artifactId>maven-ear-plugin</artifactId>
                    <version>3.3.0</version>
                </plugin>
                <plugin>
                    <groupId>org.apache.maven.plugins</groupId>
                    <artifactId>maven-enforcer-plugin</artifactId>
                    <version>3.1.0</version>
                </plugin>
                <plugin>
                    <groupId>org.apache.maven.plugins</groupId>
                    <artifactId>maven-failsafe-plugin</artifactId>
                    <version>${surefire.version}</version>
                </plugin>
                <plugin>
                    <groupId>org.apache.maven.plugins</groupId>
                    <artifactId>maven-gpg-plugin</artifactId>
                    <version>3.0.1</version>
                    <configuration>
                        <gpgArguments>
                            <arg>--digest-algo=SHA512</arg>
                        </gpgArguments>
                    </configuration>
                </plugin>
                <plugin>
                    <groupId>org.apache.maven.plugins</groupId>
                    <artifactId>maven-help-plugin</artifactId>
                    <version>3.3.0</version>    <!--bumped-->
                </plugin>
                <plugin>
                    <groupId>org.apache.maven.plugins</groupId>
                    <artifactId>maven-install-plugin</artifactId>
                    <version>3.1.0</version>    <!--bumped-->
                </plugin>
                <plugin>
                    <groupId>org.apache.maven.plugins</groupId>
                    <artifactId>maven-invoker-plugin</artifactId>
                    <version>3.3.0</version>
                </plugin>
                <plugin>
                    <groupId>org.apache.maven.plugins</groupId>
                    <artifactId>maven-jar-plugin</artifactId>
                    <version>3.2.2</version>
                    <configuration>
						<skipIfEmpty>true</skipIfEmpty>
                        <archive>
                            <manifest>
                                <addDefaultSpecificationEntries>true</addDefaultSpecificationEntries>
                                <addDefaultImplementationEntries>true</addDefaultImplementationEntries>
                            </manifest>
							<manifestEntries>
								<Automatic-Module-Name>${jar-plugin.automaticModuleName}</Automatic-Module-Name>
								<Implementation-Vendor-Id>org.apache.causeway</Implementation-Vendor-Id>
								<Implementation-Vendor>Apache Causeway™ Project</Implementation-Vendor>
								<Bundle-SymbolicName>${jar-plugin.automaticModuleName}</Bundle-SymbolicName>
								<SCM-Revision>${git.commit.id.abbrev}</SCM-Revision>
								<!-- required for DN plugin.xml loading -->
								<Bundle-SymbolicName>${jar-plugin.automaticModuleName}</Bundle-SymbolicName>
								<!-- no requirement as of yet. <Bundle-ManifestVersion>2</Bundle-ManifestVersion>
									<Bundle-Name>${jar-plugin.automaticModuleName}</Bundle-Name> <Bundle-Version>2.0.0-SNAPSHOT</Bundle-Version>
									<Bundle-Vendor>Apache Causeway™ Project</Bundle-Vendor> -->
							</manifestEntries>
						</archive>
					</configuration>
                </plugin>
                <plugin>
                    <groupId>org.apache.maven.plugins</groupId>
                    <artifactId>maven-javadoc-plugin</artifactId>
                    <version>3.4.1</version>
                    <configuration>
                        <notimestamp>true</notimestamp>
                        <!--  avoid noise for svn/gitpubsub  -->
                    </configuration>
                </plugin>
                <plugin>
                    <groupId>org.apache.maven.plugins</groupId>
                    <artifactId>maven-plugin-plugin</artifactId>
                    <version>${maven.plugin.tools.version}</version>
                </plugin>
                <plugin>
                    <groupId>org.apache.maven.plugins</groupId>
                    <artifactId>maven-project-info-reports-plugin</artifactId>
                    <version>3.4.1</version>    <!--bumped-->
                    <configuration>
                        <pluginManagementExcludes>
                            <exclude>org.eclipse.m2e:lifecycle-mapping</exclude>
                        </pluginManagementExcludes>
                    </configuration>
                </plugin>
                <!--  START SNIPPET: release-plugin-configuration  -->
                <plugin>
                    <groupId>org.apache.maven.plugins</groupId>
                    <artifactId>maven-release-plugin</artifactId>
                    <version>${maven-release-plugin.version}</version>
                    <configuration>
                        <useReleaseProfile>false</useReleaseProfile>
                        <goals>deploy</goals>
                        <releaseProfiles>apache-release</releaseProfiles>
                    </configuration>
                </plugin>
                <!--  END SNIPPET: release-plugin-configuration  -->
                <plugin>
                    <groupId>org.apache.maven.plugins</groupId>
                    <artifactId>maven-remote-resources-plugin</artifactId>
                    <version>3.0.0</version>    <!--bumped-->
                </plugin>
                <plugin>
                    <groupId>org.apache.maven.plugins</groupId>
                    <artifactId>maven-resources-plugin</artifactId>
                    <version>3.3.0</version>    <!--bumped-->
                </plugin>
                <plugin>
                    <groupId>org.apache.maven.plugins</groupId>
                    <artifactId>maven-scm-plugin</artifactId>
                    <version>1.13.0</version>
                </plugin>
                <plugin>
                    <groupId>org.apache.maven.plugins</groupId>
                    <artifactId>maven-scm-publish-plugin</artifactId>
                    <version>3.1.0</version>
                </plugin>
                <plugin>
                    <groupId>org.apache.maven.plugins</groupId>
                    <artifactId>maven-site-plugin</artifactId>
                    <version>3.12.1</version>    <!--bumped-->
                </plugin>
                <plugin>
                    <groupId>org.apache.maven.plugins</groupId>
                    <artifactId>maven-source-plugin</artifactId>
                    <version>3.2.1</version>
                </plugin>
                <plugin>
                    <groupId>org.apache.maven.plugins</groupId>
                    <artifactId>maven-surefire-plugin</artifactId>
                    <version>${surefire.version}</version>
                    <!-- APACHE CAUSEWAY customisation 9/21: start -->
                    <configuration>
                        <!-- override defaults and include everything unless explicitly excluded -->
                        <includes>
                            <include>**/*.java</include>
                        </includes>
                        <excludes>
                            <exclude>${testsToExclude}</exclude>
                        </excludes>
                        <printSummary>false</printSummary>
                        <argLine>${surefire-plugin.argLine}</argLine>
                        <forkCount>1C</forkCount>
                        <reuseForks>true</reuseForks>
                        <systemPropertyVariables>
                            <!-- allows tests to reduce verbosity, or conditionally disable
                                 when run with surefire; e.g.:
                                 @DisabledIfSystemProperty(named = "isRunningWithSurefire", matches = "true")
                                 -->
                            <isRunningWithSurefire>true</isRunningWithSurefire>
                        </systemPropertyVariables>
                    </configuration>
                    <!-- APACHE CAUSEWAY customisation 9/21: end -->
                </plugin>
                <plugin>
                    <groupId>org.apache.maven.plugins</groupId>
                    <artifactId>maven-surefire-report-plugin</artifactId>
                    <version>${surefire.version}</version>
                </plugin>
                <plugin>
                    <groupId>org.apache.maven.plugins</groupId>
                    <artifactId>maven-shade-plugin</artifactId>
                    <version>3.4.1</version>
                </plugin>
                <plugin>
                    <groupId>org.apache.rat</groupId>
                    <artifactId>apache-rat-plugin</artifactId>
                    <version>0.15</version>
                    <!-- APACHE CAUSEWAY customisation 10/21: start -->
                    <configuration>
                        <addDefaultLicenseMatchers>true</addDefaultLicenseMatchers>
                        <excludeSubProjects>true</excludeSubProjects>
                        <excludes>
                            <exclude>**/target/**</exclude>
                            <exclude>**/target-ide/**</exclude>

                            <exclude>**/node_modules/**</exclude>
                            <exclude>**/node/npm</exclude>
                            <exclude>**/node/npm.cmd</exclude>

                            <exclude>**/*.project</exclude>
                            <exclude>**/.classpath</exclude>
                            <exclude>**/.settings/**</exclude>
                            <exclude>**/*.launch</exclude>
                            <exclude>**/*.columnOrder.txt</exclude>
                            <exclude>**/*.drawio.svg</exclude>
                            <exclude>**/META-INF/spring.factories</exclude>

                            <exclude>**/incubator/clients/kroviz/package.json.d/project.info</exclude>

                            <exclude>**/causeway/tooling/model4adoc/src/test/resources/org/apache/causeway/tooling/adocmodel/test/**</exclude>

                            <exclude>**/*.iml</exclude>
                            <exclude>**/webpack.config.js</exclude>
                            <exclude>**/webpack.generated.js</exclude>
                            <exclude>**/pnpm-lock.yaml</exclude>
                            <exclude>**/pnpmfile.js</exclude>

                            <exclude>**/*.pdn</exclude>
                            <exclude>**/*.svg</exclude>
                            <exclude>**/*.rtf</exclude>
                            <exclude>**/*.json</exclude>
                            <exclude>**/.gitkeep</exclude>
                            <exclude>**/*.min.js</exclude>
                            <exclude>**/fakedata/applib/services/clobs/*.dtd</exclude>
                            <exclude>**/fakedata/applib/services/clobs/*.dcl</exclude>
                            <exclude>**/fakedata/applib/services/clobs/*.soc</exclude>
                            <exclude>**/fakedata/applib/services/clobs/vs</exclude>
                            <exclude>**/fakedata/applib/services/clobs/vx</exclude>

                            <exclude>**/MANIFEST.MF</exclude>
                            <exclude>**/*.ucd</exclude>
                            <exclude>**/*.ucls</exclude>
                            <exclude>**/*.puml</exclude>
                            <exclude>**/antora/supplemental-ui/**</exclude>

                            <exclude>**/xml/objects/**</exclude>
                            <exclude>**/test.data</exclude>
                            <exclude>**/fixture-data/**</exclude>
                            <exclude>**/partials/module-nav.adoc</exclude>
                            <exclude>**/partials/extensions.adoc</exclude>
                            <exclude>**/partials/component-nav.adoc</exclude>
                            <exclude>**/_nav.adoc</exclude>
                            <exclude>**/_overview/nav.adoc</exclude>

                            <exclude>**/application.js</exclude>

                            <exclude>**/jquery.zclip.js</exclude>
                            <exclude>**/simple-sidebar.css</exclude>
                            <exclude>**/causeway-bootstrap-growl.js</exclude>
                            <exclude>**/moment.js</exclude>
                            <exclude>**/prism*.js</exclude>
                            <exclude>**/prism*.css</exclude>
                            <exclude>**/kroviz/webpack.config.d/**</exclude>

                            <exclude>**/viewer/wicket/ui/components/**/*.css</exclude>
                            <exclude>**/viewer/wicket/ui/components/**/*.js</exclude>
                            <exclude>**/bootstrap-datetimepicker.min.css</exclude>
                            <exclude>**/bootstrap-datetimepicker.css</exclude>
                            <exclude>**/select2-bootstrap.css</exclude>

                            <exclude>**/wicket-xhtml1.4-strict.dtd</exclude>

                            <exclude>**/src/main/resources/supplemental-models.xml</exclude>
                            <exclude>**/datanucleus.log</exclude>
                            <exclude>**/gradle/wrapper/gradle-wrapper.properties</exclude>
                            <exclude>**/gradlew</exclude>
                            <exclude>**/gradlew.bat</exclude>
                            <exclude>**/rebel.xml</exclude>
                            <exclude>**/translations**.po</exclude>
                            <exclude>**/translations.pot</exclude>
                            <exclude>**/intellij/launch/*.xml</exclude>

                            <exclude>**/css/home/scss-files.txt</exclude>
                            <exclude>**/css/home/styles.css</exclude>
                            <exclude>**/css/site-custom.css</exclude>

                            <exclude>**/swagger-ui/**</exclude>

                            <exclude>**/META-INF/services/**</exclude>
                        </excludes>
                        <licenses>
                            <license
                                    implementation="org.apache.rat.analysis.license.SimplePatternBasedLicense">
                                <licenseFamilyCategory>AL2  </licenseFamilyCategory>
                                <licenseFamilyName>Apache License 2.0</licenseFamilyName>
                                <notes />
                                <patterns>
                                    <pattern>Licensed to the Apache Software Foundation (ASF) under
                                        one</pattern>
                                </patterns>
                            </license>
                            <license
                                    implementation="org.apache.rat.analysis.license.SimplePatternBasedLicense">
                                <licenseFamilyCategory>BSD3</licenseFamilyCategory>
                                <licenseFamilyName>BSD 3-Clause</licenseFamilyName>
                                <patterns>
                                    <pattern>BSD-3-Clause license</pattern>
                                </patterns>
                            </license>
                            <license
                                    implementation="org.apache.rat.analysis.license.SimplePatternBasedLicense">
                                <licenseFamilyCategory>MIT</licenseFamilyCategory>
                                <licenseFamilyName>MIT Licensed</licenseFamilyName>
                                <notes />
                                <patterns>
                                    <pattern>The MIT License (MIT)</pattern>
                                    <pattern>Dual licensed under the MIT</pattern>
                                    <pattern>http://prismjs.com/download.html</pattern>
                                </patterns>
                            </license>
                            <license
                                    implementation="org.apache.rat.analysis.license.SimplePatternBasedLicense">
                                <licenseFamilyCategory>CC3</licenseFamilyCategory>
                                <licenseFamilyName>Creative Commons 3.0</licenseFamilyName>
                                <notes />
                                <patterns>
                                    <pattern>ASCII text placed in the public domain by Moby Lexical Tools, 1992.</pattern>
                                </patterns>
                            </license>
                            <license
                                    implementation="org.apache.rat.analysis.license.SimplePatternBasedLicense">
                                <licenseFamilyCategory>JMOCK</licenseFamilyCategory>
                                <licenseFamilyName>JMock</licenseFamilyName>
                                <notes />
                                <patterns>
                                    <pattern>Copyright (c) 2000-2007, jMock.org</pattern>
                                </patterns>
                            </license>
                            <license
                                    implementation="org.apache.rat.analysis.license.SimplePatternBasedLicense">
                                <licenseFamilyCategory>JMOCK</licenseFamilyCategory>
                                <licenseFamilyName>JMock</licenseFamilyName>
                                <notes />
                                <patterns>
                                    <pattern>Copyright (c) 2000-2007, jMock.org</pattern>
                                </patterns>
                            </license>
                        </licenses>
                        <licenseFamilies>
                            <licenseFamily
                                    implementation="org.apache.rat.license.SimpleLicenseFamily">
                                <familyName>Apache License 2.0</familyName>
                            </licenseFamily>
                            <licenseFamily implementation="org.apache.rat.license.SimpleLicenseFamily">
                                <familyName>BSD 3-Clause</familyName>
                            </licenseFamily>
                            <licenseFamily
                                    implementation="org.apache.rat.license.SimpleLicenseFamily">
                                <familyName>MIT</familyName>
                            </licenseFamily>
                            <licenseFamily
                                    implementation="org.apache.rat.license.SimpleLicenseFamily">
                                <familyName>JMock</familyName>
                            </licenseFamily>
                            <licenseFamily
                                    implementation="org.apache.rat.license.SimpleLicenseFamily">
                                <familyName>XHTML</familyName>
                            </licenseFamily>
                        </licenseFamilies>
                    </configuration>
                    <!-- APACHE CAUSEWAY customisation 10/21: end -->
                </plugin>
                <!-- APACHE CAUSEWAY customisation 11/21: start -->
                <plugin>
                    <groupId>org.apache.maven.plugins</groupId>
                    <artifactId>maven-docck-plugin</artifactId>
                    <version>1.1</version>
                </plugin>
                <plugin>
                    <groupId>org.codehaus.mojo</groupId>
                    <artifactId>clirr-maven-plugin</artifactId>
                    <version>2.8</version>
                </plugin>
                <!-- APACHE CAUSEWAY customisation 11/21: end -->
            </plugins>
        </pluginManagement>
        <plugins>
            <!--  We want to package up license resources in the JARs produced  -->
            <plugin>
                <groupId>org.apache.maven.plugins</groupId>
                <artifactId>maven-remote-resources-plugin</artifactId>
                <executions>
                    <execution>
                        <id>process-resource-bundles</id>
                        <goals>
                            <goal>process</goal>
                        </goals>
                        <configuration>
                            <resourceBundles>
                                <resourceBundle>org.apache:apache-jar-resource-bundle:1.4</resourceBundle>
                            </resourceBundles>
                            <!-- APACHE CAUSEWAY customisation 12/21: start -->

                            <!-- Reference the supplemental-model artifact from module supplemental-model -->
                            <supplementalModelArtifacts>
                                <supplementalModelArtifact>org.apache.causeway:supplemental-model:1.0</supplementalModelArtifact>
                            </supplementalModelArtifacts>

                            <runOnlyAtExecutionRoot>true</runOnlyAtExecutionRoot>

                             <!-- Specify the path, relative to the JAR root, where the supplemental model file is located -->
                            <supplementalModels>
                                <supplementalModel>supplemental-models.xml</supplementalModel>
                            </supplementalModels>
                            <properties>
                                <projectTimespan>2010~2022</projectTimespan>
                                <postDepListText>
                                    The above (auto-generated) list aggregates the dependencies (either directly or
                                    transitively) of all the modules that make up ${project.name}.   You can use
                                    mvn dependency:list or mvn dependency:tree to view dependencies by submodule.

                                    ${license.additional-notes}
                                </postDepListText>
                            </properties>
                            <!-- APACHE CAUSEWAY customisation 12/21: end -->
                        </configuration>
                    </execution>
                </executions>
            </plugin>
            <plugin>
                <groupId>org.apache.maven.plugins</groupId>
                <artifactId>maven-enforcer-plugin</artifactId>
                <!-- APACHE CAUSEWAY customisation 13/21: start -->
                <configuration>
                    <rules>
                        <requireMavenVersion>
                            <version>[3.6,)</version>
                        </requireMavenVersion>
                        <requireJavaVersion>
                            <version>[17,)</version>
                        </requireJavaVersion>
                        <!-- seemingly not compatible with use of 3.0.0-SNAPSHOT placeholders
                            <requirePluginVersions> <message>All plugin versions must be defined!</message>
                            <banLatest>true</banLatest> <banRelease>true</banRelease> </requirePluginVersions> -->
                        <DependencyConvergence />
                    </rules>
                </configuration>
                <!-- APACHE CAUSEWAY customisation 13/21: end -->
                <executions>
                    <!-- APACHE CAUSEWAY customisation 14/21: start -->
                    <!-- goal:enforce supposedly binds to phase:validate, but explicit binding seems to be required -->
                    <execution>
                        <id>validate-enforce</id>
                        <phase>validate</phase>
                        <goals>
                            <goal>enforce</goal>
                        </goals>
                    </execution>
                    <!-- APACHE CAUSEWAY customisation 14/21: end -->
                    <execution>
                        <id>enforce-maven-version</id>
                        <goals>
                            <goal>enforce</goal>
                        </goals>
                        <configuration>
                            <rules>
                                <requireMavenVersion>
                                    <version>${minimalMavenBuildVersion}</version>
                                </requireMavenVersion>
                            </rules>
                        </configuration>
                    </execution>
                    <execution>
                        <id>enforce-java-version</id>
                        <goals>
                            <goal>enforce</goal>
                        </goals>
                        <configuration>
                            <rules>
                                <requireJavaVersion>
                                    <version>${minimalJavaBuildVersion}</version>
                                </requireJavaVersion>
                            </rules>
                        </configuration>
                    </execution>
                </executions>
            </plugin>
            <plugin>
                <groupId>org.apache.maven.plugins</groupId>
                <artifactId>maven-site-plugin</artifactId>
                <executions>
                    <execution>
                        <id>attach-descriptor</id>
                        <goals>
                            <goal>attach-descriptor</goal>
                        </goals>
                    </execution>
                </executions>
            </plugin>
        </plugins>
        <!-- APACHE CAUSEWAY customisation 15/21: start -->
        <extensions>
            <!-- scp and sftp support for deployments. -->
            <extension>
                <groupId>org.apache.maven.wagon</groupId>
                <artifactId>wagon-ssh</artifactId>
                <version>3.5.2</version>
            </extension>
            <!-- ftp support for deployments. -->
            <extension>
                <groupId>org.apache.maven.wagon</groupId>
                <artifactId>wagon-ftp</artifactId>
                <version>3.5.2</version>
            </extension>
        </extensions>
        <!-- APACHE CAUSEWAY customisation 15/21: end -->
    </build>
    <profiles>
        <!--  START SNIPPET: release-profile  -->
        <profile>
            <id>apache-release</id>
            <!-- APACHE CAUSEWAY customisation 16/21: start -->
            <activation>
                <property>
                    <name>apache-release</name>
                </property>
            </activation>
            <properties>
                <skipTests>true</skipTests>
            </properties>
            <!-- APACHE CAUSEWAY customisation 16/21: end -->
            <build>
                <plugins>
                    <!-- APACHE CAUSEWAY customisation 17/21: start -->
                    <plugin>
                        <groupId>org.projectlombok</groupId>
                        <artifactId>lombok-maven-plugin</artifactId>
                        <version>1.18.20.0</version>
                        <configuration>
                            <sourceDirectory>${project.basedir}/src/main/java</sourceDirectory>
                            <outputDirectory>${delombok.output}</outputDirectory>
                            <addOutputDirectory>false</addOutputDirectory>
                        </configuration>
                        <executions>
                            <execution>
                                <phase>generate-sources</phase>
                                <goals>
                                    <goal>delombok</goal>
                                </goals>
                            </execution>
                        </executions>
                    </plugin>
                    <!-- APACHE CAUSEWAY customisation 17/21: end -->

                    <!--  Create a source-release artifact that contains the fully buildable
                                   project directory source structure. This is the artifact which is
                                   the official subject of any release vote.  -->
                    <plugin>
                        <groupId>org.apache.maven.plugins</groupId>
                        <artifactId>maven-assembly-plugin</artifactId>
                        <dependencies>
                            <dependency>
                                <groupId>org.apache.apache.resources</groupId>
                                <artifactId>apache-source-release-assembly-descriptor</artifactId>
                                <version>1.0.6</version>
                            </dependency>
                        </dependencies>
                        <executions>
                            <execution>
                                <id>source-release-assembly</id>
                                <phase>package</phase>
                                <goals>
                                    <goal>single</goal>
                                </goals>
                                <configuration>
                                    <!-- APACHE CAUSEWAY customisation 18/21: start -->
                                    <archiveBaseDirectory>..</archiveBaseDirectory>
                                    <!-- APACHE CAUSEWAY customisation 18/21: end -->
                                    <runOnlyAtExecutionRoot>true</runOnlyAtExecutionRoot>
                                    <descriptorRefs>
                                        <descriptorRef>${sourceReleaseAssemblyDescriptor}</descriptorRef>
                                    </descriptorRefs>
                                    <tarLongFileMode>posix</tarLongFileMode>
                                </configuration>
                            </execution>
                        </executions>
                    </plugin>
                    <!--  We want to deploy the artifact to a staging location for perusal  -->
                    <plugin>
                        <inherited>true</inherited>
                        <groupId>org.apache.maven.plugins</groupId>
                        <artifactId>maven-deploy-plugin</artifactId>
                        <configuration>
                            <updateReleaseInfo>true</updateReleaseInfo>
                        </configuration>
                    </plugin>
                    <plugin>
                        <groupId>org.apache.maven.plugins</groupId>
                        <artifactId>maven-source-plugin</artifactId>
                        <executions>
                            <execution>
                                <id>attach-sources</id>
                                <goals>
                                    <goal>jar-no-fork</goal>
                                </goals>
                            </execution>
                        </executions>
                    </plugin>
                    <plugin>
                        <groupId>org.apache.maven.plugins</groupId>
                        <artifactId>maven-javadoc-plugin</artifactId>
                        <executions>
                            <execution>
                                <id>attach-javadocs</id>
                                <goals>
                                    <goal>jar</goal>
                                </goals>
                                <!-- APACHE CAUSEWAY customisation 19/21: start -->
                                <configuration>
                                    <notimestamp>true</notimestamp>
                                    <sourcepath>${delombok.output}</sourcepath>
                                    <doclint>none</doclint>
                                    <failOnError>false</failOnError>

                                    <debug>true</debug>
                                    <minmemory>128m</minmemory>
                                    <maxmemory>1024m</maxmemory>
                                    <quiet>true</quiet>
                                    <doctitle>${project.name} ${project.version}</doctitle>
                                    <windowtitle>${project.name} ${project.version}</windowtitle>
                                    <splitindex>true</splitindex>
                                    <encoding>${project.build.sourceEncoding}</encoding>
                                    <links>
                                        <link>https://docs.oracle.com/en/java/javase/17/docs/api/</link>
                                    </links>
                                    <linksource>true</linksource>
                                    <detectOfflineLinks>false</detectOfflineLinks>
                                </configuration>
                                <!-- APACHE CAUSEWAY customisation 19/21: end -->
                            </execution>
                        </executions>
                    </plugin>
                    <!--  calculate checksums of source release for Apache dist area  -->
                    <plugin>
                        <groupId>net.nicoulaj.maven.plugins</groupId>
                        <artifactId>checksum-maven-plugin</artifactId>
                        <version>1.11</version>
                        <executions>
                            <execution>
                                <id>source-release-checksum</id>
                                <goals>
                                    <goal>artifacts</goal>
                                </goals>
                                <!--  execute prior to maven-gpg-plugin:sign due to https://github.com/nicoulaj/checksum-maven-plugin/issues/112  -->
                                <phase>post-integration-test</phase>
                                <configuration>
                                    <algorithms>
                                        <algorithm>SHA-512</algorithm>
                                    </algorithms>
                                    <!--  https://maven.apache.org/apache-resource-bundles/#source-release-assembly-descriptor  -->
                                    <includeClassifiers>source-release</includeClassifiers>
                                    <excludeMainArtifact>true</excludeMainArtifact>
                                    <csvSummary>false</csvSummary>
                                    <!--  attach SHA-512 checksum as well to upload to Maven Staging Repo,
                                                           as this eases uploading from stage to dist and doesn't do harm in Maven Central  -->
                                    <attachChecksums>true</attachChecksums>
                                </configuration>
                            </execution>
                        </executions>
                    </plugin>
                    <!--  We want to sign the artifact, the POM, and all attached artifacts (except for SHA-512 checksum)  -->
                    <!--TODO[ISIS-3275]
                    <plugin>
                        <groupId>org.apache.maven.plugins</groupId>
                        <artifactId>maven-gpg-plugin</artifactId>
                        <executions>
                            <execution>
                                <id>sign-release-artifacts</id>
                                <goals>
                                    <goal>sign</goal>
                                </goals>
                                <configuration>
                                    <gpgArguments>
                                        <arg>--pinentry-mode</arg>
                                        <arg>loopback</arg>
                                    </gpgArguments>
                                </configuration>
                            </execution>
                        </executions>
                    </plugin>
<<<<<<< HEAD
                    -->
=======

>>>>>>> 2af7a5ff
                </plugins>
            </build>
            <!-- APACHE CAUSEWAY customisation 20/21: start -->
            <modules>
                <module>../core</module>
                <module>../extensions</module>
                <module>../mavendeps</module>
                <module>../starters</module>
                <module>../testing</module>
                <module>../valuetypes</module>
            </modules>
            <!-- APACHE CAUSEWAY customisation 20/21: end -->
        </profile>
        <!--  END SNIPPET: release-profile  -->
        <profile>
            <id>only-eclipse</id>
            <activation>
                <property>
                    <name>m2e.version</name>
                </property>
            </activation>
            <build>
                <pluginManagement>
                    <plugins>
                        <!--  Disable execution of some plugins in m2e (https://www.eclipse.org/m2e/documentation/m2e-execution-not-covered.html)  -->
                        <plugin>
                            <groupId>org.eclipse.m2e</groupId>
                            <artifactId>lifecycle-mapping</artifactId>
                            <version>1.0.0</version>
                            <!--  as this is an artificial artifact only use in a profile (https://bugs.eclipse.org/bugs/show_bug.cgi?id=367870#c18)  -->
                            <configuration>
                                <lifecycleMappingMetadata>
                                    <pluginExecutions>
                                        <pluginExecution>
                                            <!--  no native m2e support yet (https://issues.apache.org/jira/browse/MRRESOURCES-85)  -->
                                            <pluginExecutionFilter>
                                                <groupId>org.apache.maven.plugins</groupId>
                                                <artifactId>maven-remote-resources-plugin</artifactId>
                                                <versionRange>[0,1.8.0)</versionRange>
                                                <goals>
                                                    <goal>process</goal>
                                                </goals>
                                            </pluginExecutionFilter>
                                            <action>
                                                <ignore/>
                                            </action>
                                        </pluginExecution>
                                    </pluginExecutions>
                                </lifecycleMappingMetadata>
                            </configuration>
                        </plugin>
                    </plugins>
                </pluginManagement>
            </build>
        </profile>
        <!-- APACHE CAUSEWAY customisation 21/21: start -->
        <profile>
            <id>enforce-output-timestamp-property</id>
            <activation>
                <!-- multiple profile activation conditions have AND logic ... -->
                <property>
                    <name>apache-release</name>
                </property>
                <file>
                    <missing>${basedir}/.maven-apache-parent.marker</missing>
                </file>
            </activation>
            <build>
                <plugins>
                    <plugin>
                        <groupId>org.apache.maven.plugins</groupId>
                        <artifactId>maven-enforcer-plugin</artifactId>
                        <executions>
                            <execution>
                                <id>enforce-output-timestamp-property</id>
                                <goals>
                                    <goal>enforce</goal>
                                </goals>
                                <configuration>
                                    <rules>
                                        <requireProperty>
                                            <property>project.build.outputTimestamp</property>
                                            <message>The property "project.build.outputTimestamp" must be set on the reactor's root pom.xml to make the build reproducible. Further information at "https://maven.apache.org/guides/mini/guide-reproducible-builds.html".</message>
                                        </requireProperty>
                                    </rules>
                                </configuration>
                            </execution>
                        </executions>
                    </plugin>
                </plugins>
            </build>
        </profile>
        <profile>
            <id>sources</id>
            <activation>
                <property>
                    <name>sources</name>
                </property>
            </activation>
            <build>
                <plugins>
                    <plugin>
                        <groupId>org.apache.maven.plugins</groupId>
                        <artifactId>maven-source-plugin</artifactId>
                        <executions>
                            <execution>
                                <id>attach-sources</id>
                                <phase>deploy</phase>
                                <goals>
                                    <goal>jar-no-fork</goal>
                                </goals>
                            </execution>
                        </executions>
                    </plugin>
                </plugins>
            </build>
        </profile>
        <profile>
            <id>github</id>
            <activation>
                <property>
                    <name>github</name>
                </property>
            </activation>
            <properties>
                <enforcer.failFast>true</enforcer.failFast>
                <jacoco.skip>true</jacoco.skip>
            </properties>
            <modules>
                <module>../core</module>
                <module>../extensions</module>
                <module>../mavendeps</module>
                <module>../starters</module>
                <module>../testing</module>
                <module>../valuetypes</module>
            </modules>
            <distributionManagement>
                <repository>
                    <id>github</id>
                    <name>Github Releases</name>
                    <url>https://maven.pkg.github.com/apache/causeway</url>
                </repository>
            </distributionManagement>
        </profile>
        <profile>
            <id>nightly-localfs-repo</id>
            <activation>
                <property>
                    <name>nightly-localfs-repo</name>
                </property>
            </activation>
            <distributionManagement>
                <repository>
                    <id>nightly-localfs-repo</id>
                    <name>Temporary Local Filesystem Staging Repository</name>
                    <url>file://${MVN_SNAPSHOTS_PATH}</url>
                </repository>
            </distributionManagement>
            <build>
                <plugins>
                    <plugin>
                        <artifactId>maven-deploy-plugin</artifactId>
                        <version>3.0.0</version>
                        <configuration>
                            <altDeploymentRepository>
                                nightly-localfs-repo::default::file://${MVN_SNAPSHOTS_PATH}
                            </altDeploymentRepository>
                        </configuration>
                    </plugin>
                </plugins>
            </build>
        </profile>
        <profile>
            <id>jacoco-report-xml</id>
            <activation>
                <property>
                    <name>jacoco-report-xml</name>
                </property>
            </activation>
            <properties>
                <surefire-plugin.argLine>
					@{argLine}
					-Xmx384m
					--add-modules com.sun.tools.xjc 
					--add-reads org.eclipse.persistence.moxy=com.sun.tools.xjc 
				</surefire-plugin.argLine>
            </properties>
            <build>
                <plugins>
                    <plugin>
                        <groupId>org.jacoco</groupId>
                        <artifactId>jacoco-maven-plugin</artifactId>
                        <version>0.8.8</version>
                        <executions>
                            <execution>
                                <goals>
                                    <goal>prepare-agent</goal>
                                </goals>
                            </execution>
                            <execution>
                                <id>report</id>
                                <phase>prepare-package</phase>
                                <goals>
                                    <goal>report</goal>
                                </goals>
                                <configuration>
                                    <formats>XML</formats>
                                </configuration>
                            </execution>
                        </executions>
                    </plugin>
                </plugins>
            </build>
        </profile>
        <!-- APACHE CAUSEWAY customisation 21/21: end -->
    </profiles>
</project><|MERGE_RESOLUTION|>--- conflicted
+++ resolved
@@ -1177,7 +1177,6 @@
                         </executions>
                     </plugin>
                     <!--  We want to sign the artifact, the POM, and all attached artifacts (except for SHA-512 checksum)  -->
-                    <!--TODO[ISIS-3275]
                     <plugin>
                         <groupId>org.apache.maven.plugins</groupId>
                         <artifactId>maven-gpg-plugin</artifactId>
@@ -1196,11 +1195,6 @@
                             </execution>
                         </executions>
                     </plugin>
-<<<<<<< HEAD
-                    -->
-=======
-
->>>>>>> 2af7a5ff
                 </plugins>
             </build>
             <!-- APACHE CAUSEWAY customisation 20/21: start -->
