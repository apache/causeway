--- conflicted
+++ resolved
@@ -1103,35 +1103,23 @@
 
 			<!-- org.apache.causeway.extensions (wicket viewer) -->
 			<dependency>
-<<<<<<< HEAD
-				<groupId>org.apache.causeway.extensions</groupId>
-				<artifactId>causeway-extensions-exceldownload</artifactId>
-				<version>3.0.0-SNAPSHOT</version>
-=======
 			    <groupId>org.apache.causeway.extensions</groupId>
 			    <artifactId>causeway-extensions-tabular</artifactId>
-				<version>2.0.0-SNAPSHOT</version>
->>>>>>> 1399fee5
-				<type>pom</type>
-				<scope>compile</scope>
-			</dependency>
-			<dependency>
-<<<<<<< HEAD
-				<groupId>org.apache.causeway.extensions</groupId>
-				<artifactId>causeway-extensions-exceldownload-wicket-ui</artifactId>
-				<version>3.0.0-SNAPSHOT</version>
-=======
+				<version>3.0.0-SNAPSHOT</version>
+				<type>pom</type>
+				<scope>compile</scope>
+			</dependency>
+			<dependency>
 			    <groupId>org.apache.causeway.extensions</groupId>
 			    <artifactId>causeway-extensions-tabular-applib</artifactId>
-				<version>2.0.0-SNAPSHOT</version>
+				<version>3.0.0-SNAPSHOT</version>
 				<type>jar</type>
 				<scope>compile</scope>
 			</dependency>
 			<dependency>
 			    <groupId>org.apache.causeway.extensions</groupId>
 			    <artifactId>causeway-extensions-tabular-excel</artifactId>
-				<version>2.0.0-SNAPSHOT</version>
->>>>>>> 1399fee5
+				<version>3.0.0-SNAPSHOT</version>
 				<type>jar</type>
 				<scope>compile</scope>
 			</dependency>
@@ -2873,12 +2861,6 @@
                                 <goals>
                                     <goal>sign</goal>
                                 </goals>
-                                <configuration>
-                                    <gpgArguments>
-                                        <arg>--pinentry-mode</arg>
-                                        <arg>loopback</arg>
-                                    </gpgArguments>
-                                </configuration>
                             </execution>
                         </executions>
                     </plugin>
@@ -3305,6 +3287,16 @@
             <timezone>+1</timezone>
         </developer>
         <developer>
+            <id>mhesse</id>
+            <name>Martin Hesse</name>
+            <email>mhesse@apache.org</email>
+            <roles>
+                <role>pmc</role>
+                <role>committer</role>
+            </roles>
+            <timezone>+9</timezone>
+        </developer>
+        <developer>
             <id>oscarbou</id>
             <name>Oscar Bou</name>
             <email>oscarbou@apache.org</email>
