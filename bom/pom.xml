--- conflicted
+++ resolved
@@ -414,13 +414,8 @@
         <select2.version>4.0.13</select2.version>
         <shiro.version>2.0.0-SNAPSHOT</shiro.version> <!-- latest release was 1.10.0, however we need jakarta namespace support -->
         <simpleslackapi.version>1.4.0</simpleslackapi.version>
-<<<<<<< HEAD
-        <slf4j-api.version>2.0.3</slf4j-api.version> <!-- also provided by spring-boot-starter-logging, needed to solve convergence issues -->
+        <slf4j-api.version>2.0.4</slf4j-api.version> <!-- also provided by spring-boot-starter-logging, needed to solve convergence issues -->
         <spring-boot.version>3.0.0-RC2</spring-boot.version>
-=======
-        <slf4j-api.version>2.0.4</slf4j-api.version> <!-- also provided by spring-boot-starter-logging, needed to solve convergence issues -->
-        <spring-boot.version>2.7.5</spring-boot.version>
->>>>>>> d28b2779
         <summernote.version>0.8.20</summernote.version>
         <surefire-plugin.argLine>
 			-Xmx512m 
