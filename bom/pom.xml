<?xml version="1.0" encoding="UTF-8"?>
<!--
Licensed to the Apache Software Foundation (ASF) under one
or more contributor license agreements.  See the NOTICE file
distributed with this work for additional information
regarding copyright ownership.  The ASF licenses this file
to you under the Apache License, Version 2.0 (the
"License"); you may not use this file except in compliance
with the License.  You may obtain a copy of the License at

  http://www.apache.org/licenses/LICENSE-2.0

Unless required by applicable law or agreed to in writing,
software distributed under the License is distributed on an
"AS IS" BASIS, WITHOUT WARRANTIES OR CONDITIONS OF ANY
KIND, either express or implied.  See the License for the
specific language governing permissions and limitations
under the License.
-->
<!--
This pom is the top-level parent, responsible for deploying to 
ASF using the apache-release, and as defined in org.apache:apache 
global parent.
At the same time, we want it to inherit from org.springframework.boot:spring-boot-starter-parent.
It is therefore a copy of org.apache:apache, with customisations clearly identified 
(though some plugins versions have been bumped to more recent versions).
-->

<project xmlns="http://maven.apache.org/POM/4.0.0" xmlns:xsi="http://www.w3.org/2001/XMLSchema-instance" xsi:schemaLocation="http://maven.apache.org/POM/4.0.0 http://maven.apache.org/xsd/maven-4.0.0.xsd">
    <modelVersion>4.0.0</modelVersion>
    <!-- based on org.apache:apache:27 
    	for more information, see the documentation of this POM: http://maven.apache.org/pom/asf/ -->

    <parent>
        <groupId>org.springframework.boot</groupId>
        <artifactId>spring-boot-starter-parent</artifactId>
        <version>3.0.0</version>
        <relativePath/>
    </parent>
    <groupId>org.apache.causeway</groupId>
    <artifactId>causeway-bom</artifactId>
    <version>3.0.0-SNAPSHOT</version>

    <packaging>pom</packaging>

    <name>Apache Causeway</name>
    <description>
        Apache Causeway Bill of Material (BOM).
        Also the parent POM for the core framework and extensions.
    </description>
    
    <properties>
		
		<!-- BUILD SPECIFICA -->
        
        <project.build.sourceEncoding>UTF-8</project.build.sourceEncoding>
        <project.reporting.outputEncoding>UTF-8</project.reporting.outputEncoding>
        <sourceReleaseAssemblyDescriptor>source-release</sourceReleaseAssemblyDescriptor>
        <gpg.useagent>true</gpg.useagent>
<<<<<<< HEAD
        <minimalMavenBuildVersion>3.2.5</minimalMavenBuildVersion>
        <minimalJavaBuildVersion>1.8</minimalJavaBuildVersion>

        <java.version>17</java.version>
        <maven.compiler.source>${java.version}</maven.compiler.source>
        <maven.compiler.target>${java.version}</maven.compiler.target>
        <maven.compiler.release>${java.version}</maven.compiler.release>
        <surefire.version>3.0.0-M7</surefire.version>

        <!--  for surefire, failsafe and surefire-report  -->
        <maven.plugin.tools.version>3.7.0</maven.plugin.tools.version>
=======
        <minimalMavenBuildVersion>3.8.0</minimalMavenBuildVersion> <!-- enforces https repos -->
        <minimalJavaBuildVersion>11</minimalJavaBuildVersion>
        <maven.compiler.release>11</maven.compiler.release>
        
>>>>>>> 7baf1990
        <!--  for m-plugin-p and maven-plugin-annotations  -->
        <assembly.tarLongFileMode>posix</assembly.tarLongFileMode>
        <causeway.skipTests>false</causeway.skipTests>
		<maven.test.skip>${causeway.skipTests}</maven.test.skip>
        
        <project.build.outputTimestamp>2022-10-14T12:04:02Z</project.build.outputTimestamp>

        <delombok.output>${project.build.directory}/delombok</delombok.output>

		<!-- PLUGIN DEPENDENCIES -->
		
		<maven-surefire-plugin.version>3.0.0-M7</maven-surefire-plugin.version>
		<maven-surefire-report-plugin.version>3.0.0-M7</maven-surefire-report-plugin.version>
        <!--  for surefire, failsafe and surefire-report  -->
        <maven.plugin.tools.version>3.7.0</maven.plugin.tools.version>

        <!-- LIBRARY DEPENDENCIES -->
        
        <archunit.version>1.0.1</archunit.version>
        <asciidoctorj.version>2.5.7</asciidoctorj.version>
        <asm.version>9.4</asm.version> <!-- keep in sync with org.eclipse.persistence:org.eclipse.persistence.asm -->
        <approvaltests.version>18.5.0</approvaltests.version>

        <assertj-guava.version>3.5.0</assertj-guava.version>

        <camel.version>3.14.6</camel.version>

        <commons-email.version>1.5</commons-email.version>
        <commons-httpclient.version>4.5.12</commons-httpclient.version>
        <commons-io.version>2.11.0</commons-io.version>

        <cucumber.version>7.9.0</cucumber.version>

        <cxf-rt-rs-client.version>4.0.0-SNAPSHOT</cxf-rt-rs-client.version>

        <danhaywood-java-assertjext.version>0.1.0</danhaywood-java-assertjext.version>
        <danhaywood-java-testsupport.version>1.0.0</danhaywood-java-testsupport.version>

        <datanucleus-api-jdo.version>6.0.1</datanucleus-api-jdo.version>
        <datanucleus-api-jpa.version>6.0.1</datanucleus-api-jpa.version>
        <datanucleus-core.version>6.0.2</datanucleus-core.version>
        <datanucleus-jdo-api.version>3.2.1</datanucleus-jdo-api.version>
        <datanucleus-jdo-query.version>6.0.1</datanucleus-jdo-query.version>
        <datanucleus-jodatime.version>6.0.0-release</datanucleus-jodatime.version>
        <datanucleus-maven-plugin.version>6.0.0-release</datanucleus-maven-plugin.version>
        <datanucleus-rdbms.version>6.0.2</datanucleus-rdbms.version>

        <datatables.version>1.13.1</datatables.version> <!-- keep in sync with DatatablesDotNet -->

        <docx4j.version>11.3.2</docx4j.version>

        <easymock.version>5.0.1</easymock.version>
        <error_prone_annotations.version>2.16</error_prone_annotations.version>

        <git-commit-id-plugin.version>4.9.10</git-commit-id-plugin.version>
        <guava.version>31.1-jre</guava.version>

        <htmlparser.version>2.1</htmlparser.version>

        <jakartaee.version>10.0.0</jakartaee.version>
        <javafaker.version>1.0.2</javafaker.version>
        <javassist.version>3.29.2-GA</javassist.version>
        <jakarta-servlet.version>6.0.0</jakarta-servlet.version>
        <jaxb-impl.version>4.0.1</jaxb-impl.version>
        <jaxws-ri.version>4.0.0</jaxws-ri.version>

        <jbcrypt.version>0.4</jbcrypt.version>
        <jboss-jaxrs-api_2.1_spec.version>2.0.2.Final</jboss-jaxrs-api_2.1_spec.version>

        <!-- v3.2 not available yet, use datanucleus staging for now -->
        <!-- <jdo-api.version>3.2</jdo-api.version> -->

        <jdom.version>2.0.6.1</jdom.version>
        <jmock.version>2.12.0</jmock.version>
        <joda-time.version>2.12.1</joda-time.version>
        <jopt-simple.version>6.0-alpha-3</jopt-simple.version>

        <jquery-ui.version>1.13.2</jquery-ui.version> <!-- org.webjars:jquery-ui -->

        <jsr305.version>3.0.2</jsr305.version>
        <jsoup.version>1.15.3</jsoup.version>
        <junit-jupiter.version>5.9.1</junit-jupiter.version> <!-- overrides spring -->
        <junit-platform.version>1.9.1</junit-platform.version>

        <log4jdbc-remix.version>0.2.7</log4jdbc-remix.version>
        <lombok.version>1.18.24</lombok.version> <!-- overriding Spring -->

        <maven-release-plugin.version>3.0.0-M7</maven-release-plugin.version>
        <momentjs.version>2.29.4</momentjs.version> <!-- keep in sync: org.apache.causeway.viewer.wicket.ui.components.scalars.datepicker.MomentJsReference -->

        <!-- See https://nodejs.org/en/download/ for latest node and npm (lts) versions -->
		<node.version>v18.12.0</node.version>
		<npm.version>8.19.2</npm.version>

        <objenesis.version>3.3</objenesis.version>
        <ognl.version>3.3.4</ognl.version>

        <picocontainer.version>2.15</picocontainer.version>
        <poi.version>5.2.3</poi.version>

        <quartz-scheduler.version>2.3.2</quartz-scheduler.version>

        <resteasy-spring-boot.version>6.0.0.Alpha2</resteasy-spring-boot.version>
        <resteasy-spring.version>3.0.0.Final</resteasy-spring.version>
        <resteasy.version>6.2.1.Final</resteasy.version> <!-- keep in sync with property defined in resteasy4-spring-boot-starter -->
        <resteasy-jaxb-provider.version>6.2.1.Final</resteasy-jaxb-provider.version>
        

        <select2.version>4.0.13</select2.version>
        <shiro.version>2.0.0-SNAPSHOT</shiro.version> <!-- latest release was 1.10.0, however we need jakarta namespace support -->
        <simpleslackapi.version>1.4.0</simpleslackapi.version>
        <slf4j-api.version>2.0.5</slf4j-api.version> <!-- also provided by spring-boot-starter-logging, needed to solve convergence issues -->
        <spring-boot.version>3.0.0</spring-boot.version>
        <summernote.version>0.8.20</summernote.version>
        <surefire-plugin.argLine>
			-Xmx384m 
			--add-modules com.sun.tools.xjc 
			--add-reads org.eclipse.persistence.moxy=com.sun.tools.xjc
		</surefire-plugin.argLine>
        <swagger-core.version>2.2.7</swagger-core.version>

        <togglz.version>3.3.2</togglz.version>

        <vaadin.version>23.2.9</vaadin.version>

        <wicket.version>936167650a</wicket.version> <!--  9.4.0 is last known good, before wicket put jupiter-api on the module graph -->
        
        <wicket-bootstrap.version>6.0.0-M8</wicket-bootstrap.version> <!-- de.agilecoders.wicket:wicket-bootstrap... -->
        <wicket-webjars.version>3.0.6</wicket-webjars.version>
        <wicket-viewer-jquery.version>3.6.1</wicket-viewer-jquery.version> <!--  as served by wicket via webjars -->

        <wicketstuff.version>9.12.0</wicketstuff.version> <!-- org.wicketstuff:wicketstuff-select2 -->

		<!-- OTHER -->
		
		<distMgmtSnapshotsName>Apache Development Snapshot Repository</distMgmtSnapshotsName>
        <distMgmtSnapshotsUrl>https://repository.apache.org/content/repositories/snapshots</distMgmtSnapshotsUrl>
        <organization.logo>https://www.apache.org/images/asf_logo_wide_2016.png</organization.logo>
		<license.additional-notes>In addition, Apache Causeway uses some
			JavaScript libraries:

			* Twitter Bootstrap, licensed under MIT [1]
			*
			Bootstrap-Growl (JQuery plugin), licensed under MIT license [2]
			*
			LiveQuery (JQuery plugin), licensed under MIT license [3]
			* Wicket
			Bootstrap, licenced under ASL 2 [4]
			* Bootstrap Datetimepicker,
			licensed under MIT licence [5]
			* Moment.js, licenced under MIT licence
			[6]

			[1] https://github.com/twbs/bootstrap/blob/master/LICENSE
			[2]
			https://github.com/mouse0270/bootstrap-growl/blob/master/LICENSE
			[3]
			https://github.com/brandonaaron/livequery#license
			[4]
			https://github.com/l0rdn1kk0n/wicket-bootstrap
			[5]
			https://github.com/Eonasdan/bootstrap-datetimepicker/blob/master/LICENSE
			[6] https://github.com/moment/moment/blob/develop/LICENSE</license.additional-notes>
    </properties>
    <dependencyManagement>
        <dependencies>
            <dependency>
                <groupId>org.apache.maven.plugin-tools</groupId>
                <artifactId>maven-plugin-annotations</artifactId>
                <version>${maven.plugin.tools.version}</version>
            </dependency>
        </dependencies>
    </dependencyManagement>
    <repositories>
        <repository>
			<!-- temporary till release of cxf 4.0.0, shiro 2.0.0 and wicket 10.0.0 -->
            <id>apache.snapshots</id>
            <name>Shiro Snapshot Repository</name>
            <url>https://repository.apache.org/content/groups/snapshots/</url>
            <snapshots><enabled>true</enabled></snapshots>
        </repository>
		<repository>
			<!-- used for wicket 10.0.0-M1-SNAPSHOT fork at 
				https://jitpack.io/#apache-causeway-committers/wicket
				temporary till release of wicket 10.0.0 -->
		    <id>jitpack.io</id>
		    <url>https://jitpack.io</url>
		</repository>
        <repository>
			<!-- temporary till release of wicket-stuff 10.0.0 -->
			<id>wicketstuff-core-snapshots</id>
			<url>https://oss.sonatype.org/content/repositories/snapshots</url>
			<snapshots>
				<enabled>true</enabled>
			</snapshots>		
		</repository>
        <!-- breaks dependabot run: timeout due to repo not accessible
        <repository>
            <id>apache.snapshots</id>
            <name>Apache Snapshot Repository</name>
            <url>https://repository.apache.org/snapshots</url>
            <releases>
                <enabled>false</enabled>
            </releases>
        </repository>
        -->
		<repository>
			<id>central</id>
			<name>Central Repository</name>
			<url>https://repo.maven.apache.org/maven2</url>
			<snapshots>
				<enabled>false</enabled>
			</snapshots>
		</repository>
		<repository>
			<id>Apache Repository</id>
			<url>https://repository.apache.org/</url>
			<snapshots>
				<enabled>false</enabled>
			</snapshots>
		</repository>
		<repository>
			<!-- required for RestEasy -->
			<id>JBoss Public Release</id>
			<url>https://repository.jboss.org/nexus/content/groups/public-jboss/</url>
			<snapshots>
				<enabled>false</enabled>
			</snapshots>
		</repository>
		<repository>
			<id>sonatype-snapshots</id>
			<url>https://oss.sonatype.org/content/repositories/snapshots</url>
			<snapshots>
				<enabled>true</enabled>
			</snapshots>
		</repository>
    </repositories>
    <pluginRepositories>
        <!-- breaks dependabot run: timeout due to repo not accessible
        <pluginRepository>
            <id>apache.snapshots</id>
            <name>Apache Snapshot Repository</name>
            <url>https://repository.apache.org/snapshots</url>
            <releases>
                <enabled>false</enabled>
            </releases>
        </pluginRepository>
        -->
		<pluginRepository>
			<id>DataNucleus_2</id>
			<url>https://www.datanucleus.org/downloads/maven2/</url>
			<snapshots>
				<enabled>false</enabled>
			</snapshots>
		</pluginRepository>
    </pluginRepositories>
    <build>
        <pluginManagement>
            <plugins>
                <!--  set versions of common plugins for reproducibility, ordered alphabetically  -->
                <plugin>
                    <groupId>org.apache.maven.plugins</groupId>
                    <artifactId>maven-antrun-plugin</artifactId>
                    <version>3.1.0</version>
                </plugin>
                <plugin>
                    <groupId>org.apache.maven.plugins</groupId>
                    <artifactId>maven-assembly-plugin</artifactId>
                    <version>3.4.2</version>    <!--bumped-->
                </plugin>
                <plugin>
                    <groupId>org.apache.maven.plugins</groupId>
                    <artifactId>maven-clean-plugin</artifactId>
                    <version>3.2.0</version>
                </plugin>
                <plugin>
                    <groupId>org.apache.maven.plugins</groupId>
                    <artifactId>maven-compiler-plugin</artifactId>
                    <version>${maven-compiler-plugin.version}</version>
                    <configuration>
						<showDeprecation>true</showDeprecation>
						<showWarnings>true</showWarnings>
						<!-- Java compliance level, to be overridden with option maven.compiler.release -->
						<annotationProcessorPaths>
							<path>
								<groupId>org.projectlombok</groupId>
								<artifactId>lombok</artifactId>
								<version>${lombok.version}</version>
							</path>
						</annotationProcessorPaths>
					</configuration>
					<!-- goal:compile binds to phase:compile -->
					<!-- goal:testCompile binds to phase:test-compile -->
                </plugin>
				<plugin>
					<groupId>org.jvnet.jaxb2.maven2</groupId>
					<artifactId>maven-jaxb2-plugin</artifactId>
					<version>0.15.1</version>
					<configuration>
						<removeOldOutput>true</removeOldOutput>
						<episode>true</episode>
					</configuration>
				</plugin>
                <plugin>
                    <groupId>org.apache.maven.plugins</groupId>
                    <artifactId>maven-dependency-plugin</artifactId>
                    <version>3.3.0</version>
                </plugin>
                <plugin>
                    <groupId>org.apache.maven.plugins</groupId>
                    <artifactId>maven-deploy-plugin</artifactId>
                    <version>3.0.0</version>    <!--bumped-->
                </plugin>
                <plugin>
                    <groupId>org.apache.maven.plugins</groupId>
                    <artifactId>maven-ear-plugin</artifactId>
                    <version>3.3.0</version>
                </plugin>
                <plugin>
                    <groupId>org.apache.maven.plugins</groupId>
                    <artifactId>maven-enforcer-plugin</artifactId>
                    <version>3.1.0</version>
                </plugin>
                <plugin>
                    <groupId>org.apache.maven.plugins</groupId>
                    <artifactId>maven-failsafe-plugin</artifactId>
                    <version>${surefire.version}</version>
                </plugin>
                <plugin>
                    <groupId>org.apache.maven.plugins</groupId>
                    <artifactId>maven-gpg-plugin</artifactId>
                    <version>3.0.1</version>
                    <configuration>
                        <gpgArguments>
                            <arg>--digest-algo=SHA512</arg>
                        </gpgArguments>
                    </configuration>
                </plugin>
                <plugin>
                    <groupId>org.apache.maven.plugins</groupId>
                    <artifactId>maven-help-plugin</artifactId>
                    <version>3.3.0</version>    <!--bumped-->
                </plugin>
                <plugin>
                    <groupId>org.apache.maven.plugins</groupId>
                    <artifactId>maven-install-plugin</artifactId>
                    <version>3.1.0</version>    <!--bumped-->
                </plugin>
                <plugin>
                    <groupId>org.apache.maven.plugins</groupId>
                    <artifactId>maven-invoker-plugin</artifactId>
                    <version>3.3.0</version>
                </plugin>
                <plugin>
                    <groupId>org.apache.maven.plugins</groupId>
                    <artifactId>maven-jar-plugin</artifactId>
                    <version>3.2.2</version>
                    <configuration>
						<skipIfEmpty>true</skipIfEmpty>
                        <archive>
                            <manifest>
                                <addDefaultSpecificationEntries>true</addDefaultSpecificationEntries>
                                <addDefaultImplementationEntries>true</addDefaultImplementationEntries>
                            </manifest>
							<manifestEntries>
								<Automatic-Module-Name>${jar-plugin.automaticModuleName}</Automatic-Module-Name>
								<Implementation-Vendor-Id>org.apache.causeway</Implementation-Vendor-Id>
								<Implementation-Vendor>Apache Causeway™ Project</Implementation-Vendor>
								<Bundle-SymbolicName>${jar-plugin.automaticModuleName}</Bundle-SymbolicName>
								<SCM-Revision>${git.commit.id.abbrev}</SCM-Revision>
								<!-- required for DN plugin.xml loading -->
								<Bundle-SymbolicName>${jar-plugin.automaticModuleName}</Bundle-SymbolicName>
								<!-- no requirement as of yet. <Bundle-ManifestVersion>2</Bundle-ManifestVersion>
									<Bundle-Name>${jar-plugin.automaticModuleName}</Bundle-Name> <Bundle-Version>2.0.0-SNAPSHOT</Bundle-Version>
									<Bundle-Vendor>Apache Causeway™ Project</Bundle-Vendor> -->
							</manifestEntries>
						</archive>
					</configuration>
                </plugin>
                <plugin>
                    <groupId>org.apache.maven.plugins</groupId>
                    <artifactId>maven-javadoc-plugin</artifactId>
                    <version>3.4.1</version>
                    <configuration>
                        <notimestamp>true</notimestamp>
                        <!--  avoid noise for svn/gitpubsub  -->
                    </configuration>
                </plugin>
                <plugin>
                    <groupId>org.apache.maven.plugins</groupId>
                    <artifactId>maven-plugin-plugin</artifactId>
                    <version>${maven.plugin.tools.version}</version>
                </plugin>
                <plugin>
                    <groupId>org.apache.maven.plugins</groupId>
                    <artifactId>maven-project-info-reports-plugin</artifactId>
                    <version>3.4.1</version>    <!--bumped-->
                    <configuration>
                        <pluginManagementExcludes>
                            <exclude>org.eclipse.m2e:lifecycle-mapping</exclude>
                        </pluginManagementExcludes>
                    </configuration>
                </plugin>
                <!--  START SNIPPET: release-plugin-configuration  -->
                <plugin>
                    <groupId>org.apache.maven.plugins</groupId>
                    <artifactId>maven-release-plugin</artifactId>
                    <version>${maven-release-plugin.version}</version>
                    <configuration>
                        <useReleaseProfile>false</useReleaseProfile>
                        <goals>deploy</goals>
                        <releaseProfiles>apache-release</releaseProfiles>
                    </configuration>
                </plugin>
                <!--  END SNIPPET: release-plugin-configuration  -->
                <plugin>
                    <groupId>org.apache.maven.plugins</groupId>
                    <artifactId>maven-remote-resources-plugin</artifactId>
                    <version>3.0.0</version>    <!--bumped-->
                </plugin>
                <plugin>
                    <groupId>org.apache.maven.plugins</groupId>
                    <artifactId>maven-resources-plugin</artifactId>
                    <version>3.3.0</version>    <!--bumped-->
                </plugin>
                <plugin>
                    <groupId>org.apache.maven.plugins</groupId>
                    <artifactId>maven-scm-plugin</artifactId>
                    <version>1.13.0</version>
                </plugin>
                <plugin>
                    <groupId>org.apache.maven.plugins</groupId>
                    <artifactId>maven-scm-publish-plugin</artifactId>
                    <version>3.1.0</version>
                </plugin>
                <plugin>
                    <groupId>org.apache.maven.plugins</groupId>
                    <artifactId>maven-site-plugin</artifactId>
                    <version>3.12.1</version>    <!--bumped-->
                </plugin>
                <plugin>
                    <groupId>org.apache.maven.plugins</groupId>
                    <artifactId>maven-source-plugin</artifactId>
                    <version>3.2.1</version>
                </plugin>
                <plugin>
                    <groupId>org.apache.maven.plugins</groupId>
                    <artifactId>maven-surefire-plugin</artifactId>
                    <version>${maven-surefire-plugin.version}</version>
                    <configuration>
                        <!-- override defaults and include everything unless explicitly excluded -->
                        <includes>
                            <include>**/*.java</include>
                        </includes>
                        <excludes>
                            <exclude>${testsToExclude}</exclude>
                        </excludes>
                        <printSummary>false</printSummary>
                        <argLine>${surefire-plugin.argLine}</argLine>
                        <forkCount>1C</forkCount>
                        <reuseForks>true</reuseForks>
                        <systemPropertyVariables>
                            <!-- allows tests to reduce verbosity, or conditionally disable
                                 when run with surefire; e.g.:
                                 @DisabledIfSystemProperty(named = "isRunningWithSurefire", matches = "true")
                                 -->
                            <isRunningWithSurefire>true</isRunningWithSurefire>
                        </systemPropertyVariables>
                    </configuration>
                </plugin>
                <plugin>
					<!-- Test Reporting -->
					<groupId>org.apache.maven.plugins</groupId>
					<artifactId>maven-surefire-report-plugin</artifactId>
					<version>${maven-surefire-report-plugin.version}</version>
					<!-- goal:report is a report so is configured in the reporting section;
						invokes phase:test before running itself -->
				</plugin>
                <plugin>
                    <groupId>org.apache.maven.plugins</groupId>
                    <artifactId>maven-shade-plugin</artifactId>
                    <version>3.4.1</version>
                </plugin>
                <plugin>
                    <groupId>org.apache.rat</groupId>
                    <artifactId>apache-rat-plugin</artifactId>
                    <version>0.15</version>
                    <configuration>
                        <addDefaultLicenseMatchers>true</addDefaultLicenseMatchers>
                        <excludeSubProjects>true</excludeSubProjects>
                        <excludes>
                            <exclude>**/target/**</exclude>
                            <exclude>**/target-ide/**</exclude>

                            <exclude>**/node_modules/**</exclude>
                            <exclude>**/node/npm</exclude>
                            <exclude>**/node/npm.cmd</exclude>

                            <exclude>**/*.project</exclude>
                            <exclude>**/.classpath</exclude>
                            <exclude>**/.settings/**</exclude>
                            <exclude>**/*.launch</exclude>
                            <exclude>**/*.columnOrder.txt</exclude>
                            <exclude>**/*.drawio.svg</exclude>
                            <exclude>**/META-INF/spring.factories</exclude>

                            <exclude>**/incubator/clients/kroviz/package.json.d/project.info</exclude>

                            <exclude>**/causeway/tooling/model4adoc/src/test/resources/org/apache/causeway/tooling/adocmodel/test/**</exclude>

                            <exclude>**/*.iml</exclude>
                            <exclude>**/webpack.config.js</exclude>
                            <exclude>**/webpack.generated.js</exclude>
                            <exclude>**/pnpm-lock.yaml</exclude>
                            <exclude>**/pnpmfile.js</exclude>

                            <exclude>**/*.pdn</exclude>
                            <exclude>**/*.svg</exclude>
                            <exclude>**/*.rtf</exclude>
                            <exclude>**/*.json</exclude>
                            <exclude>**/.gitkeep</exclude>
                            <exclude>**/*.min.js</exclude>
                            <exclude>**/fakedata/applib/services/clobs/*.dtd</exclude>
                            <exclude>**/fakedata/applib/services/clobs/*.dcl</exclude>
                            <exclude>**/fakedata/applib/services/clobs/*.soc</exclude>
                            <exclude>**/fakedata/applib/services/clobs/vs</exclude>
                            <exclude>**/fakedata/applib/services/clobs/vx</exclude>

                            <exclude>**/MANIFEST.MF</exclude>
                            <exclude>**/*.ucd</exclude>
                            <exclude>**/*.ucls</exclude>
                            <exclude>**/*.puml</exclude>
                            <exclude>**/antora/supplemental-ui/**</exclude>

                            <exclude>**/xml/objects/**</exclude>
                            <exclude>**/test.data</exclude>
                            <exclude>**/fixture-data/**</exclude>
                            <exclude>**/partials/module-nav.adoc</exclude>
                            <exclude>**/partials/extensions.adoc</exclude>
                            <exclude>**/partials/component-nav.adoc</exclude>
                            <exclude>**/_nav.adoc</exclude>
                            <exclude>**/_overview/nav.adoc</exclude>

                            <exclude>**/application.js</exclude>

                            <exclude>**/jquery.zclip.js</exclude>
                            <exclude>**/simple-sidebar.css</exclude>
                            <exclude>**/causeway-bootstrap-growl.js</exclude>
                            <exclude>**/moment.js</exclude>
                            <exclude>**/prism*.js</exclude>
                            <exclude>**/prism*.css</exclude>
                            <exclude>**/kroviz/webpack.config.d/**</exclude>

                            <exclude>**/viewer/wicket/ui/components/**/*.css</exclude>
                            <exclude>**/viewer/wicket/ui/components/**/*.js</exclude>
                            <exclude>**/bootstrap-datetimepicker.min.css</exclude>
                            <exclude>**/bootstrap-datetimepicker.css</exclude>
                            <exclude>**/select2-bootstrap.css</exclude>

                            <exclude>**/wicket-xhtml1.4-strict.dtd</exclude>

                            <exclude>**/src/main/resources/supplemental-models.xml</exclude>
                            <exclude>**/datanucleus.log</exclude>
                            <exclude>**/gradle/wrapper/gradle-wrapper.properties</exclude>
                            <exclude>**/gradlew</exclude>
                            <exclude>**/gradlew.bat</exclude>
                            <exclude>**/rebel.xml</exclude>
                            <exclude>**/translations**.po</exclude>
                            <exclude>**/translations.pot</exclude>
                            <exclude>**/intellij/launch/*.xml</exclude>

                            <exclude>**/css/home/scss-files.txt</exclude>
                            <exclude>**/css/home/styles.css</exclude>
                            <exclude>**/css/site-custom.css</exclude>

                            <exclude>**/swagger-ui/**</exclude>

                            <exclude>**/META-INF/services/**</exclude>
                        </excludes>
                        <licenses>
                            <license
                                    implementation="org.apache.rat.analysis.license.SimplePatternBasedLicense">
                                <licenseFamilyCategory>AL2  </licenseFamilyCategory>
                                <licenseFamilyName>Apache License 2.0</licenseFamilyName>
                                <notes />
                                <patterns>
                                    <pattern>Licensed to the Apache Software Foundation (ASF) under
                                        one</pattern>
                                </patterns>
                            </license>
                            <license
                                    implementation="org.apache.rat.analysis.license.SimplePatternBasedLicense">
                                <licenseFamilyCategory>BSD3</licenseFamilyCategory>
                                <licenseFamilyName>BSD 3-Clause</licenseFamilyName>
                                <patterns>
                                    <pattern>BSD-3-Clause license</pattern>
                                </patterns>
                            </license>
                            <license
                                    implementation="org.apache.rat.analysis.license.SimplePatternBasedLicense">
                                <licenseFamilyCategory>MIT</licenseFamilyCategory>
                                <licenseFamilyName>MIT Licensed</licenseFamilyName>
                                <notes />
                                <patterns>
                                    <pattern>The MIT License (MIT)</pattern>
                                    <pattern>Dual licensed under the MIT</pattern>
                                    <pattern>http://prismjs.com/download.html</pattern>
                                </patterns>
                            </license>
                            <license
                                    implementation="org.apache.rat.analysis.license.SimplePatternBasedLicense">
                                <licenseFamilyCategory>CC3</licenseFamilyCategory>
                                <licenseFamilyName>Creative Commons 3.0</licenseFamilyName>
                                <notes />
                                <patterns>
                                    <pattern>ASCII text placed in the public domain by Moby Lexical Tools, 1992.</pattern>
                                </patterns>
                            </license>
                            <license
                                    implementation="org.apache.rat.analysis.license.SimplePatternBasedLicense">
                                <licenseFamilyCategory>JMOCK</licenseFamilyCategory>
                                <licenseFamilyName>JMock</licenseFamilyName>
                                <notes />
                                <patterns>
                                    <pattern>Copyright (c) 2000-2007, jMock.org</pattern>
                                </patterns>
                            </license>
                            <license
                                    implementation="org.apache.rat.analysis.license.SimplePatternBasedLicense">
                                <licenseFamilyCategory>JMOCK</licenseFamilyCategory>
                                <licenseFamilyName>JMock</licenseFamilyName>
                                <notes />
                                <patterns>
                                    <pattern>Copyright (c) 2000-2007, jMock.org</pattern>
                                </patterns>
                            </license>
                        </licenses>
                        <licenseFamilies>
                            <licenseFamily
                                    implementation="org.apache.rat.license.SimpleLicenseFamily">
                                <familyName>Apache License 2.0</familyName>
                            </licenseFamily>
                            <licenseFamily implementation="org.apache.rat.license.SimpleLicenseFamily">
                                <familyName>BSD 3-Clause</familyName>
                            </licenseFamily>
                            <licenseFamily
                                    implementation="org.apache.rat.license.SimpleLicenseFamily">
                                <familyName>MIT</familyName>
                            </licenseFamily>
                            <licenseFamily
                                    implementation="org.apache.rat.license.SimpleLicenseFamily">
                                <familyName>JMock</familyName>
                            </licenseFamily>
                            <licenseFamily
                                    implementation="org.apache.rat.license.SimpleLicenseFamily">
                                <familyName>XHTML</familyName>
                            </licenseFamily>
                        </licenseFamilies>
                    </configuration>
                </plugin>
                <plugin>
                    <groupId>org.apache.maven.plugins</groupId>
                    <artifactId>maven-docck-plugin</artifactId>
                    <version>1.1</version>
                </plugin>
                <plugin>
                    <groupId>org.codehaus.mojo</groupId>
                    <artifactId>clirr-maven-plugin</artifactId>
                    <version>2.8</version>
                </plugin>
            </plugins>
        </pluginManagement>
        <plugins>
            <!--  We want to package up license resources in the JARs produced  -->
            <plugin>
                <groupId>org.apache.maven.plugins</groupId>
                <artifactId>maven-remote-resources-plugin</artifactId>
                <executions>
                    <execution>
                        <id>process-resource-bundles</id>
                        <goals>
                            <goal>process</goal>
                        </goals>
                        <configuration>
                            <resourceBundles>
                                <resourceBundle>org.apache:apache-jar-resource-bundle:1.4</resourceBundle>
                            </resourceBundles>

                            <!-- Reference the supplemental-model artifact from module supplemental-model -->
                            <supplementalModelArtifacts>
                                <supplementalModelArtifact>org.apache.causeway:supplemental-model:1.0</supplementalModelArtifact>
                            </supplementalModelArtifacts>

                            <runOnlyAtExecutionRoot>true</runOnlyAtExecutionRoot>

                             <!-- Specify the path, relative to the JAR root, where the supplemental model file is located -->
                            <supplementalModels>
                                <supplementalModel>supplemental-models.xml</supplementalModel>
                            </supplementalModels>
                            <properties>
                                <projectTimespan>2010~2022</projectTimespan>
                                <postDepListText>
                                    The above (auto-generated) list aggregates the dependencies (either directly or
                                    transitively) of all the modules that make up ${project.name}.   You can use
                                    mvn dependency:list or mvn dependency:tree to view dependencies by submodule.

                                    ${license.additional-notes}
                                </postDepListText>
                            </properties>
                            <!-- APACHE CAUSEWAY customisation 12/21: end -->
                        </configuration>
                    </execution>
                </executions>
            </plugin>
            <plugin>
                <groupId>org.apache.maven.plugins</groupId>
                <artifactId>maven-enforcer-plugin</artifactId>
                <configuration>
                    <rules>
                        <requireMavenVersion>
                            <version>[3.6,)</version>
                        </requireMavenVersion>
                        <requireJavaVersion>
                            <version>[17,)</version>
                        </requireJavaVersion>
                        <!-- seemingly not compatible with use of 3.0.0-SNAPSHOT placeholders
                            <requirePluginVersions> <message>All plugin versions must be defined!</message>
                            <banLatest>true</banLatest> <banRelease>true</banRelease> </requirePluginVersions> -->
                        <DependencyConvergence />
                    </rules>
                </configuration>
                <executions>
                    <!-- goal:enforce supposedly binds to phase:validate, but explicit binding seems to be required -->
                    <execution>
                        <id>validate-enforce</id>
                        <phase>validate</phase>
                        <goals>
                            <goal>enforce</goal>
                        </goals>
                    </execution>
                    <execution>
                        <id>enforce-maven-version</id>
                        <goals>
                            <goal>enforce</goal>
                        </goals>
                        <configuration>
                            <rules>
                                <requireMavenVersion>
                                    <version>${minimalMavenBuildVersion}</version>
                                </requireMavenVersion>
                            </rules>
                        </configuration>
                    </execution>
                    <execution>
                        <id>enforce-java-version</id>
                        <goals>
                            <goal>enforce</goal>
                        </goals>
                        <configuration>
                            <rules>
                                <requireJavaVersion>
                                    <version>${minimalJavaBuildVersion}</version>
                                </requireJavaVersion>
                            </rules>
                        </configuration>
                    </execution>
                </executions>
            </plugin>
            <plugin>
                <groupId>org.apache.maven.plugins</groupId>
                <artifactId>maven-site-plugin</artifactId>
                <executions>
                    <execution>
                        <id>attach-descriptor</id>
                        <goals>
                            <goal>attach-descriptor</goal>
                        </goals>
                    </execution>
                </executions>
            </plugin>
        </plugins>
        <extensions>
            <!-- scp and sftp support for deployments. -->
            <extension>
                <groupId>org.apache.maven.wagon</groupId>
                <artifactId>wagon-ssh</artifactId>
                <version>3.5.2</version>
            </extension>
            <!-- ftp support for deployments. -->
            <extension>
                <groupId>org.apache.maven.wagon</groupId>
                <artifactId>wagon-ftp</artifactId>
                <version>3.5.2</version>
            </extension>
        </extensions>
    </build>
    <profiles>
        <!--  START SNIPPET: release-profile  -->
        <profile>
            <id>apache-release</id>
            <activation>
                <property>
                    <name>apache-release</name>
                </property>
            </activation>
            <properties>
                <skipTests>true</skipTests>
            </properties>
            <build>
                <plugins>
                    <plugin>
                        <groupId>org.projectlombok</groupId>
                        <artifactId>lombok-maven-plugin</artifactId>
                        <version>1.18.20.0</version>
                        <configuration>
                            <sourceDirectory>${project.basedir}/src/main/java</sourceDirectory>
                            <outputDirectory>${delombok.output}</outputDirectory>
                            <addOutputDirectory>false</addOutputDirectory>
                        </configuration>
                        <executions>
                            <execution>
                                <phase>generate-sources</phase>
                                <goals>
                                    <goal>delombok</goal>
                                </goals>
                            </execution>
                        </executions>
                    </plugin>
                    <!--  Create a source-release artifact that contains the fully buildable
                                   project directory source structure. This is the artifact which is
                                   the official subject of any release vote.  -->
                    <plugin>
                        <groupId>org.apache.maven.plugins</groupId>
                        <artifactId>maven-assembly-plugin</artifactId>
                        <dependencies>
                            <dependency>
                                <groupId>org.apache.apache.resources</groupId>
                                <artifactId>apache-source-release-assembly-descriptor</artifactId>
                                <version>1.0.6</version>
                            </dependency>
                        </dependencies>
                        <executions>
                            <execution>
                                <id>source-release-assembly</id>
                                <phase>package</phase>
                                <goals>
                                    <goal>single</goal>
                                </goals>
                                <configuration>
                                    <archiveBaseDirectory>..</archiveBaseDirectory>
                                    <runOnlyAtExecutionRoot>true</runOnlyAtExecutionRoot>
                                    <descriptorRefs>
                                        <descriptorRef>${sourceReleaseAssemblyDescriptor}</descriptorRef>
                                    </descriptorRefs>
                                    <tarLongFileMode>posix</tarLongFileMode>
                                </configuration>
                            </execution>
                        </executions>
                    </plugin>
                    <!--  We want to deploy the artifact to a staging location for perusal  -->
                    <plugin>
                        <inherited>true</inherited>
                        <groupId>org.apache.maven.plugins</groupId>
                        <artifactId>maven-deploy-plugin</artifactId>
                        <configuration>
                            <updateReleaseInfo>true</updateReleaseInfo>
                        </configuration>
                    </plugin>
                    <plugin>
                        <groupId>org.apache.maven.plugins</groupId>
                        <artifactId>maven-source-plugin</artifactId>
                        <executions>
                            <execution>
                                <id>attach-sources</id>
                                <goals>
                                    <goal>jar-no-fork</goal>
                                </goals>
                            </execution>
                        </executions>
                    </plugin>
                    <plugin>
                        <groupId>org.apache.maven.plugins</groupId>
                        <artifactId>maven-javadoc-plugin</artifactId>
                        <executions>
                            <execution>
                                <id>attach-javadocs</id>
                                <goals>
                                    <goal>jar</goal>
                                </goals>
                                <configuration>
                                    <notimestamp>true</notimestamp>
                                    <sourcepath>${delombok.output}</sourcepath>
                                    <doclint>none</doclint>
                                    <failOnError>false</failOnError>

                                    <debug>true</debug>
                                    <minmemory>128m</minmemory>
                                    <maxmemory>1024m</maxmemory>
                                    <quiet>true</quiet>
                                    <doctitle>${project.name} ${project.version}</doctitle>
                                    <windowtitle>${project.name} ${project.version}</windowtitle>
                                    <splitindex>true</splitindex>
                                    <encoding>${project.build.sourceEncoding}</encoding>
                                    <links>
                                        <link>https://docs.oracle.com/en/java/javase/17/docs/api/</link>
                                    </links>
                                    <linksource>true</linksource>
                                    <detectOfflineLinks>false</detectOfflineLinks>
                                </configuration>
                            </execution>
                        </executions>
                    </plugin>
                    <!--  calculate checksums of source release for Apache dist area  -->
                    <plugin>
                        <groupId>net.nicoulaj.maven.plugins</groupId>
                        <artifactId>checksum-maven-plugin</artifactId>
                        <version>1.11</version>
                        <executions>
                            <execution>
                                <id>source-release-checksum</id>
                                <goals>
                                    <goal>artifacts</goal>
                                </goals>
                                <!--  execute prior to maven-gpg-plugin:sign due to https://github.com/nicoulaj/checksum-maven-plugin/issues/112  -->
                                <phase>post-integration-test</phase>
                                <configuration>
                                    <algorithms>
                                        <algorithm>SHA-512</algorithm>
                                    </algorithms>
                                    <!--  https://maven.apache.org/apache-resource-bundles/#source-release-assembly-descriptor  -->
                                    <includeClassifiers>source-release</includeClassifiers>
                                    <excludeMainArtifact>true</excludeMainArtifact>
                                    <csvSummary>false</csvSummary>
                                    <!--  attach SHA-512 checksum as well to upload to Maven Staging Repo,
                                                           as this eases uploading from stage to dist and doesn't do harm in Maven Central  -->
                                    <attachChecksums>true</attachChecksums>
                                </configuration>
                            </execution>
                        </executions>
                    </plugin>
                    <!--  We want to sign the artifact, the POM, and all attached artifacts (except for SHA-512 checksum)  -->
                    <plugin>
                        <groupId>org.apache.maven.plugins</groupId>
                        <artifactId>maven-gpg-plugin</artifactId>
                        <executions>
                            <execution>
                                <id>sign-release-artifacts</id>
                                <goals>
                                    <goal>sign</goal>
                                </goals>
                                <configuration>
                                    <gpgArguments>
                                        <arg>--pinentry-mode</arg>
                                        <arg>loopback</arg>
                                    </gpgArguments>
                                </configuration>
                            </execution>
                        </executions>
                    </plugin>
                </plugins>
            </build>
            <modules>
                <module>../core</module>
                <module>../extensions</module>
                <module>../mavendeps</module>
                <module>../starters</module>
                <module>../testing</module>
                <module>../valuetypes</module>
            </modules>
        </profile>
        <!--  END SNIPPET: release-profile  -->
        <profile>
            <id>only-eclipse</id>
            <activation>
                <property>
                    <name>m2e.version</name>
                </property>
            </activation>
            <build>
                <pluginManagement>
                    <plugins>
                        <!--  Disable execution of some plugins in m2e (https://www.eclipse.org/m2e/documentation/m2e-execution-not-covered.html)  -->
                        <plugin>
                            <groupId>org.eclipse.m2e</groupId>
                            <artifactId>lifecycle-mapping</artifactId>
                            <version>1.0.0</version>
                            <!--  as this is an artificial artifact only use in a profile (https://bugs.eclipse.org/bugs/show_bug.cgi?id=367870#c18)  -->
                            <configuration>
                                <lifecycleMappingMetadata>
                                    <pluginExecutions>
                                        <pluginExecution>
                                            <!--  no native m2e support yet (https://issues.apache.org/jira/browse/MRRESOURCES-85)  -->
                                            <pluginExecutionFilter>
                                                <groupId>org.apache.maven.plugins</groupId>
                                                <artifactId>maven-remote-resources-plugin</artifactId>
                                                <versionRange>[0,1.8.0)</versionRange>
                                                <goals>
                                                    <goal>process</goal>
                                                </goals>
                                            </pluginExecutionFilter>
                                            <action>
                                                <ignore/>
                                            </action>
                                        </pluginExecution>
                                    </pluginExecutions>
                                </lifecycleMappingMetadata>
                            </configuration>
                        </plugin>
                    </plugins>
                </pluginManagement>
            </build>
        </profile>
        <profile>
            <id>enforce-output-timestamp-property</id>
            <activation>
                <!-- multiple profile activation conditions have AND logic ... -->
                <property>
                    <name>apache-release</name>
                </property>
                <file>
                    <missing>${basedir}/.maven-apache-parent.marker</missing>
                </file>
            </activation>
            <build>
                <plugins>
                    <plugin>
                        <groupId>org.apache.maven.plugins</groupId>
                        <artifactId>maven-enforcer-plugin</artifactId>
                        <executions>
                            <execution>
                                <id>enforce-output-timestamp-property</id>
                                <goals>
                                    <goal>enforce</goal>
                                </goals>
                                <configuration>
                                    <rules>
                                        <requireProperty>
                                            <property>project.build.outputTimestamp</property>
                                            <message>The property "project.build.outputTimestamp" must be set on the reactor's root pom.xml to make the build reproducible. Further information at "https://maven.apache.org/guides/mini/guide-reproducible-builds.html".</message>
                                        </requireProperty>
                                    </rules>
                                </configuration>
                            </execution>
                        </executions>
                    </plugin>
                </plugins>
            </build>
        </profile>
        <profile>
            <id>sources</id>
            <activation>
                <property>
                    <name>sources</name>
                </property>
            </activation>
            <build>
                <plugins>
                    <plugin>
                        <groupId>org.apache.maven.plugins</groupId>
                        <artifactId>maven-source-plugin</artifactId>
                        <executions>
                            <execution>
                                <id>attach-sources</id>
                                <phase>deploy</phase>
                                <goals>
                                    <goal>jar-no-fork</goal>
                                </goals>
                            </execution>
                        </executions>
                    </plugin>
                </plugins>
            </build>
        </profile>
        <profile>
            <id>github</id>
            <activation>
                <property>
                    <name>github</name>
                </property>
            </activation>
            <properties>
                <enforcer.failFast>true</enforcer.failFast>
                <jacoco.skip>true</jacoco.skip>
            </properties>
            <modules>
                <module>../core</module>
                <module>../extensions</module>
                <module>../mavendeps</module>
                <module>../starters</module>
                <module>../testing</module>
                <module>../valuetypes</module>
            </modules>
            <distributionManagement>
                <repository>
                    <id>github</id>
                    <name>Github Releases</name>
                    <url>https://maven.pkg.github.com/apache/causeway</url>
                </repository>
            </distributionManagement>
        </profile>
        <profile>
            <id>nightly-localfs-repo</id>
            <activation>
                <property>
                    <name>nightly-localfs-repo</name>
                </property>
            </activation>
            <distributionManagement>
                <repository>
                    <id>nightly-localfs-repo</id>
                    <name>Temporary Local Filesystem Staging Repository</name>
                    <url>file://${MVN_SNAPSHOTS_PATH}</url>
                </repository>
            </distributionManagement>
            <build>
                <plugins>
                    <plugin>
                        <artifactId>maven-deploy-plugin</artifactId>
                        <version>3.0.0</version>
                        <configuration>
                            <altDeploymentRepository>
                                nightly-localfs-repo::default::file://${MVN_SNAPSHOTS_PATH}
                            </altDeploymentRepository>
                        </configuration>
                    </plugin>
                </plugins>
            </build>
        </profile>
        <profile>
            <id>jacoco-report-xml</id>
            <activation>
                <property>
                    <name>jacoco-report-xml</name>
                </property>
            </activation>
            <properties>
                <surefire-plugin.argLine>
					@{argLine}
					-Xmx384m
					--add-modules com.sun.tools.xjc 
					--add-reads org.eclipse.persistence.moxy=com.sun.tools.xjc 
				</surefire-plugin.argLine>
            </properties>
            <build>
                <plugins>
                    <plugin>
                        <groupId>org.jacoco</groupId>
                        <artifactId>jacoco-maven-plugin</artifactId>
                        <version>0.8.8</version>
                        <executions>
                            <execution>
                                <goals>
                                    <goal>prepare-agent</goal>
                                </goals>
                            </execution>
                            <execution>
                                <id>report</id>
                                <phase>prepare-package</phase>
                                <goals>
                                    <goal>report</goal>
                                </goals>
                                <configuration>
                                    <formats>XML</formats>
                                </configuration>
                            </execution>
                        </executions>
                    </plugin>
                </plugins>
            </build>
        </profile>
    </profiles>
    
    <!-- META DATA -->
    
    <url>https://causeway.apache.org</url>
    <organization>
        <name>The Apache Software Foundation</name>
        <url>https://www.apache.org/</url>
    </organization>
    <licenses>
        <license>
            <name>Apache License, Version 2.0</name>
            <url>https://www.apache.org/licenses/LICENSE-2.0.txt</url>
            <distribution>repo</distribution>
        </license>
    </licenses>
    <mailingLists>
        <mailingList>
            <name>developers</name>
            <archive>http://mail-archives.apache.org/mod_mbox/causeway-dev/</archive>
            <post>dev@causeway.apache.org</post>
            <subscribe>dev-subscribe@causeway.apache.org</subscribe>
            <unsubscribe>dev-unsubscribe@causeway.apache.org</unsubscribe>
        </mailingList>
        <mailingList>
            <name>users</name>
            <archive>http://mail-archives.apache.org/mod_mbox/causeway-users/</archive>
            <post>users@causeway.apache.org</post>
            <subscribe>users-subscribe@causeway.apache.org</subscribe>
            <unsubscribe>users-unsubscribe@causeway.apache.org</unsubscribe>
        </mailingList>
    </mailingLists>
    <scm>
        <connection>scm:git:http://github.com/apache/causeway.git</connection>
        <developerConnection>scm:git:https://github.com/apache/causeway.git</developerConnection>
        <url>http://github.com/apache/causeway</url>
        <tag>HEAD</tag>
    </scm>
    <distributionManagement>
        <repository>
            <id>apache.releases.https</id>
            <name>Apache Release Distribution Repository</name>
            <url>https://repository.apache.org/service/local/staging/deploy/maven2</url>
        </repository>
        <snapshotRepository>
            <id>apache.snapshots.https</id>
            <name>${distMgmtSnapshotsName}</name>
            <url>${distMgmtSnapshotsUrl}</url>
        </snapshotRepository>
    </distributionManagement>
    <inceptionYear>2010</inceptionYear>
    <issueManagement>
        <system>Jira</system>
        <url>https://issues.apache.org/jira/browse/CAUSEWAY</url>
    </issueManagement>
    <ciManagement>
        <system>CI</system>
        <url>https://github.com/apache-causeway-committers/causeway-nightly</url>
    </ciManagement>
    <developers>
        <developer>
            <id>ahuber</id>
            <name>Andi Huber</name>
            <email>ahuber@apache.org</email>
            <roles>
                <role>pmc</role>
                <role>committer</role>
            </roles>
            <timezone>+1</timezone>
        </developer>
        <developer>
            <id>bibryam</id>
            <name>Bilgin Ibryam</name>
            <email>bibryam@apache.org</email>
            <roles>
                <role>pmc</role>
                <role>committer</role>
            </roles>
            <timezone>+0</timezone>
        </developer>
        <developer>
            <id>danhaywood</id>
            <name>Dan Haywood</name>
            <email>danhaywood@apache.org</email>
            <roles>
                <role>pmc</role>
                <role>committer</role>
            </roles>
            <timezone>+0</timezone>
        </developer>
        <developer>
            <id>dslaughter</id>
            <name>Dave Slaughter</name>
            <email>dslaughter@apache.org</email>
            <roles>
                <role>pmc</role>
                <role>committer</role>
            </roles>
            <timezone>-6</timezone>
        </developer>
        <developer>
            <id>jcvanderwal</id>
            <name>Jeroen van der Wal</name>
            <email>jcvanderwal@apache.org</email>
            <roles>
                <role>pmc</role>
                <role>committer</role>
            </roles>
            <timezone>+1</timezone>
        </developer>
        <developer>
            <id>jdoornenbal</id>
            <name>Johan Doornenbal</name>
            <email>jdoornenbal@apache.org</email>
            <roles>
                <role>pmc</role>
                <role>committer</role>
            </roles>
            <timezone>+1</timezone>
        </developer>
        <developer>
            <id>joergrade</id>
            <name>Joerg Rade</name>
            <email>joergrade@apache.org</email>
            <roles>
                <role>pmc</role>
                <role>committer</role>
            </roles>
            <timezone>+1</timezone>
        </developer>
        <developer>
            <id>kevin</id>
            <name>Kevin Meyer</name>
            <email>kevin@apache.org</email>
            <roles>
                <role>pmc chair</role>
                <role>pmc</role>
                <role>committer</role>
            </roles>
            <timezone>+2</timezone>
        </developer>
        <developer>
            <id>madytyoo</id>
            <name>Maurizio Taverna</name>
            <email>madytyoo@apache.org</email>
            <roles>
                <role>pmc</role>
                <role>committer</role>
            </roles>
            <timezone>+1</timezone>
        </developer>
        <developer>
            <id>mgrigorov</id>
            <name>Martin Grigorov</name>
            <email>mgrigorov@apache.org</email>
            <roles>
                <role>pmc</role>
                <role>committer</role>
            </roles>
            <timezone>+2</timezone>
        </developer>
        <developer>
            <id>mnour</id>
            <name>Mohammad Nour El-Din</name>
            <email>mnour@apache.org</email>
            <roles>
                <role>pmc</role>
                <role>mentor while incubating</role>
            </roles>
            <timezone>+1</timezone>
        </developer>
        <developer>
            <id>oscarbou</id>
            <name>Oscar Bou</name>
            <email>oscarbou@apache.org</email>
            <roles>
                <role>pmc</role>
                <role>committer</role>
            </roles>
            <timezone>+1</timezone>
        </developer>
        <developer>
            <id>rmatthews</id>
            <name>Robert Matthews</name>
            <email>rmatthews@apache.org</email>
            <roles>
                <role>pmc</role>
                <role>committer</role>
            </roles>
            <timezone>+0</timezone>
        </developer>
        <developer>
            <id>struberg</id>
            <name>Mark Struberg</name>
            <email>struberg@apache.org</email>
            <roles>
                <role>pmc</role>
                <role>mentor while incubating</role>
            </roles>
            <timezone>+1</timezone>
        </developer>
        <developer>
            <id>themalkolm</id>
            <name>Alexander Krasnuhkin</name>
            <email>themalkolm@apache.org</email>
            <roles>
                <role>pmc</role>
                <role>committer</role>
            </roles>
            <timezone>+3</timezone>
        </developer>
    </developers>
    
</project><|MERGE_RESOLUTION|>--- conflicted
+++ resolved
@@ -57,7 +57,6 @@
         <project.reporting.outputEncoding>UTF-8</project.reporting.outputEncoding>
         <sourceReleaseAssemblyDescriptor>source-release</sourceReleaseAssemblyDescriptor>
         <gpg.useagent>true</gpg.useagent>
-<<<<<<< HEAD
         <minimalMavenBuildVersion>3.2.5</minimalMavenBuildVersion>
         <minimalJavaBuildVersion>1.8</minimalJavaBuildVersion>
 
@@ -69,12 +68,6 @@
 
         <!--  for surefire, failsafe and surefire-report  -->
         <maven.plugin.tools.version>3.7.0</maven.plugin.tools.version>
-=======
-        <minimalMavenBuildVersion>3.8.0</minimalMavenBuildVersion> <!-- enforces https repos -->
-        <minimalJavaBuildVersion>11</minimalJavaBuildVersion>
-        <maven.compiler.release>11</maven.compiler.release>
-        
->>>>>>> 7baf1990
         <!--  for m-plugin-p and maven-plugin-annotations  -->
         <assembly.tarLongFileMode>posix</assembly.tarLongFileMode>
         <causeway.skipTests>false</causeway.skipTests>
@@ -83,13 +76,6 @@
         <project.build.outputTimestamp>2022-10-14T12:04:02Z</project.build.outputTimestamp>
 
         <delombok.output>${project.build.directory}/delombok</delombok.output>
-
-		<!-- PLUGIN DEPENDENCIES -->
-		
-		<maven-surefire-plugin.version>3.0.0-M7</maven-surefire-plugin.version>
-		<maven-surefire-report-plugin.version>3.0.0-M7</maven-surefire-report-plugin.version>
-        <!--  for surefire, failsafe and surefire-report  -->
-        <maven.plugin.tools.version>3.7.0</maven.plugin.tools.version>
 
         <!-- LIBRARY DEPENDENCIES -->
         
@@ -353,31 +339,8 @@
                 <plugin>
                     <groupId>org.apache.maven.plugins</groupId>
                     <artifactId>maven-compiler-plugin</artifactId>
-                    <version>${maven-compiler-plugin.version}</version>
-                    <configuration>
-						<showDeprecation>true</showDeprecation>
-						<showWarnings>true</showWarnings>
-						<!-- Java compliance level, to be overridden with option maven.compiler.release -->
-						<annotationProcessorPaths>
-							<path>
-								<groupId>org.projectlombok</groupId>
-								<artifactId>lombok</artifactId>
-								<version>${lombok.version}</version>
-							</path>
-						</annotationProcessorPaths>
-					</configuration>
-					<!-- goal:compile binds to phase:compile -->
-					<!-- goal:testCompile binds to phase:test-compile -->
-                </plugin>
-				<plugin>
-					<groupId>org.jvnet.jaxb2.maven2</groupId>
-					<artifactId>maven-jaxb2-plugin</artifactId>
-					<version>0.15.1</version>
-					<configuration>
-						<removeOldOutput>true</removeOldOutput>
-						<episode>true</episode>
-					</configuration>
-				</plugin>
+                    <version>3.10.1</version>
+                </plugin>
                 <plugin>
                     <groupId>org.apache.maven.plugins</groupId>
                     <artifactId>maven-dependency-plugin</artifactId>
@@ -523,7 +486,7 @@
                 <plugin>
                     <groupId>org.apache.maven.plugins</groupId>
                     <artifactId>maven-surefire-plugin</artifactId>
-                    <version>${maven-surefire-plugin.version}</version>
+                    <version>${surefire.version}</version>
                     <configuration>
                         <!-- override defaults and include everything unless explicitly excluded -->
                         <includes>
@@ -546,13 +509,10 @@
                     </configuration>
                 </plugin>
                 <plugin>
-					<!-- Test Reporting -->
-					<groupId>org.apache.maven.plugins</groupId>
-					<artifactId>maven-surefire-report-plugin</artifactId>
-					<version>${maven-surefire-report-plugin.version}</version>
-					<!-- goal:report is a report so is configured in the reporting section;
-						invokes phase:test before running itself -->
-				</plugin>
+                    <groupId>org.apache.maven.plugins</groupId>
+                    <artifactId>maven-surefire-report-plugin</artifactId>
+                    <version>${surefire.version}</version>
+                </plugin>
                 <plugin>
                     <groupId>org.apache.maven.plugins</groupId>
                     <artifactId>maven-shade-plugin</artifactId>
@@ -1034,6 +994,7 @@
                             </execution>
                         </executions>
                     </plugin>
+
                 </plugins>
             </build>
             <modules>
