--- conflicted
+++ resolved
@@ -776,25 +776,20 @@
 			<dependency>
 				<groupId>org.apache.causeway.extensions</groupId>
 				<artifactId>causeway-extensions-docgen</artifactId>
-<<<<<<< HEAD
-				<version>3.0.0-SNAPSHOT</version>
-=======
-				<version>2.0.0-SNAPSHOT</version>
-				<type>pom</type>
+				<version>3.0.0-SNAPSHOT</version><type>pom</type>
 				<scope>compile</scope>
 			</dependency>
 			<dependency>
 				<groupId>org.apache.causeway.extensions</groupId>
 				<artifactId>causeway-extensions-docgen-help</artifactId>
-				<version>2.0.0-SNAPSHOT</version>
+				<version>3.0.0-SNAPSHOT</version>
 				<type>jar</type>
 				<scope>compile</scope>
 			</dependency>
 			<dependency>
 				<groupId>org.apache.causeway.extensions</groupId>
 				<artifactId>causeway-extensions-docgen-model4adoc</artifactId>
-				<version>2.0.0-SNAPSHOT</version>
->>>>>>> a8e97fd7
+				<version>3.0.0-SNAPSHOT</version>
 				<type>jar</type>
 				<scope>compile</scope>
 			</dependency>
