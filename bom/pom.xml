<?xml version="1.0" encoding="UTF-8"?>
<!--
Licensed to the Apache Software Foundation (ASF) under one
or more contributor license agreements.  See the NOTICE file
distributed with this work for additional information
regarding copyright ownership.  The ASF licenses this file
to you under the Apache License, Version 2.0 (the
"License"); you may not use this file except in compliance
with the License.  You may obtain a copy of the License at

  http://www.apache.org/licenses/LICENSE-2.0

Unless required by applicable law or agreed to in writing,
software distributed under the License is distributed on an
"AS IS" BASIS, WITHOUT WARRANTIES OR CONDITIONS OF ANY
KIND, either express or implied.  See the License for the
specific language governing permissions and limitations
under the License.
-->
<!--
This pom is the top-level parent, responsible for deploying to ASF using the apache-release, and as defined in org.apache:apache global parent.
At the same time, we want it to inherit from org.springframework.boot:spring-boot-starter-parent.
It is therefore a copy of org.apache:apache, with customisations clearly identified (though some plugins versions have been bumped to more recent versions).
-->

<project xmlns="http://maven.apache.org/POM/4.0.0" xmlns:xsi="http://www.w3.org/2001/XMLSchema-instance" xsi:schemaLocation="http://maven.apache.org/POM/4.0.0 http://maven.apache.org/xsd/maven-4.0.0.xsd">
    <modelVersion>4.0.0</modelVersion>
    <!-- for more information, see the documentation of this POM: http://maven.apache.org/pom/asf/ -->

    <!-- APACHE CAUSEWAY customisation 1/21: : start -->
    <!--
    <groupId>org.apache</groupId>
    <artifactId>apache</artifactId>
    <version>27</version>
    -->
    <parent>
        <groupId>org.springframework.boot</groupId>
        <artifactId>spring-boot-starter-parent</artifactId>
        <version>3.0.0-RC2</version>
        <relativePath/>
    </parent>
    <groupId>org.apache.causeway</groupId>
    <artifactId>causeway-bom</artifactId>
    <version>3.0.0-SNAPSHOT</version>
    <!-- APACHE CAUSEWAY customisation 1/21: end -->

    <packaging>pom</packaging>

    <!-- APACHE CAUSEWAY customisation 2/21: start -->
    <!--
    <name>The Apache Software Foundation</name>
    <description> The Apache Software Foundation provides support for the Apache community of open-source software projects. The Apache projects are characterized by a collaborative, consensus based development process, an open and pragmatic software license, and a desire to create high quality software that leads the way in its field. We consider ourselves not simply a group of projects sharing a server, but rather a community of developers and users. </description>
    <url>https://www.apache.org/</url>
    -->
    <name>Apache Causeway</name>
    <description>
        Apache Causeway Bill of Material (BOM).
        Also the parent POM for the core framework and extensions.
    </description>
    <url>https://causeway.apache.org</url>
    <!-- APACHE CAUSEWAY customisation 2/21: end -->

    <organization>
        <name>The Apache Software Foundation</name>
        <url>https://www.apache.org/</url>
    </organization>
    <licenses>
        <license>
            <name>Apache License, Version 2.0</name>
            <url>https://www.apache.org/licenses/LICENSE-2.0.txt</url>
            <distribution>repo</distribution>
        </license>
    </licenses>

    <!-- APACHE CAUSEWAY customisation 3/21: start -->
    <!--
    <mailingLists>
        <mailingList>
            <name>Apache Announce List</name>
            <subscribe>announce-subscribe@apache.org</subscribe>
            <unsubscribe>announce-unsubscribe@apache.org</unsubscribe>
            <post>announce@apache.org</post>
            <archive>https://mail-archives.apache.org/mod_mbox/www-announce/</archive>
        </mailingList>
    </mailingLists>
    <scm>
        <connection>scm:git:https://gitbox.apache.org/repos/asf/maven-apache-parent.git</connection>
        <developerConnection>scm:git:https://gitbox.apache.org/repos/asf/maven-apache-parent.git</developerConnection>
        <url>https://github.com/apache/maven-apache-parent/tree/${project.scm.tag}</url>
        <tag>apache-27</tag>
    </scm>
    -->
    <mailingLists>
        <mailingList>
            <name>developers</name>
            <archive>http://mail-archives.apache.org/mod_mbox/causeway-dev/</archive>
            <post>dev@causeway.apache.org</post>
            <subscribe>dev-subscribe@causeway.apache.org</subscribe>
            <unsubscribe>dev-unsubscribe@causeway.apache.org</unsubscribe>
        </mailingList>
        <mailingList>
            <name>users</name>
            <archive>http://mail-archives.apache.org/mod_mbox/causeway-users/</archive>
            <post>users@causeway.apache.org</post>
            <subscribe>users-subscribe@causeway.apache.org</subscribe>
            <unsubscribe>users-unsubscribe@causeway.apache.org</unsubscribe>
        </mailingList>
    </mailingLists>
    <scm>
        <connection>scm:git:http://github.com/apache/causeway.git</connection>
        <developerConnection>scm:git:https://github.com/apache/causeway.git</developerConnection>
        <url>http://github.com/apache/causeway</url>
        <tag>HEAD</tag>
    </scm>
    <!-- APACHE CAUSEWAY customisation 3/21: end -->
    <distributionManagement>
        <repository>
            <id>apache.releases.https</id>
            <name>Apache Release Distribution Repository</name>
            <url>https://repository.apache.org/service/local/staging/deploy/maven2</url>
        </repository>
        <snapshotRepository>
            <id>apache.snapshots.https</id>
            <name>${distMgmtSnapshotsName}</name>
            <url>${distMgmtSnapshotsUrl}</url>
        </snapshotRepository>
    </distributionManagement>
    <!-- APACHE CAUSEWAY customisation 4/21: start -->
    <inceptionYear>2010</inceptionYear>
    <issueManagement>
        <system>Jira</system>
        <url>https://issues.apache.org/jira/browse/CAUSEWAY</url>
    </issueManagement>
    <ciManagement>
        <system>CI</system>
        <url>https://github.com/apache-causeway-committers/causeway-nightly</url>
    </ciManagement>
    <developers>
        <developer>
            <id>ahuber</id>
            <name>Andi Huber</name>
            <email>ahuber@apache.org</email>
            <roles>
                <role>pmc</role>
                <role>committer</role>
            </roles>
            <timezone>+1</timezone>
        </developer>
        <developer>
            <id>bibryam</id>
            <name>Bilgin Ibryam</name>
            <email>bibryam@apache.org</email>
            <roles>
                <role>pmc</role>
                <role>committer</role>
            </roles>
            <timezone>+0</timezone>
        </developer>
        <developer>
            <id>danhaywood</id>
            <name>Dan Haywood</name>
            <email>danhaywood@apache.org</email>
            <roles>
                <role>pmc</role>
                <role>committer</role>
            </roles>
            <timezone>+0</timezone>
        </developer>
        <developer>
            <id>dslaughter</id>
            <name>Dave Slaughter</name>
            <email>dslaughter@apache.org</email>
            <roles>
                <role>pmc</role>
                <role>committer</role>
            </roles>
            <timezone>-6</timezone>
        </developer>
        <developer>
            <id>jcvanderwal</id>
            <name>Jeroen van der Wal</name>
            <email>jcvanderwal@apache.org</email>
            <roles>
                <role>pmc</role>
                <role>committer</role>
            </roles>
            <timezone>+1</timezone>
        </developer>
        <developer>
            <id>jdoornenbal</id>
            <name>Johan Doornenbal</name>
            <email>jdoornenbal@apache.org</email>
            <roles>
                <role>pmc</role>
                <role>committer</role>
            </roles>
            <timezone>+1</timezone>
        </developer>
        <developer>
            <id>joergrade</id>
            <name>Joerg Rade</name>
            <email>joergrade@apache.org</email>
            <roles>
                <role>pmc</role>
                <role>committer</role>
            </roles>
            <timezone>+1</timezone>
        </developer>
        <developer>
            <id>kevin</id>
            <name>Kevin Meyer</name>
            <email>kevin@apache.org</email>
            <roles>
                <role>pmc chair</role>
                <role>pmc</role>
                <role>committer</role>
            </roles>
            <timezone>+2</timezone>
        </developer>
        <developer>
            <id>madytyoo</id>
            <name>Maurizio Taverna</name>
            <email>madytyoo@apache.org</email>
            <roles>
                <role>pmc</role>
                <role>committer</role>
            </roles>
            <timezone>+1</timezone>
        </developer>
        <developer>
            <id>mgrigorov</id>
            <name>Martin Grigorov</name>
            <email>mgrigorov@apache.org</email>
            <roles>
                <role>pmc</role>
                <role>committer</role>
            </roles>
            <timezone>+2</timezone>
        </developer>
        <developer>
            <id>mnour</id>
            <name>Mohammad Nour El-Din</name>
            <email>mnour@apache.org</email>
            <roles>
                <role>pmc</role>
                <role>mentor while incubating</role>
            </roles>
            <timezone>+1</timezone>
        </developer>
        <developer>
            <id>oscarbou</id>
            <name>Oscar Bou</name>
            <email>oscarbou@apache.org</email>
            <roles>
                <role>pmc</role>
                <role>committer</role>
            </roles>
            <timezone>+1</timezone>
        </developer>
        <developer>
            <id>rmatthews</id>
            <name>Robert Matthews</name>
            <email>rmatthews@apache.org</email>
            <roles>
                <role>pmc</role>
                <role>committer</role>
            </roles>
            <timezone>+0</timezone>
        </developer>
        <developer>
            <id>struberg</id>
            <name>Mark Struberg</name>
            <email>struberg@apache.org</email>
            <roles>
                <role>pmc</role>
                <role>mentor while incubating</role>
            </roles>
            <timezone>+1</timezone>
        </developer>
        <developer>
            <id>themalkolm</id>
            <name>Alexander Krasnuhkin</name>
            <email>themalkolm@apache.org</email>
            <roles>
                <role>pmc</role>
                <role>committer</role>
            </roles>
            <timezone>+3</timezone>
        </developer>
    </developers>
    <!-- APACHE CAUSEWAY customisation 4/21: end -->
    <properties>
        <distMgmtSnapshotsName>Apache Development Snapshot Repository</distMgmtSnapshotsName>
        <distMgmtSnapshotsUrl>https://repository.apache.org/content/repositories/snapshots</distMgmtSnapshotsUrl>
        <organization.logo>https://www.apache.org/images/asf_logo_wide_2016.png</organization.logo>
        <project.build.sourceEncoding>UTF-8</project.build.sourceEncoding>
        <project.reporting.outputEncoding>UTF-8</project.reporting.outputEncoding>
        <sourceReleaseAssemblyDescriptor>source-release</sourceReleaseAssemblyDescriptor>
        <gpg.useagent>true</gpg.useagent>
        <minimalMavenBuildVersion>3.2.5</minimalMavenBuildVersion>
        <minimalJavaBuildVersion>1.8</minimalJavaBuildVersion>

        <!-- APACHE CAUSEWAY customisation 5/21: start -->
        <java.version>17</java.version>
        <maven.compiler.source>${java.version}</maven.compiler.source>
        <maven.compiler.target>${java.version}</maven.compiler.target>
        <maven.compiler.release>${java.version}</maven.compiler.release>
        <surefire.version>3.0.0-M7</surefire.version>
        <!-- APACHE CAUSEWAY customisation 5/21: end -->

        <!--  for surefire, failsafe and surefire-report  -->
        <maven.plugin.tools.version>3.7.0</maven.plugin.tools.version>
        <!--  for m-plugin-p and maven-plugin-annotations  -->
        <assembly.tarLongFileMode>posix</assembly.tarLongFileMode>
        <project.build.outputTimestamp>2022-10-14T12:04:02Z</project.build.outputTimestamp>

        <!-- APACHE CAUSEWAY customisation 6/21: start -->

        <delombok.output>${project.build.directory}/delombok</delombok.output>

        <!-- LIBRARY DEPENDENCIES -->
        <archunit.version>1.0.0</archunit.version>
        <asciidoctorj.version>2.5.7</asciidoctorj.version>
        <asm.version>9.4</asm.version> <!-- keep in sync with org.eclipse.persistence:org.eclipse.persistence.asm -->
        <approvaltests.version>18.5.0</approvaltests.version>

        <assertj-guava.version>3.5.0</assertj-guava.version>

        <camel.version>3.14.6</camel.version>

        <commons-email.version>1.5</commons-email.version>
        <commons-httpclient.version>4.5.12</commons-httpclient.version>
        <commons-io.version>2.11.0</commons-io.version>

        <cucumber.version>7.9.0</cucumber.version>

        <cxf-rt-rs-client.version>3.5.4</cxf-rt-rs-client.version>

        <danhaywood-java-assertjext.version>0.1.0</danhaywood-java-assertjext.version>
        <danhaywood-java-testsupport.version>1.0.0</danhaywood-java-testsupport.version>

        <datanucleus-api-jdo.version>6.0.1</datanucleus-api-jdo.version>
        <datanucleus-api-jpa.version>6.0.1</datanucleus-api-jpa.version>
        <datanucleus-core.version>6.0.2</datanucleus-core.version>
        <datanucleus-jdo-api.version>3.2.1</datanucleus-jdo-api.version>
        <datanucleus-jdo-query.version>6.0.1</datanucleus-jdo-query.version>
        <datanucleus-jodatime.version>6.0.0-release</datanucleus-jodatime.version>
        <datanucleus-maven-plugin.version>6.0.0-release</datanucleus-maven-plugin.version>
        <datanucleus-rdbms.version>6.0.2</datanucleus-rdbms.version>

        <datatables.version>1.12.1</datatables.version> <!-- keep in sync with DatatablesDotNet -->

        <docx4j.version>11.3.2</docx4j.version>

        <easymock.version>5.0.1</easymock.version>
        <error_prone_annotations.version>2.16</error_prone_annotations.version>

        <git-commit-id-plugin.version>4.9.10</git-commit-id-plugin.version>
        <guava.version>31.1-jre</guava.version>

        <htmlparser.version>2.1</htmlparser.version>

        <jakartaee.version>10.0.0</jakartaee.version>
        <javafaker.version>1.0.2</javafaker.version>
        <javassist.version>3.29.2-GA</javassist.version>
        <jakarta-servlet.version>6.0.0</jakarta-servlet.version>
        <jaxb-impl.version>4.0.1</jaxb-impl.version>
        <jaxws-ri.version>4.0.0</jaxws-ri.version>

        <jbcrypt.version>0.4</jbcrypt.version>
        <jboss-jaxrs-api_2.1_spec.version>2.0.2.Final</jboss-jaxrs-api_2.1_spec.version>

        <!-- v3.2 not available yet, use datanucleus staging for now -->
        <!-- <jdo-api.version>3.2</jdo-api.version> -->

        <jdom.version>2.0.6.1</jdom.version>
        <jmock.version>2.12.0</jmock.version>
        <joda-time.version>2.12.1</joda-time.version>
        <jopt-simple.version>6.0-alpha-3</jopt-simple.version>

        <jquery-ui.version>1.13.2</jquery-ui.version> <!-- org.webjars:jquery-ui -->

        <jsr305.version>3.0.2</jsr305.version>
        <jsoup.version>1.15.3</jsoup.version>
        <junit-jupiter.version>5.9.1</junit-jupiter.version> <!-- overrides spring -->
        <junit-platform.version>1.9.1</junit-platform.version>

        <log4jdbc-remix.version>0.2.7</log4jdbc-remix.version>
        <lombok.version>1.18.24</lombok.version> <!-- overriding Spring -->

        <maven-eclipse-plugin.version>2.10</maven-eclipse-plugin.version>
        <maven-release-plugin.version>3.0.0-M7</maven-release-plugin.version>
        <maven-war-plugin.version>3.3.2</maven-war-plugin.version>
        <momentjs.version>2.29.4</momentjs.version> <!-- keep in sync: org.apache.causeway.viewer.wicket.ui.components.scalars.datepicker.MomentJsReference -->

        <!-- See https://nodejs.org/en/download/ for latest node and npm (lts) versions -->
		<node.version>v18.12.0</node.version>
		<npm.version>8.19.2</npm.version>

        <objenesis.version>3.3</objenesis.version>
        <ognl.version>3.3.4</ognl.version>

        <picocontainer.version>2.15</picocontainer.version>
        <poi.version>5.2.3</poi.version>

        <quartz-scheduler.version>2.3.2</quartz-scheduler.version>

        <resteasy-spring-boot.version>6.0.0.Alpha2</resteasy-spring-boot.version>
        <resteasy-spring.version>3.0.0.Beta3</resteasy-spring.version>
        <resteasy.version>6.2.1.Final</resteasy.version> <!-- keep in sync with property defined in resteasy4-spring-boot-starter -->
        <resteasy-jaxb-provider.version>6.2.1.Final</resteasy-jaxb-provider.version>
        

        <select2.version>4.0.13</select2.version>
        <shiro.version>2.0.0-SNAPSHOT</shiro.version> <!-- latest release was 1.10.0, however we need jakarta namespace support -->
        <simpleslackapi.version>1.4.0</simpleslackapi.version>
        <slf4j-api.version>2.0.3</slf4j-api.version> <!-- also provided by spring-boot-starter-logging, needed to solve convergence issues -->
        <spring-boot.version>3.0.0-RC2</spring-boot.version>
        <summernote.version>0.8.11</summernote.version>
<<<<<<< HEAD
        <surefire-plugin.argLine>
			-Xmx512m 
			--add-modules com.sun.tools.xjc 
			--add-reads org.eclipse.persistence.moxy=com.sun.tools.xjc
		</surefire-plugin.argLine>
        <swagger-core.version>1.6.8</swagger-core.version>
=======
        <surefire-plugin.argLine>-Xmx512m</surefire-plugin.argLine>
        <swagger-core.version>1.6.9</swagger-core.version>
>>>>>>> ec8993ab

        <togglz.version>3.3.1</togglz.version>

        <vaadin.version>23.2.8</vaadin.version>

        <wicket.version>9.12.0</wicket.version> <!--  9.4.0 is last known good, before wicket put jupiter-api on the module graph -->
        <wicket-bootstrap.version>6.0.0-M8</wicket-bootstrap.version> <!-- de.agilecoders.wicket:wicket-bootstrap... -->
        <wicket-webjars.version>3.0.6</wicket-webjars.version>
        <wicket-viewer-jquery.version>3.6.1</wicket-viewer-jquery.version> <!--  as served by wicket via webjars -->

        <wicketstuff.version>${wicket.version}</wicketstuff.version> <!-- org.wicketstuff:wicketstuff-select2 -->
        <wicketstuff-gmap3.version>${wicket.version}</wicketstuff-gmap3.version>

        <!-- APACHE CAUSEWAY customisation 6/21: end -->
    </properties>
    <dependencyManagement>
        <dependencies>
            <dependency>
                <groupId>org.apache.maven.plugin-tools</groupId>
                <artifactId>maven-plugin-annotations</artifactId>
                <version>${maven.plugin.tools.version}</version>
            </dependency>
        </dependencies>
    </dependencyManagement>
    <repositories>
        <!-- APACHE CAUSEWAY customisation 7/21: start -->
        <repository>
			<!-- temporary till Nov 24, 2022 -->
            <id>spring.snapshots</id>
            <name>Spring Milestones Repository</name>
            <url>https://repo.spring.io/milestone/</url>
            <snapshots><enabled>false</enabled></snapshots>
        </repository>
        <repository>
			<!-- temporary till release of shiro 2.0.0 -->
            <id>shiro.snapshots</id>
            <name>Shiro Snapshot Repository</name>
            <url>https://repository.apache.org/content/groups/snapshots/</url>
            <snapshots><enabled>true</enabled></snapshots>
        </repository>
        <!-- breaks dependabot run: timeout due to repo not accessible
        <repository>
            <id>apache.snapshots</id>
            <name>Apache Snapshot Repository</name>
            <url>https://repository.apache.org/snapshots</url>
            <releases>
                <enabled>false</enabled>
            </releases>
        </repository>
        -->
        <!-- APACHE CAUSEWAY customisation 7/21: end -->
    </repositories>
    <pluginRepositories>
        <!-- APACHE CAUSEWAY customisation 8/21: start -->
        <!-- breaks dependabot run: timeout due to repo not accessible
        <pluginRepository>
            <id>apache.snapshots</id>
            <name>Apache Snapshot Repository</name>
            <url>https://repository.apache.org/snapshots</url>
            <releases>
                <enabled>false</enabled>
            </releases>
        </pluginRepository>
        -->
        <!-- APACHE CAUSEWAY customisation 8/21: end -->
    </pluginRepositories>
    <build>
        <pluginManagement>
            <plugins>
                <!--  set versions of common plugins for reproducibility, ordered alphabetically  -->
                <plugin>
                    <groupId>org.apache.maven.plugins</groupId>
                    <artifactId>maven-antrun-plugin</artifactId>
                    <version>3.1.0</version>
                </plugin>
                <plugin>
                    <groupId>org.apache.maven.plugins</groupId>
                    <artifactId>maven-assembly-plugin</artifactId>
                    <version>3.4.2</version>    <!--bumped-->
                </plugin>
                <plugin>
                    <groupId>org.apache.maven.plugins</groupId>
                    <artifactId>maven-clean-plugin</artifactId>
                    <version>3.2.0</version>
                </plugin>
                <plugin>
                    <groupId>org.apache.maven.plugins</groupId>
                    <artifactId>maven-compiler-plugin</artifactId>
                    <version>3.10.1</version>
                </plugin>
                <plugin>
                    <groupId>org.apache.maven.plugins</groupId>
                    <artifactId>maven-dependency-plugin</artifactId>
                    <version>3.3.0</version>
                </plugin>
                <plugin>
                    <groupId>org.apache.maven.plugins</groupId>
                    <artifactId>maven-deploy-plugin</artifactId>
                    <version>3.0.0</version>    <!--bumped-->
                </plugin>
                <plugin>
                    <groupId>org.apache.maven.plugins</groupId>
                    <artifactId>maven-ear-plugin</artifactId>
                    <version>3.3.0</version>
                </plugin>
                <plugin>
                    <groupId>org.apache.maven.plugins</groupId>
                    <artifactId>maven-enforcer-plugin</artifactId>
                    <version>3.1.0</version>
                </plugin>
                <plugin>
                    <groupId>org.apache.maven.plugins</groupId>
                    <artifactId>maven-failsafe-plugin</artifactId>
                    <version>${surefire.version}</version>
                </plugin>
                <plugin>
                    <groupId>org.apache.maven.plugins</groupId>
                    <artifactId>maven-gpg-plugin</artifactId>
                    <version>3.0.1</version>
                    <configuration>
                        <gpgArguments>
                            <arg>--digest-algo=SHA512</arg>
                        </gpgArguments>
                    </configuration>
                </plugin>
                <plugin>
                    <groupId>org.apache.maven.plugins</groupId>
                    <artifactId>maven-help-plugin</artifactId>
                    <version>3.3.0</version>    <!--bumped-->
                </plugin>
                <plugin>
                    <groupId>org.apache.maven.plugins</groupId>
                    <artifactId>maven-install-plugin</artifactId>
                    <version>3.0.1</version>    <!--bumped-->
                </plugin>
                <plugin>
                    <groupId>org.apache.maven.plugins</groupId>
                    <artifactId>maven-invoker-plugin</artifactId>
                    <version>3.3.0</version>
                </plugin>
                <plugin>
                    <groupId>org.apache.maven.plugins</groupId>
                    <artifactId>maven-jar-plugin</artifactId>
                    <version>3.2.2</version>
                    <configuration>
                        <archive>
                            <manifest>
                                <addDefaultSpecificationEntries>true</addDefaultSpecificationEntries>
                                <addDefaultImplementationEntries>true</addDefaultImplementationEntries>
                            </manifest>
                        </archive>
                    </configuration>
                </plugin>
                <plugin>
                    <groupId>org.apache.maven.plugins</groupId>
                    <artifactId>maven-javadoc-plugin</artifactId>
                    <version>3.4.1</version>
                    <configuration>
                        <notimestamp>true</notimestamp>
                        <!--  avoid noise for svn/gitpubsub  -->
                    </configuration>
                </plugin>
                <plugin>
                    <groupId>org.apache.maven.plugins</groupId>
                    <artifactId>maven-plugin-plugin</artifactId>
                    <version>${maven.plugin.tools.version}</version>
                </plugin>
                <plugin>
                    <groupId>org.apache.maven.plugins</groupId>
                    <artifactId>maven-project-info-reports-plugin</artifactId>
                    <version>3.4.1</version>    <!--bumped-->
                    <configuration>
                        <pluginManagementExcludes>
                            <exclude>org.eclipse.m2e:lifecycle-mapping</exclude>
                        </pluginManagementExcludes>
                    </configuration>
                </plugin>
                <!--  START SNIPPET: release-plugin-configuration  -->
                <plugin>
                    <groupId>org.apache.maven.plugins</groupId>
                    <artifactId>maven-release-plugin</artifactId>
                    <version>${maven-release-plugin.version}</version>
                    <configuration>
                        <useReleaseProfile>false</useReleaseProfile>
                        <goals>deploy</goals>
                        <releaseProfiles>apache-release</releaseProfiles>
                    </configuration>
                </plugin>
                <!--  END SNIPPET: release-plugin-configuration  -->
                <plugin>
                    <groupId>org.apache.maven.plugins</groupId>
                    <artifactId>maven-remote-resources-plugin</artifactId>
                    <version>3.0.0</version>    <!--bumped-->
                </plugin>
                <plugin>
                    <groupId>org.apache.maven.plugins</groupId>
                    <artifactId>maven-resources-plugin</artifactId>
                    <version>3.3.0</version>    <!--bumped-->
                </plugin>
                <plugin>
                    <groupId>org.apache.maven.plugins</groupId>
                    <artifactId>maven-scm-plugin</artifactId>
                    <version>1.13.0</version>
                </plugin>
                <plugin>
                    <groupId>org.apache.maven.plugins</groupId>
                    <artifactId>maven-scm-publish-plugin</artifactId>
                    <version>3.1.0</version>
                </plugin>
                <plugin>
                    <groupId>org.apache.maven.plugins</groupId>
                    <artifactId>maven-site-plugin</artifactId>
                    <version>3.12.1</version>    <!--bumped-->
                </plugin>
                <plugin>
                    <groupId>org.apache.maven.plugins</groupId>
                    <artifactId>maven-source-plugin</artifactId>
                    <version>3.2.1</version>
                </plugin>
                <plugin>
                    <groupId>org.apache.maven.plugins</groupId>
                    <artifactId>maven-surefire-plugin</artifactId>
                    <version>${surefire.version}</version>
                    <!-- APACHE CAUSEWAY customisation 9/21: start -->
                    <configuration>
                        <!-- override defaults and include everything unless explicitly excluded -->
                        <includes>
                            <include>**/*.java</include>
                        </includes>
                        <excludes>
                            <exclude>${testsToExclude}</exclude>
                        </excludes>
                        <printSummary>false</printSummary>
                        <argLine>${surefire-plugin.argLine}</argLine>
                        <forkCount>1C</forkCount>
                        <reuseForks>true</reuseForks>
                        <systemPropertyVariables>
                            <!-- allows tests to reduce verbosity, or conditionally disable
                                 when run with surefire; e.g.:
                                 @DisabledIfSystemProperty(named = "isRunningWithSurefire", matches = "true")
                                 -->
                            <isRunningWithSurefire>true</isRunningWithSurefire>
                        </systemPropertyVariables>
                    </configuration>
                    <!-- APACHE CAUSEWAY customisation 9/21: end -->
                </plugin>
                <plugin>
                    <groupId>org.apache.maven.plugins</groupId>
                    <artifactId>maven-surefire-report-plugin</artifactId>
                    <version>${surefire.version}</version>
                </plugin>
                <plugin>
                    <groupId>org.apache.maven.plugins</groupId>
                    <artifactId>maven-war-plugin</artifactId>
                    <version>3.3.2</version>
                </plugin>
                <plugin>
                    <groupId>org.apache.maven.plugins</groupId>
                    <artifactId>maven-shade-plugin</artifactId>
                    <version>3.4.1</version>
                </plugin>
                <plugin>
                    <groupId>org.apache.rat</groupId>
                    <artifactId>apache-rat-plugin</artifactId>
                    <version>0.15</version>
                    <!-- APACHE CAUSEWAY customisation 10/21: start -->
                    <configuration>
                        <addDefaultLicenseMatchers>true</addDefaultLicenseMatchers>
                        <excludeSubProjects>true</excludeSubProjects>
                        <excludes>
                            <exclude>**/target/**</exclude>
                            <exclude>**/target-ide/**</exclude>

                            <exclude>**/node_modules/**</exclude>
                            <exclude>**/node/npm</exclude>
                            <exclude>**/node/npm.cmd</exclude>

                            <exclude>**/*.project</exclude>
                            <exclude>**/.classpath</exclude>
                            <exclude>**/.settings/**</exclude>
                            <exclude>**/*.launch</exclude>
                            <exclude>**/*.columnOrder.txt</exclude>
                            <exclude>**/*.drawio.svg</exclude>
                            <exclude>**/META-INF/spring.factories</exclude>

                            <exclude>**/incubator/clients/kroviz/package.json.d/project.info</exclude>

                            <exclude>**/causeway/tooling/model4adoc/src/test/resources/org/apache/causeway/tooling/adocmodel/test/**</exclude>

                            <exclude>**/*.iml</exclude>
                            <exclude>**/webpack.config.js</exclude>
                            <exclude>**/webpack.generated.js</exclude>
                            <exclude>**/pnpm-lock.yaml</exclude>
                            <exclude>**/pnpmfile.js</exclude>

                            <exclude>**/*.pdn</exclude>
                            <exclude>**/*.svg</exclude>
                            <exclude>**/*.rtf</exclude>
                            <exclude>**/*.json</exclude>
                            <exclude>**/.gitkeep</exclude>
                            <exclude>**/*.min.js</exclude>
                            <exclude>**/fakedata/applib/services/clobs/*.dtd</exclude>
                            <exclude>**/fakedata/applib/services/clobs/*.dcl</exclude>
                            <exclude>**/fakedata/applib/services/clobs/*.soc</exclude>
                            <exclude>**/fakedata/applib/services/clobs/vs</exclude>
                            <exclude>**/fakedata/applib/services/clobs/vx</exclude>

                            <exclude>**/MANIFEST.MF</exclude>
                            <exclude>**/*.ucd</exclude>
                            <exclude>**/*.ucls</exclude>
                            <exclude>**/*.puml</exclude>
                            <exclude>**/antora/supplemental-ui/**</exclude>

                            <exclude>**/xml/objects/**</exclude>
                            <exclude>**/test.data</exclude>
                            <exclude>**/fixture-data/**</exclude>
                            <exclude>**/partials/module-nav.adoc</exclude>
                            <exclude>**/partials/extensions.adoc</exclude>
                            <exclude>**/partials/component-nav.adoc</exclude>
                            <exclude>**/_nav.adoc</exclude>
                            <exclude>**/_overview/nav.adoc</exclude>

                            <exclude>**/application.js</exclude>

                            <exclude>**/jquery.zclip.js</exclude>
                            <exclude>**/simple-sidebar.css</exclude>
                            <exclude>**/causeway-bootstrap-growl.js</exclude>
                            <exclude>**/moment.js</exclude>
                            <exclude>**/prism*.js</exclude>
                            <exclude>**/prism*.css</exclude>
                            <exclude>**/kroviz/webpack.config.d/**</exclude>

                            <exclude>**/viewer/wicket/ui/components/**/*.css</exclude>
                            <exclude>**/viewer/wicket/ui/components/**/*.js</exclude>
                            <exclude>**/bootstrap-datetimepicker.min.css</exclude>
                            <exclude>**/bootstrap-datetimepicker.css</exclude>
                            <exclude>**/select2-bootstrap.css</exclude>

                            <exclude>**/wicket-xhtml1.4-strict.dtd</exclude>

                            <exclude>**/src/main/resources/supplemental-models.xml</exclude>
                            <exclude>**/datanucleus.log</exclude>
                            <exclude>**/gradle/wrapper/gradle-wrapper.properties</exclude>
                            <exclude>**/gradlew</exclude>
                            <exclude>**/gradlew.bat</exclude>
                            <exclude>**/rebel.xml</exclude>
                            <exclude>**/translations**.po</exclude>
                            <exclude>**/translations.pot</exclude>
                            <exclude>**/intellij/launch/*.xml</exclude>

                            <exclude>**/css/home/scss-files.txt</exclude>
                            <exclude>**/css/home/styles.css</exclude>
                            <exclude>**/css/site-custom.css</exclude>

                            <exclude>**/swagger-ui/**</exclude>

                            <exclude>**/META-INF/services/**</exclude>
                        </excludes>
                        <licenses>
                            <license
                                    implementation="org.apache.rat.analysis.license.SimplePatternBasedLicense">
                                <licenseFamilyCategory>AL2  </licenseFamilyCategory>
                                <licenseFamilyName>Apache License 2.0</licenseFamilyName>
                                <notes />
                                <patterns>
                                    <pattern>Licensed to the Apache Software Foundation (ASF) under
                                        one</pattern>
                                </patterns>
                            </license>
                            <license
                                    implementation="org.apache.rat.analysis.license.SimplePatternBasedLicense">
                                <licenseFamilyCategory>BSD3</licenseFamilyCategory>
                                <licenseFamilyName>BSD 3-Clause</licenseFamilyName>
                                <patterns>
                                    <pattern>BSD-3-Clause license</pattern>
                                </patterns>
                            </license>
                            <license
                                    implementation="org.apache.rat.analysis.license.SimplePatternBasedLicense">
                                <licenseFamilyCategory>MIT</licenseFamilyCategory>
                                <licenseFamilyName>MIT Licensed</licenseFamilyName>
                                <notes />
                                <patterns>
                                    <pattern>The MIT License (MIT)</pattern>
                                    <pattern>Dual licensed under the MIT</pattern>
                                    <pattern>http://prismjs.com/download.html</pattern>
                                </patterns>
                            </license>
                            <license
                                    implementation="org.apache.rat.analysis.license.SimplePatternBasedLicense">
                                <licenseFamilyCategory>CC3</licenseFamilyCategory>
                                <licenseFamilyName>Creative Commons 3.0</licenseFamilyName>
                                <notes />
                                <patterns>
                                    <pattern>ASCII text placed in the public domain by Moby Lexical Tools, 1992.</pattern>
                                </patterns>
                            </license>
                            <license
                                    implementation="org.apache.rat.analysis.license.SimplePatternBasedLicense">
                                <licenseFamilyCategory>JMOCK</licenseFamilyCategory>
                                <licenseFamilyName>JMock</licenseFamilyName>
                                <notes />
                                <patterns>
                                    <pattern>Copyright (c) 2000-2007, jMock.org</pattern>
                                </patterns>
                            </license>
                            <license
                                    implementation="org.apache.rat.analysis.license.SimplePatternBasedLicense">
                                <licenseFamilyCategory>JMOCK</licenseFamilyCategory>
                                <licenseFamilyName>JMock</licenseFamilyName>
                                <notes />
                                <patterns>
                                    <pattern>Copyright (c) 2000-2007, jMock.org</pattern>
                                </patterns>
                            </license>
                        </licenses>
                        <licenseFamilies>
                            <licenseFamily
                                    implementation="org.apache.rat.license.SimpleLicenseFamily">
                                <familyName>Apache License 2.0</familyName>
                            </licenseFamily>
                            <licenseFamily implementation="org.apache.rat.license.SimpleLicenseFamily">
                                <familyName>BSD 3-Clause</familyName>
                            </licenseFamily>
                            <licenseFamily
                                    implementation="org.apache.rat.license.SimpleLicenseFamily">
                                <familyName>MIT</familyName>
                            </licenseFamily>
                            <licenseFamily
                                    implementation="org.apache.rat.license.SimpleLicenseFamily">
                                <familyName>JMock</familyName>
                            </licenseFamily>
                            <licenseFamily
                                    implementation="org.apache.rat.license.SimpleLicenseFamily">
                                <familyName>XHTML</familyName>
                            </licenseFamily>
                        </licenseFamilies>
                    </configuration>
                    <!-- APACHE CAUSEWAY customisation 10/21: end -->
                </plugin>
                <!-- APACHE CAUSEWAY customisation 11/21: start -->
                <plugin>
                    <groupId>org.apache.maven.plugins</groupId>
                    <artifactId>maven-docck-plugin</artifactId>
                    <version>1.1</version>
                </plugin>
                <plugin>
                    <groupId>org.codehaus.mojo</groupId>
                    <artifactId>clirr-maven-plugin</artifactId>
                    <version>2.8</version>
                </plugin>
                <!-- APACHE CAUSEWAY customisation 11/21: end -->
            </plugins>
        </pluginManagement>
        <plugins>
            <!--  We want to package up license resources in the JARs produced  -->
            <plugin>
                <groupId>org.apache.maven.plugins</groupId>
                <artifactId>maven-remote-resources-plugin</artifactId>
                <executions>
                    <execution>
                        <id>process-resource-bundles</id>
                        <goals>
                            <goal>process</goal>
                        </goals>
                        <configuration>
                            <resourceBundles>
                                <resourceBundle>org.apache:apache-jar-resource-bundle:1.4</resourceBundle>
                            </resourceBundles>
                            <!-- APACHE CAUSEWAY customisation 12/21: start -->

                            <!-- Reference the supplemental-model artifact from module supplemental-model -->
                            <supplementalModelArtifacts>
                                <supplementalModelArtifact>org.apache.causeway:supplemental-model:1.0</supplementalModelArtifact>
                            </supplementalModelArtifacts>

                            <runOnlyAtExecutionRoot>true</runOnlyAtExecutionRoot>

                             <!-- Specify the path, relative to the JAR root, where the supplemental model file is located -->
                            <supplementalModels>
                                <supplementalModel>supplemental-models.xml</supplementalModel>
                            </supplementalModels>
                            <properties>
                                <projectTimespan>2010~2022</projectTimespan>
                                <postDepListText>
                                    The above (auto-generated) list aggregates the dependencies (either directly or
                                    transitively) of all the modules that make up ${project.name}.   You can use
                                    mvn dependency:list or mvn dependency:tree to view dependencies by submodule.

                                    ${license.additional-notes}
                                </postDepListText>
                            </properties>
                            <!-- APACHE CAUSEWAY customisation 12/21: end -->
                        </configuration>
                    </execution>
                </executions>
            </plugin>
            <plugin>
                <groupId>org.apache.maven.plugins</groupId>
                <artifactId>maven-enforcer-plugin</artifactId>
                <!-- APACHE CAUSEWAY customisation 13/21: start -->
                <configuration>
                    <rules>
                        <requireMavenVersion>
                            <version>[3.6,)</version>
                        </requireMavenVersion>
                        <requireJavaVersion>
                            <version>[17,)</version>
                        </requireJavaVersion>
                        <!-- seemingly not compatible with use of 3.0.0-SNAPSHOT placeholders
                            <requirePluginVersions> <message>All plugin versions must be defined!</message>
                            <banLatest>true</banLatest> <banRelease>true</banRelease> </requirePluginVersions> -->
                        <DependencyConvergence />
                    </rules>
                </configuration>
                <!-- APACHE CAUSEWAY customisation 13/21: end -->
                <executions>
                    <!-- APACHE CAUSEWAY customisation 14/21: start -->
                    <!-- goal:enforce supposedly binds to phase:validate, but explicit binding seems to be required -->
                    <execution>
                        <id>validate-enforce</id>
                        <phase>validate</phase>
                        <goals>
                            <goal>enforce</goal>
                        </goals>
                    </execution>
                    <!-- APACHE CAUSEWAY customisation 14/21: end -->
                    <execution>
                        <id>enforce-maven-version</id>
                        <goals>
                            <goal>enforce</goal>
                        </goals>
                        <configuration>
                            <rules>
                                <requireMavenVersion>
                                    <version>${minimalMavenBuildVersion}</version>
                                </requireMavenVersion>
                            </rules>
                        </configuration>
                    </execution>
                    <execution>
                        <id>enforce-java-version</id>
                        <goals>
                            <goal>enforce</goal>
                        </goals>
                        <configuration>
                            <rules>
                                <requireJavaVersion>
                                    <version>${minimalJavaBuildVersion}</version>
                                </requireJavaVersion>
                            </rules>
                        </configuration>
                    </execution>
                </executions>
            </plugin>
            <plugin>
                <groupId>org.apache.maven.plugins</groupId>
                <artifactId>maven-site-plugin</artifactId>
                <executions>
                    <execution>
                        <id>attach-descriptor</id>
                        <goals>
                            <goal>attach-descriptor</goal>
                        </goals>
                    </execution>
                </executions>
            </plugin>
        </plugins>
        <!-- APACHE CAUSEWAY customisation 15/21: start -->
        <extensions>
            <!-- scp and sftp support for deployments. -->
            <extension>
                <groupId>org.apache.maven.wagon</groupId>
                <artifactId>wagon-ssh</artifactId>
                <version>3.5.2</version>
            </extension>
            <!-- ftp support for deployments. -->
            <extension>
                <groupId>org.apache.maven.wagon</groupId>
                <artifactId>wagon-ftp</artifactId>
                <version>3.5.2</version>
            </extension>
        </extensions>
        <!-- APACHE CAUSEWAY customisation 15/21: end -->
    </build>
    <profiles>
        <!--  START SNIPPET: release-profile  -->
        <profile>
            <id>apache-release</id>
            <!-- APACHE CAUSEWAY customisation 16/21: start -->
            <activation>
                <property>
                    <name>apache-release</name>
                </property>
            </activation>
            <properties>
                <skipTests>true</skipTests>
            </properties>
            <!-- APACHE CAUSEWAY customisation 16/21: end -->
            <build>
                <plugins>
                    <!-- APACHE CAUSEWAY customisation 17/21: start -->
                    <plugin>
                        <groupId>org.apache.maven.plugins</groupId>
                        <artifactId>maven-gpg-plugin</artifactId>
                        <executions>
                            <execution>
                                <id>sign-release-artifacts</id>
                                <goals>
                                    <goal>sign</goal>
                                </goals>
                                <configuration>
                                    <gpgArguments>
                                        <arg>--pinentry-mode</arg>
                                        <arg>loopback</arg>
                                    </gpgArguments>
                                </configuration>
                            </execution>
                        </executions>
                    </plugin>
                    <plugin>
                        <groupId>org.projectlombok</groupId>
                        <artifactId>lombok-maven-plugin</artifactId>
                        <version>1.18.20.0</version>
                        <configuration>
                            <sourceDirectory>${project.basedir}/src/main/java</sourceDirectory>
                            <outputDirectory>${delombok.output}</outputDirectory>
                            <addOutputDirectory>false</addOutputDirectory>
                        </configuration>
                        <executions>
                            <execution>
                                <phase>generate-sources</phase>
                                <goals>
                                    <goal>delombok</goal>
                                </goals>
                            </execution>
                        </executions>
                    </plugin>
                    <!-- APACHE CAUSEWAY customisation 17/21: end -->

                    <!--  Create a source-release artifact that contains the fully buildable
                                   project directory source structure. This is the artifact which is
                                   the official subject of any release vote.  -->
                    <plugin>
                        <groupId>org.apache.maven.plugins</groupId>
                        <artifactId>maven-assembly-plugin</artifactId>
                        <dependencies>
                            <dependency>
                                <groupId>org.apache.apache.resources</groupId>
                                <artifactId>apache-source-release-assembly-descriptor</artifactId>
                                <version>1.0.6</version>
                            </dependency>
                        </dependencies>
                        <executions>
                            <execution>
                                <id>source-release-assembly</id>
                                <phase>package</phase>
                                <goals>
                                    <goal>single</goal>
                                </goals>
                                <configuration>
                                    <!-- APACHE CAUSEWAY customisation 18/21: start -->
                                    <archiveBaseDirectory>..</archiveBaseDirectory>
                                    <!-- APACHE CAUSEWAY customisation 18/21: end -->
                                    <runOnlyAtExecutionRoot>true</runOnlyAtExecutionRoot>
                                    <descriptorRefs>
                                        <descriptorRef>${sourceReleaseAssemblyDescriptor}</descriptorRef>
                                    </descriptorRefs>
                                    <tarLongFileMode>posix</tarLongFileMode>
                                </configuration>
                            </execution>
                        </executions>
                    </plugin>
                    <!--  We want to deploy the artifact to a staging location for perusal  -->
                    <plugin>
                        <inherited>true</inherited>
                        <groupId>org.apache.maven.plugins</groupId>
                        <artifactId>maven-deploy-plugin</artifactId>
                        <configuration>
                            <updateReleaseInfo>true</updateReleaseInfo>
                        </configuration>
                    </plugin>
                    <plugin>
                        <groupId>org.apache.maven.plugins</groupId>
                        <artifactId>maven-source-plugin</artifactId>
                        <executions>
                            <execution>
                                <id>attach-sources</id>
                                <goals>
                                    <goal>jar-no-fork</goal>
                                </goals>
                            </execution>
                        </executions>
                    </plugin>
                    <plugin>
                        <groupId>org.apache.maven.plugins</groupId>
                        <artifactId>maven-javadoc-plugin</artifactId>
                        <executions>
                            <execution>
                                <id>attach-javadocs</id>
                                <goals>
                                    <goal>jar</goal>
                                </goals>
                                <!-- APACHE CAUSEWAY customisation 19/21: start -->
                                <configuration>
                                    <notimestamp>true</notimestamp>
                                    <sourcepath>${delombok.output}</sourcepath>
                                    <doclint>none</doclint>
                                    <failOnError>false</failOnError>

                                    <debug>true</debug>
                                    <minmemory>128m</minmemory>
                                    <maxmemory>1024m</maxmemory>
                                    <quiet>true</quiet>
                                    <doctitle>${project.name} ${project.version}</doctitle>
                                    <windowtitle>${project.name} ${project.version}</windowtitle>
                                    <splitindex>true</splitindex>
                                    <encoding>${project.build.sourceEncoding}</encoding>
                                    <links>
                                        <link>https://docs.oracle.com/en/java/javase/17/docs/api/</link>
                                    </links>
                                    <linksource>true</linksource>
                                    <detectOfflineLinks>false</detectOfflineLinks>
                                </configuration>
                                <!-- APACHE CAUSEWAY customisation 19/21: end -->
                            </execution>
                        </executions>
                    </plugin>
                    <!--  calculate checksums of source release for Apache dist area  -->
                    <plugin>
                        <groupId>net.nicoulaj.maven.plugins</groupId>
                        <artifactId>checksum-maven-plugin</artifactId>
                        <version>1.11</version>
                        <executions>
                            <execution>
                                <id>source-release-checksum</id>
                                <goals>
                                    <goal>artifacts</goal>
                                </goals>
                                <!--  execute prior to maven-gpg-plugin:sign due to https://github.com/nicoulaj/checksum-maven-plugin/issues/112  -->
                                <phase>post-integration-test</phase>
                                <configuration>
                                    <algorithms>
                                        <algorithm>SHA-512</algorithm>
                                    </algorithms>
                                    <!--  https://maven.apache.org/apache-resource-bundles/#source-release-assembly-descriptor  -->
                                    <includeClassifiers>source-release</includeClassifiers>
                                    <excludeMainArtifact>true</excludeMainArtifact>
                                    <csvSummary>false</csvSummary>
                                    <!--  attach SHA-512 checksum as well to upload to Maven Staging Repo,
                                                           as this eases uploading from stage to dist and doesn't do harm in Maven Central  -->
                                    <attachChecksums>true</attachChecksums>
                                </configuration>
                            </execution>
                        </executions>
                    </plugin>
                    <!--  We want to sign the artifact, the POM, and all attached artifacts (except for SHA-512 checksum)  -->
                    <!--TODO[ISIS-3275]
                    <plugin>
                        <groupId>org.apache.maven.plugins</groupId>
                        <artifactId>maven-gpg-plugin</artifactId>
                        <executions>
                            <execution>
                                <id>sign-release-artifacts</id>
                                <goals>
                                    <goal>sign</goal>
                                </goals>
                            </execution>
                        </executions>
                    </plugin>
                    -->
                </plugins>
            </build>
            <!-- APACHE CAUSEWAY customisation 20/21: start -->
            <modules>
                <module>../core</module>
                <module>../extensions</module>
                <module>../mavendeps</module>
                <module>../starters</module>
                <module>../testing</module>
                <module>../valuetypes</module>
            </modules>
            <!-- APACHE CAUSEWAY customisation 20/21: end -->
        </profile>
        <!--  END SNIPPET: release-profile  -->
        <profile>
            <id>only-eclipse</id>
            <activation>
                <property>
                    <name>m2e.version</name>
                </property>
            </activation>
            <build>
                <pluginManagement>
                    <plugins>
                        <!--  Disable execution of some plugins in m2e (https://www.eclipse.org/m2e/documentation/m2e-execution-not-covered.html)  -->
                        <plugin>
                            <groupId>org.eclipse.m2e</groupId>
                            <artifactId>lifecycle-mapping</artifactId>
                            <version>1.0.0</version>
                            <!--  as this is an artificial artifact only use in a profile (https://bugs.eclipse.org/bugs/show_bug.cgi?id=367870#c18)  -->
                            <configuration>
                                <lifecycleMappingMetadata>
                                    <pluginExecutions>
                                        <pluginExecution>
                                            <!--  no native m2e support yet (https://issues.apache.org/jira/browse/MRRESOURCES-85)  -->
                                            <pluginExecutionFilter>
                                                <groupId>org.apache.maven.plugins</groupId>
                                                <artifactId>maven-remote-resources-plugin</artifactId>
                                                <versionRange>[0,1.8.0)</versionRange>
                                                <goals>
                                                    <goal>process</goal>
                                                </goals>
                                            </pluginExecutionFilter>
                                            <action>
                                                <ignore/>
                                            </action>
                                        </pluginExecution>
                                    </pluginExecutions>
                                </lifecycleMappingMetadata>
                            </configuration>
                        </plugin>
                    </plugins>
                </pluginManagement>
            </build>
        </profile>
        <!-- APACHE CAUSEWAY customisation 21/21: start -->
        <profile>
            <id>enforce-output-timestamp-property</id>
            <activation>
                <!-- multiple profile activation conditions have AND logic ... -->
                <property>
                    <name>apache-release</name>
                </property>
                <file>
                    <missing>${basedir}/.maven-apache-parent.marker</missing>
                </file>
            </activation>
            <build>
                <plugins>
                    <plugin>
                        <groupId>org.apache.maven.plugins</groupId>
                        <artifactId>maven-enforcer-plugin</artifactId>
                        <executions>
                            <execution>
                                <id>enforce-output-timestamp-property</id>
                                <goals>
                                    <goal>enforce</goal>
                                </goals>
                                <configuration>
                                    <rules>
                                        <requireProperty>
                                            <property>project.build.outputTimestamp</property>
                                            <message>The property "project.build.outputTimestamp" must be set on the reactor's root pom.xml to make the build reproducible. Further information at "https://maven.apache.org/guides/mini/guide-reproducible-builds.html".</message>
                                        </requireProperty>
                                    </rules>
                                </configuration>
                            </execution>
                        </executions>
                    </plugin>
                </plugins>
            </build>
        </profile>
        <profile>
            <id>sources</id>
            <activation>
                <property>
                    <name>sources</name>
                </property>
            </activation>
            <build>
                <plugins>
                    <plugin>
                        <groupId>org.apache.maven.plugins</groupId>
                        <artifactId>maven-source-plugin</artifactId>
                        <executions>
                            <execution>
                                <id>attach-sources</id>
                                <phase>deploy</phase>
                                <goals>
                                    <goal>jar-no-fork</goal>
                                </goals>
                            </execution>
                        </executions>
                    </plugin>
                </plugins>
            </build>
        </profile>
        <profile>
            <id>github</id>
            <activation>
                <property>
                    <name>github</name>
                </property>
            </activation>
            <properties>
                <enforcer.failFast>true</enforcer.failFast>
                <jacoco.skip>true</jacoco.skip>
            </properties>
            <modules>
                <module>../core</module>
                <module>../extensions</module>
                <module>../mavendeps</module>
                <module>../starters</module>
                <module>../testing</module>
                <module>../valuetypes</module>
            </modules>
            <distributionManagement>
                <repository>
                    <id>github</id>
                    <name>Github Releases</name>
                    <url>https://maven.pkg.github.com/apache/causeway</url>
                </repository>
            </distributionManagement>
        </profile>
        <profile>
            <id>nightly-localfs-repo</id>
            <activation>
                <property>
                    <name>nightly-localfs-repo</name>
                </property>
            </activation>
            <distributionManagement>
                <repository>
                    <id>nightly-localfs-repo</id>
                    <name>Temporary Local Filesystem Staging Repository</name>
                    <url>file://${MVN_SNAPSHOTS_PATH}</url>
                </repository>
            </distributionManagement>
            <build>
                <plugins>
                    <plugin>
                        <artifactId>maven-deploy-plugin</artifactId>
                        <version>3.0.0</version>
                        <configuration>
                            <altDeploymentRepository>
                                nightly-localfs-repo::default::file://${MVN_SNAPSHOTS_PATH}
                            </altDeploymentRepository>
                        </configuration>
                    </plugin>
                </plugins>
            </build>
        </profile>
        <profile>
            <id>jacoco-report-xml</id>
            <activation>
                <property>
                    <name>jacoco-report-xml</name>
                </property>
            </activation>
            <properties>
                <surefire-plugin.argLine>
					@{argLine}
					--add-modules com.sun.tools.xjc 
					--add-reads org.eclipse.persistence.moxy=com.sun.tools.xjc 
				</surefire-plugin.argLine>
            </properties>
            <build>
                <plugins>
                    <plugin>
                        <groupId>org.jacoco</groupId>
                        <artifactId>jacoco-maven-plugin</artifactId>
                        <version>0.8.8</version>
                        <executions>
                            <execution>
                                <goals>
                                    <goal>prepare-agent</goal>
                                </goals>
                            </execution>
                            <execution>
                                <id>report</id>
                                <phase>prepare-package</phase>
                                <goals>
                                    <goal>report</goal>
                                </goals>
                                <configuration>
                                    <formats>XML</formats>
                                </configuration>
                            </execution>
                        </executions>
                    </plugin>
                </plugins>
            </build>
        </profile>
        <!-- APACHE CAUSEWAY customisation 21/21: end -->
    </profiles>
</project><|MERGE_RESOLUTION|>--- conflicted
+++ resolved
@@ -417,17 +417,12 @@
         <slf4j-api.version>2.0.3</slf4j-api.version> <!-- also provided by spring-boot-starter-logging, needed to solve convergence issues -->
         <spring-boot.version>3.0.0-RC2</spring-boot.version>
         <summernote.version>0.8.11</summernote.version>
-<<<<<<< HEAD
         <surefire-plugin.argLine>
 			-Xmx512m 
 			--add-modules com.sun.tools.xjc 
 			--add-reads org.eclipse.persistence.moxy=com.sun.tools.xjc
 		</surefire-plugin.argLine>
-        <swagger-core.version>1.6.8</swagger-core.version>
-=======
-        <surefire-plugin.argLine>-Xmx512m</surefire-plugin.argLine>
         <swagger-core.version>1.6.9</swagger-core.version>
->>>>>>> ec8993ab
 
         <togglz.version>3.3.1</togglz.version>
 
