--- conflicted
+++ resolved
@@ -66,11 +66,7 @@
         <causeway.skipTests>false</causeway.skipTests>
 		<maven.test.skip>${causeway.skipTests}</maven.test.skip>
 
-<<<<<<< HEAD
-        <project.build.outputTimestamp>2024-03-25T11:26:29Z</project.build.outputTimestamp>
-=======
         <project.build.outputTimestamp>2024-07-02T11:31:05Z</project.build.outputTimestamp>
->>>>>>> e0a0afc1
 
         <delombok.output>${project.build.directory}/delombok</delombok.output>
 
