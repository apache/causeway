/*
 *  Licensed to the Apache Software Foundation (ASF) under one
 *  or more contributor license agreements.  See the NOTICE file
 *  distributed with this work for additional information
 *  regarding copyright ownership.  The ASF licenses this file
 *  to you under the Apache License, Version 2.0 (the
 *  "License"); you may not use this file except in compliance
 *  with the License.  You may obtain a copy of the License at
 *
 *        http://www.apache.org/licenses/LICENSE-2.0
 *
 *  Unless required by applicable law or agreed to in writing,
 *  software distributed under the License is distributed on an
 *  "AS IS" BASIS, WITHOUT WARRANTIES OR CONDITIONS OF ANY
 *  KIND, either express or implied.  See the License for the
 *  specific language governing permissions and limitations
 *  under the License.
 */
package org.apache.causeway.security.spring.webmodule;

import jakarta.inject.Inject;
import jakarta.inject.Named;
import jakarta.servlet.ServletContext;
import jakarta.servlet.ServletContextListener;
import jakarta.servlet.ServletException;

import org.apache.causeway.security.spring.CausewayModuleSecuritySpring;
import org.springframework.beans.factory.annotation.Qualifier;
import org.springframework.stereotype.Service;

import org.apache.causeway.applib.annotation.PriorityPrecedence;
import org.apache.causeway.applib.services.inject.ServiceInjector;
import org.apache.causeway.commons.collections.Can;
import org.apache.causeway.core.webapp.modules.WebModuleAbstract;

import lombok.Getter;

/**
 * WebModule to enable support for Spring Security.
 *
 * @since 2.0 {@index}
 */
@Service
<<<<<<< HEAD
@Named("causeway.security.WebModuleSpringSecurity")
@jakarta.annotation.Priority(PriorityPrecedence.FIRST + 100)
=======
@Named(WebModuleSpringSecurity.LOGICAL_TYPE_NAME)
@javax.annotation.Priority(PriorityPrecedence.FIRST + 100)
>>>>>>> b006fd13
@Qualifier("Spring")
public final class WebModuleSpringSecurity extends WebModuleAbstract {

    public static final String LOGICAL_TYPE_NAME = CausewayModuleSecuritySpring.NAMESPACE + ".WebModuleSpringSecurity";

    @Getter
    private final String name = "Spring Security Integration";

    @Inject
    public WebModuleSpringSecurity(ServiceInjector serviceInjector) {
        super(serviceInjector);
    }

    @Override
    public Can<ServletContextListener> init(ServletContext ctx) throws ServletException {

        registerFilter(ctx, "SpringSecurityFilter", SpringSecurityFilter.class)
            .ifPresent(filterReg -> {
                filterReg.addMappingForUrlPatterns(
                        null,
                        true, // filter is not forced first
                        "/*");

            });

        return Can.empty(); // registers no listeners
    }

}<|MERGE_RESOLUTION|>--- conflicted
+++ resolved
@@ -24,7 +24,6 @@
 import jakarta.servlet.ServletContextListener;
 import jakarta.servlet.ServletException;
 
-import org.apache.causeway.security.spring.CausewayModuleSecuritySpring;
 import org.springframework.beans.factory.annotation.Qualifier;
 import org.springframework.stereotype.Service;
 
@@ -32,6 +31,7 @@
 import org.apache.causeway.applib.services.inject.ServiceInjector;
 import org.apache.causeway.commons.collections.Can;
 import org.apache.causeway.core.webapp.modules.WebModuleAbstract;
+import org.apache.causeway.security.spring.CausewayModuleSecuritySpring;
 
 import lombok.Getter;
 
@@ -41,13 +41,8 @@
  * @since 2.0 {@index}
  */
 @Service
-<<<<<<< HEAD
-@Named("causeway.security.WebModuleSpringSecurity")
+@Named(WebModuleSpringSecurity.LOGICAL_TYPE_NAME)
 @jakarta.annotation.Priority(PriorityPrecedence.FIRST + 100)
-=======
-@Named(WebModuleSpringSecurity.LOGICAL_TYPE_NAME)
-@javax.annotation.Priority(PriorityPrecedence.FIRST + 100)
->>>>>>> b006fd13
 @Qualifier("Spring")
 public final class WebModuleSpringSecurity extends WebModuleAbstract {
 
@@ -57,12 +52,12 @@
     private final String name = "Spring Security Integration";
 
     @Inject
-    public WebModuleSpringSecurity(ServiceInjector serviceInjector) {
+    public WebModuleSpringSecurity(final ServiceInjector serviceInjector) {
         super(serviceInjector);
     }
 
     @Override
-    public Can<ServletContextListener> init(ServletContext ctx) throws ServletException {
+    public Can<ServletContextListener> init(final ServletContext ctx) throws ServletException {
 
         registerFilter(ctx, "SpringSecurityFilter", SpringSecurityFilter.class)
             .ifPresent(filterReg -> {
