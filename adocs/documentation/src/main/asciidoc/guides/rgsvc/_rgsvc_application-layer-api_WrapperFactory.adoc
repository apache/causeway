[[_rgsvc_application-layer-api_WrapperFactory]]
= `WrapperFactory`
:Notice: Licensed to the Apache Software Foundation (ASF) under one or more contributor license agreements. See the NOTICE file distributed with this work for additional information regarding copyright ownership. The ASF licenses this file to you under the Apache License, Version 2.0 (the "License"); you may not use this file except in compliance with the License. You may obtain a copy of the License at. http://www.apache.org/licenses/LICENSE-2.0 . Unless required by applicable law or agreed to in writing, software distributed under the License is distributed on an "AS IS" BASIS, WITHOUT WARRANTIES OR  CONDITIONS OF ANY KIND, either express or implied. See the License for the specific language governing permissions and limitations under the License.
:_basedir: ../../
:_imagesdir: images/




The `WrapperFactory` provides the ability to enforce business rules for programmatic interactions between domain objects.
If there is a (lack-of-) trust boundary between the caller and callee -- eg if they reside in different modules -- then the wrapper factory is a useful mechanism to ensure that any business constraints defined by the callee are honoured.

For example, if the calling object attempts to modify an unmodifiable property on the target object, then an exception will be thrown.
Said another way: interactions are performed "as if" they are through the viewer.

[NOTE]
====
For a discussion of the use of the `WrapperFactory` within integration tests (the primary or at least original use case for this service) can be found xref:../ugtst/ugtst.adoc#_ugtst_integ-test-support_wrapper-factory[here]
====

This capability goes beyond enforcing the (imperative) constraints within the `hideXxx()`, `disableXxx()` and `validateXxx()` supporting methods; it also enforces (declarative) constraints such as those represented by annotations, eg `@Parameter(maxLength=...)` or `@Property(mustSatisfy=...)`.

This capability is frequently used within xref:../ugtst/ugtst.adoc#_ugtst_integ-test-support[integration tests], but can also be used in production code. (There are analogies that can be drawn here with the way that JEE beans can interact through an EJB local interface).




== API

The API provided by the service is:

[source,java]
----
public interface WrapperFactory {
    @Programmatic
    <T> T wrap(T domainObject);                             // <1>
    @Programmatic
    <T> T unwrap(T possibleWrappedDomainObject);            // <2>
    @Programmatic
    <T> boolean isWrapper(T possibleWrappedDomainObject);   // <3>

    public static enum ExecutionMode {                      // <4>
        EXECUTE(true,true),
        SKIP_RULES(false, true),                            // <5>
        NO_EXECUTE(true, false);                            // <6>
    }
    @Programmatic
    <T> T wrap(T domainObject, ExecutionMode mode);         // <7>
    @Programmatic
    <T> T wrapNoExecute(T domainObject);                    // <8>
    @Programmatic
    <T> T wrapSkipRules(T domainObject);                    // <9>
    ...
 }
----
<1> wraps the underlying domain object.
If it is already wrapped, returns the object back unchanged.
<2> Obtains the underlying domain object, if wrapped.
If the object is not wrapped, returns back unchanged.
<3> whether the supplied object has been wrapped.
<4> enumerates how the wrapper interacts with the underlying domain object.
<5> validate all business rules and then execute.
<6> skip all business rules and then execute (including creating xref:../rgant/rgant.adoc#_rgant-Action_command[command]s and firing pre- and post-execute xref:../rgant/rgant.adoc#_rgant-Action_domainEvent[domain event]s).
<7> validate all business rules (including those from xref:../rgant/rgant.adoc#_rgant-Action_domainEvent[domain event]s) but do not execute.
<8> convenience method to invoke `wrap(...)` with `ExecuteMode#NO_EXECUTE` (make this feature more discoverable)
<9> convenience method to invoke `wrap(...)` with `ExecuteMode#SKIP_RULES` (make this feature more discoverable)



The service works by returning a "wrapper" around a supplied domain object (a link:http://www.javassist.org[javassist] proxy), and it is this wrapper that ensures that the hide/disable/validate rules implies by the Apache Isis programming model are enforced.
The wrapper can be interacted with as follows:

* a `get...()` method for properties or collections
* a `set...()` method for properties
* an `addTo...()` or `removeFrom...()` method for collections
* any action

Calling any of the above methods may result in a (subclass of) `InteractionException` if the object disallows it.
For example, if a property is annotated with `@Hidden` then a `HiddenException` will be thrown.
Similarly if an action has a `validateXxx()` method and the supplied arguments are invalid then an `InvalidException` will be thrown.

In addition, the following methods may also be called:

* the xref:../rgcms/rgcms.adoc#_rgcms_methods_reserved_title[`title()`] and `toString()` methods
* any xref:../rgcms/rgcms.adoc#_rgcms_methods_prefixes_default[`default...()`], xref:../rgcms/rgcms.adoc#_rgcms_methods_prefixes_choices[`choices...()`] or xref:../rgcms/rgcms.adoc#_rgcms_methods_prefixes_autoComplete[`autoComplete...()`] methods

An exception will be thrown if any other methods are thrown.





== Usage

The caller will typically obtain the target object (eg from some repository) and then use the injected `WrapperFactory` to wrap it before interacting with it.

For example:

[source,java]
----
public class CustomerAgent {
    @Action
    public void refundOrder(final Order order) {
        final Order wrappedOrder = wrapperFactory.wrap(order);
        try {
            wrappedOrder.refund();
        } catch(InteractionException ex) {          // <1>
            container.raiseError(ex.getMessage());  // <2>
            return;
        }
    }
    ...
    @Inject
    WrapperFactory wrapperFactory;
    @Inject
    DomainObjectContainer container;
}
----
<1> if any constraints on the `Order`'s `refund()` action would be violated, then ...
<2> ... these will be trapped and raised to the user as a warning.

[NOTE]
====
It ought to be possible to implement an xref:../rgsvc/rgsvc.adoc#_rgsvc_presentation-layer-spi_ExceptionRecognizer[`ExceptionRecognizer`]s that would allow the above boilerplate to be removed.
This recognizer service would recognize the `InteractionException` and convert to a suitable message.

At the time of writing Apache Isis does not provide an out-of-the-box implementation of such an `ExceptionRecognizer`; but it should be simple enough to write one…
====




== Listener API

The `WrapperFactory` also provides a listener API to allow other services to listen in on interactions.

[source,java]
----
public interface WrapperFactory {
    ...
    @Programmatic
    List<InteractionListener> getListeners();                               // <1>
    @Programmatic
    public boolean addInteractionListener(InteractionListener listener);    // <2>
    @Programmatic
    public boolean removeInteractionListener(InteractionListener listener); // <3>
    @Programmatic
    public void notifyListeners(InteractionEvent ev);                       // <4>
}
----
<1> all ``InteractionListener``s that have been registered.
<2> registers an `InteractionListener`, to be notified of interactions on all wrappers.
The listener will be notified of interactions even on wrappers created before the listener was installed.
(From an implementation perspective this is because the wrappers delegate back to the container to fire the events).
<3> remove an `InteractionListener`, to no longer be notified of interactions on wrappers.
<4> used by the framework itself


One possible use case for this API is to enable test transcripts to be captured (in a BDD-like fashion) from integration tests.
As the time of writing, no such feature has yet been implemented.


<<<<<<< HEAD


== Implementation

The core framework provides a default implementation of this service, `o.a.i.core.wrapper.WrapperFactoryDefault`.

To use an alternative implementation, implement the `WrapperFactory` interface and use xref:../rgant/rgant.adoc#_rgant-DomainServiceLayout_menuOrder[`@DomainServiceLayout#menuOrder()`] (as explained in the xref:../rgsvc/rgsvc.adoc#__rgsvc_intro_overriding-the-services[introduction] to this guide).
=======
>>>>>>> a3df937c
<|MERGE_RESOLUTION|>--- conflicted
+++ resolved
@@ -160,13 +160,3 @@
 As the time of writing, no such feature has yet been implemented.
 
 
-<<<<<<< HEAD
-
-
-== Implementation
-
-The core framework provides a default implementation of this service, `o.a.i.core.wrapper.WrapperFactoryDefault`.
-
-To use an alternative implementation, implement the `WrapperFactory` interface and use xref:../rgant/rgant.adoc#_rgant-DomainServiceLayout_menuOrder[`@DomainServiceLayout#menuOrder()`] (as explained in the xref:../rgsvc/rgsvc.adoc#__rgsvc_intro_overriding-the-services[introduction] to this guide).
-=======
->>>>>>> a3df937c
