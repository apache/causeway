[[_rgsvc_persistence-layer-api_QueryResultsCache]]
= `QueryResultsCache`
:Notice: Licensed to the Apache Software Foundation (ASF) under one or more contributor license agreements. See the NOTICE file distributed with this work for additional information regarding copyright ownership. The ASF licenses this file to you under the Apache License, Version 2.0 (the "License"); you may not use this file except in compliance with the License. You may obtain a copy of the License at. http://www.apache.org/licenses/LICENSE-2.0 . Unless required by applicable law or agreed to in writing, software distributed under the License is distributed on an "AS IS" BASIS, WITHOUT WARRANTIES OR  CONDITIONS OF ANY KIND, either express or implied. See the License for the specific language governing permissions and limitations under the License.
:_basedir: ../../
:_imagesdir: images/



The purpose of the `QueryResultsCache` is to improve response times to the user, by providing a request-scoped cache of the value of some (safe or idempotent) method call. This will typically be as the result of running a query, but could be any expensive operation.

Caching such values is useful for code that loops "naively" through a bunch of stuff, performing an expensive operation each time. If the data is such that the same expensive operation is made many times, then the query cache is a perfect fit.


[NOTE]
====
This service was inspired by similar functionality that exists in relational databases, for example Sybase's http://infocenter.sybase.com/help/index.jsp?topic=/com.sybase.dc20023_1251/html/optimizer/X43480.htm[subquery results cache] and Oracle's http://www.dba-oracle.com/oracle11g/oracle_11g_result_cache_sql_hint.htm[result_cache] hint.
====



== API & Implementation

The API defined by `QueryResultsCache` is:

[source,java]
----
@RequestScoped
public class QueryResultsCache {
    public static class Key {
        public Key(Class<?> callingClass, String methodName, Object... keys) {...}
        public Class<?> getCallingClass() { ... }
        public String getMethodName() { ... }
        public Object[] getKeys() { ... }
    }
    public static class Value<T> {
        public Value(T result) { ... }
        private T result;
        public T getResult() {
            return result;
        }
    }
    @Programmatic
    public <T> T execute(
        final Callable<T> callable,
        final Class<?> callingClass, final String methodName, final Object... keys) { ... }
    @Programmatic
    public <T> T execute(final Callable<T> callable, final Key cacheKey) { ... }
    @Programmatic
    public <T> Value<T> get(
        final Class<?> callingClass, final String methodName, final Object... keys) { ... }
    @Programmatic
    public <T> Value<T> get(final Key cacheKey) { ... }
    @Programmatic
    public <T> void put(final Key cacheKey, final T result) { ... }
}
----

This class (`o.a.i.applib.services.queryresultscache.QueryResultsCache`) is also the implementation.

To use an alternative implementation, subclass `QueryResultsCache` and use
xref:../rgant/rgant.adoc#_rgant-DomainServiceLayout_menuOrder[`@DomainServiceLayout#menuOrder()`] (as explained
in the xref:../rgsvc/rgsvc.adoc#__rgsvc_intro_overriding-the-services[introduction] to this guide).




== Usage

Suppose that there's a `TaxService` that calculates tax on `Taxable` items, with respect to some `TaxType`, and for a given `LocalDate`. To calculate tax it must run a database query and then perform some additional calculations.

Our original implementation is:

[source,java]
----
@DomainService
public class TaxService {
    public BigDecimal calculateTax(
            final Taxable t, final TaxType tt, final LocalDate d) {
        // query against DB using t, tt, d
        // further expensive calculations
    }
}
----

Suppose now that this service is called in a loop, for example iterating over a bunch of orders, where several of those orders are for the same taxable products, say. In this case the result of the calculation would always be the same for any given product.

We can therefore refactor the method to use the query cache as follows:

[source,java]
----
public class TaxService {
    public BigDecimal calculateTax(
            final Taxable t, final TaxType tt, final LocalDate d) {
        return queryResultsCache.execute(
            new Callable<BigDecimal>(){                         // <1>
                public BigDecimal call() throws Exception {
                     // query against DB using t, tt, d
                     // further expensive calculations
                }
            },
            TaxService.class,                                   // <2>
            "calculateTax",
            t, tt, d);
        }
}
----
<1> the `Callable` is the original code
<2> the remaining parameters in essence uniquely identify the method call.

This refactoring will be worthwhile provided that enough of the orders being processed reference the same taxable products. If however every order is for a different product, then no benefit will be gained from the refactoring.




<<<<<<< HEAD


=======
>>>>>>> a3df937c

== Related Services

The xref:../rgsvc/rgsvc.adoc#_rgsvc_core-domain-api_Scratchpad[`Scratchpad`] service is also intended for actions that are called many times, allowing arbitrary information to be shared between them. Those methods could be called from some outer loop in domain code, or by the framework itself if the action invoked has the xref:../rgant/rgant.adoc#_rgant-Action_invokeOn[`@Action#invokeOn()`] annotation attribute set to `OBJECT_AND_COLLECTION` or `COLLECTION_ONLY`.<|MERGE_RESOLUTION|>--- conflicted
+++ resolved
@@ -112,11 +112,6 @@
 
 
 
-<<<<<<< HEAD
-
-
-=======
->>>>>>> a3df937c
 
 == Related Services
 
