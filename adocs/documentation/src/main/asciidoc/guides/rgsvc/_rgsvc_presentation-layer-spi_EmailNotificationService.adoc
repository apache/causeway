[[_rgsvc_presentation-layer-spi_EmailNotificationService]]
= `EmailNotificationService`
:Notice: Licensed to the Apache Software Foundation (ASF) under one or more contributor license agreements. See the NOTICE file distributed with this work for additional information regarding copyright ownership. The ASF licenses this file to you under the Apache License, Version 2.0 (the "License"); you may not use this file except in compliance with the License. You may obtain a copy of the License at. http://www.apache.org/licenses/LICENSE-2.0 . Unless required by applicable law or agreed to in writing, software distributed under the License is distributed on an "AS IS" BASIS, WITHOUT WARRANTIES OR  CONDITIONS OF ANY KIND, either express or implied. See the License for the specific language governing permissions and limitations under the License.
:_basedir: ../../
:_imagesdir: images/



The `EmailNotificationService` supports the xref:../ugvw/ugvw.adoc#_ugvw_features_user-registration[user registration] (self sign-up) features of the xref:../ugvw/ugvw.adoc#[Wicket viewer] whereby a user can sign-up to access an application by providing a valid email address.

The Wicket viewer will check whether an implementation of this service (and also the xref:../rgsvc/rgsvc.adoc#_rgsvc_persistence-layer-spi_UserRegistrationService[`UserRegistrationService`]) is available, and if so will (unless configured not to) expose a sign-up page where the user enters their email address. A verification email is sent using this service; the email includes a link back to the running application. The user then completes the registration process (choosing a user name, password and so on) and the Wicket viewer creates an account for them (using the aforementioned `UserRegistrationService`).

The role of this service in all of this is to format and send out emails for the initial registration, or for password resets.

The default implementation of this service uses the xref:../rgsvc/rgsvc.adoc#_rgsvc_integration-api_EmailService[`EmailService`], which must be configured in order for user registration to be enabled.


== SPI

The SPI defined by this service is:

[source,java]
----
public interface EmailNotificationService extends Serializable {
    @Programmatic
    boolean send(EmailRegistrationEvent ev);    // <1>
    @Programmatic
    boolean send(PasswordResetEvent ev);        // <2>
    @Programmatic
    boolean isConfigured();                     // <3>
}
----
<1> sends an email to verify an email address as part of the initial user registration
<2> sends an email to reset a password for an already-registered user
<3> determines whether the implementation was configured and initialized correctly

If `isConfigured()` returns false then it is _not_ valid to call `send(...)` (and doing so will result in an `IllegalStateException` being thrown.


== Implementation

The framework provides a default implementation, `o.a.i.core.runtime.services.userreg.EmailNotificationServiceDefault`
that constructs the emails to send.



=== Alternative Implementations

The text of these email templates is hard-coded as resources, in other words baked into the core jar files.  If you need to use different text then you can of course always write and register your own implementation to be used instead of Isis' default.

If you have configured an alternative email service implementation, it should process the message body as HTML.

If you wish to write an alternative implementation of this service, note that (unlike most Apache Isis domain services) the implementation is also instantiated and injected by Google Guice. This is because `EmailNotificationService` is used as part of the xref:../ugvw/ugvw.adoc#_ugvw_features_user-registration[user registration] functionality and is used by Wicket pages that are accessed outside of the usual Apache Isis runtime.

This implies a couple of additional constraints:

* first, implementation class should also be annotated with `@com.google.inject.Singleton`

* second, there may not be any Apache Isis session running. (If necessary, one can be created on the fly using `IsisContext.doInSession(...)`)

<<<<<<< HEAD
To use an alternative implementation, implement the `EmailNotificationService` interface and use xref:../rgant/rgant.adoc#_rgant-DomainServiceLayout_menuOrder[`@DomainServiceLayout#menuOrder()`] (as explained in the xref:../rgsvc/rgsvc.adoc#__rgsvc_intro_overriding-the-services[introduction] to this guide).



=======
>>>>>>> a3df937c

== Related Services

As noted elsewhere, the default implementation of this service uses xref:../rgsvc/rgsvc.adoc#_rgsvc_integration-api_EmailService[`EmailService`].  This service has no specific configuration properties but does require that the `EmailService` has been configured.

Conversely, this service is used by (Isis' default implementation of) xref:../rgsvc/rgsvc.adoc#_rgsvc_persistence-layer-spi_UserRegistrationService[`UserRegistrationService`].
<|MERGE_RESOLUTION|>--- conflicted
+++ resolved
@@ -58,13 +58,6 @@
 
 * second, there may not be any Apache Isis session running. (If necessary, one can be created on the fly using `IsisContext.doInSession(...)`)
 
-<<<<<<< HEAD
-To use an alternative implementation, implement the `EmailNotificationService` interface and use xref:../rgant/rgant.adoc#_rgant-DomainServiceLayout_menuOrder[`@DomainServiceLayout#menuOrder()`] (as explained in the xref:../rgsvc/rgsvc.adoc#__rgsvc_intro_overriding-the-services[introduction] to this guide).
-
-
-
-=======
->>>>>>> a3df937c
 
 == Related Services
 
