--- conflicted
+++ resolved
@@ -94,7 +94,3 @@
 <3> call to NNTP service here
 
 
-<<<<<<< HEAD
-=======
-
->>>>>>> a3df937c
