--- conflicted
+++ resolved
@@ -129,10 +129,6 @@
 
 | `isis-webdocker`
 | Creates a Docker image for Tomcat that also contains the Apache Isis libraries, thereby enabling "skinny war" support.
-<<<<<<< HEAD
-
-=======
->>>>>>> 59870237
 
 | `isis-core-webserver`
 | For development within an IDE, provides a utility class to bootstrap the application (using Jetty).
