--- conflicted
+++ resolved
@@ -39,9 +39,5 @@
     requires org.apache.logging.log4j;
     requires spring.beans;
     requires spring.context;
-<<<<<<< HEAD
-=======
-    requires javax.servlet.api;
     requires org.apache.causeway.viewer.commons.model;
->>>>>>> 416573c4
 }