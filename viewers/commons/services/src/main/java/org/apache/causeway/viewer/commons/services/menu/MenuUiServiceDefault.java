--- conflicted
+++ resolved
@@ -63,17 +63,12 @@
 
     // -- HELPER
 
-<<<<<<< HEAD
     private NavbarSection buildNavBarSection(final MenuBar menuBarSelect) {
-=======
-        var menuBars = menuBarsService.menuBars();
-        var menuBar = (BSMenuBar) menuBars.menuBarFor(menuUiModel.getMenuBarSelect());
->>>>>>> d028da76
 
-        val menuBar = (BSMenuBar) menuBarsService.menuBars()
+        var menuBar = (BSMenuBar) menuBarsService.menuBars()
                 .menuBarFor(menuBarSelect);
 
-        val topLevelEntries = new ArrayList<MenuDropdownBuilder>();
+        var topLevelEntries = new ArrayList<MenuDropdownBuilder>();
 
         _MenuItemBuilder.buildMenuItems(metaModelContext, menuBar, new _MenuItemBuilder.Visitor() {
 
@@ -96,7 +91,7 @@
 
             @Override
             public void addMenuAction(final MenuItemDto menuDto) {
-                val action = menuDto.getManagedAction();
+                var action = menuDto.getManagedAction();
                 currentMenu.addAction(action);
             }
 
