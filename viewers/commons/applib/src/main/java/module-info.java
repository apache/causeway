--- conflicted
+++ resolved
@@ -26,19 +26,12 @@
     exports org.apache.causeway.viewer.commons.applib.mixins;
     exports org.apache.causeway.viewer.commons.applib.services.tabular;
 
-<<<<<<< HEAD
     requires static lombok;
 
     requires transitive org.apache.causeway.applib;
     requires transitive org.apache.causeway.commons;
 
     requires jakarta.inject;
-=======
-    requires java.inject;
-    requires lombok;
-    requires transitive org.apache.causeway.applib;
-    requires org.apache.causeway.commons;
->>>>>>> 1399fee5
     requires org.apache.causeway.core.config;
     requires transitive org.apache.causeway.core.metamodel;
     requires spring.context;
