--- conflicted
+++ resolved
@@ -46,30 +46,21 @@
  * @since 1.x {@index}
  */
 @Service
-<<<<<<< HEAD
-@Named(CausewayModuleViewerRestfulObjectsApplib.NAMESPACE + ".AcceptHeaderServiceForRest")
+@Named(AcceptHeaderServiceForRest.LOGICAL_TYPE_NAME)
 @jakarta.annotation.Priority(PriorityPrecedence.MIDPOINT)
-=======
-@Named(AcceptHeaderServiceForRest.LOGICAL_TYPE_NAME)
-@javax.annotation.Priority(PriorityPrecedence.MIDPOINT)
->>>>>>> ccae92df
 @Qualifier("ForRest")
 @InteractionScope
 public class AcceptHeaderServiceForRest implements AcceptHeaderService {
 
-<<<<<<< HEAD
-    private static ThreadLocal<List<jakarta.ws.rs.core.MediaType>> mediaTypesByThread = new ThreadLocal<>();
-=======
     public static final String LOGICAL_TYPE_NAME =
             CausewayModuleViewerRestfulObjectsApplib.NAMESPACE + ".AcceptHeaderServiceForRest";
 
     private static ThreadLocal<List<MediaType>> mediaTypesByThread = new ThreadLocal<>();
->>>>>>> ccae92df
 
     /**
      * Not API - called by RO viewer filter.
      */
-    private static void setMediaTypes(final List<MediaType> mediaTypes) {
+    private static void setMediaTypes(List<MediaType> mediaTypes) {
         mediaTypesByThread.set(mediaTypes);
     }
     /**
