/*
 *  Licensed to the Apache Software Foundation (ASF) under one
 *  or more contributor license agreements.  See the NOTICE file
 *  distributed with this work for additional information
 *  regarding copyright ownership.  The ASF licenses this file
 *  to you under the Apache License, Version 2.0 (the
 *  "License"); you may not use this file except in compliance
 *  with the License.  You may obtain a copy of the License at
 *
 *        http://www.apache.org/licenses/LICENSE-2.0
 *
 *  Unless required by applicable law or agreed to in writing,
 *  software distributed under the License is distributed on an
 *  "AS IS" BASIS, WITHOUT WARRANTIES OR CONDITIONS OF ANY
 *  KIND, either express or implied.  See the License for the
 *  specific language governing permissions and limitations
 *  under the License.
 */
package org.apache.causeway.viewer.restfulobjects.client;

import java.net.URI;
import java.util.List;
import java.util.Objects;
import java.util.Optional;
import java.util.function.UnaryOperator;

import jakarta.ws.rs.client.Client;
import jakarta.ws.rs.client.ClientBuilder;
import jakarta.ws.rs.client.Invocation.Builder;
import jakarta.ws.rs.core.GenericType;
import jakarta.ws.rs.core.Response;
import jakarta.ws.rs.core.UriBuilder;

import org.apache.causeway.applib.value.semantics.ValueDecomposition;
import org.apache.causeway.applib.value.semantics.ValueSemanticsProvider;
import org.apache.causeway.commons.collections.Can;
import org.apache.causeway.commons.functional.Try;
import org.apache.causeway.commons.internal.base._Strings;
<<<<<<< HEAD
import org.apache.causeway.commons.io.JsonUtils;
import org.apache.causeway.viewer.restfulobjects.client.auth.BasicAuthFilter;
import org.apache.causeway.viewer.restfulobjects.client.auth.BasicAuthFilter.Credentials;
=======
import org.apache.causeway.commons.internal.context._Context;
import org.apache.causeway.viewer.restfulobjects.client.auth.AuthorizationHeaderFactory;
import org.apache.causeway.viewer.restfulobjects.client.auth.AuthFilter;
>>>>>>> 411acba4
import org.apache.causeway.viewer.restfulobjects.client.log.ClientConversationLogger;

import lombok.NonNull;
import lombok.extern.log4j.Log4j2;

/**
 * Setup the Restful Client with Basic-Auth:
 *
 * <p>
 *     For example:
 * </p>
 *
 * <blockquote><pre>
val clientConfig = RestfulClientConfig.builder();
    .restfulBaseUrl("http://localhost:8080/helloworld/restful/")
        .authenticationMode(AuthenticationMode.BASIC)
        .restfulAuthUser("sven")
        .restfulAuthPassword("pass")
// setup request/response debug logging
.useRequestDebugLogging(true) // default = false
.build();

RestfulClient client = RestfulClient.ofConfig(clientConfig);
 * </pre></blockquote>
 *
 * Make a Request and then digest the Response:
 * <blockquote><pre>{@code

Builder request = client.request("services/myService/actions/lookupMyObjectById/invoke")
    .accept(RestfulClientMediaType.SIMPLE_JSON.mediaTypeFor(MyObject.class, EnumSet.of(SuppressionType.RO)));

Entity<String> args = client.arguments()
        .addActionParameter("id", "12345")
        .build();

Response response = request.post(args);

Try<MyObject> digest = client.digest(response, MyObject.class);
}

if(digest.isSuccess()) {
    System.out.println("result: "+ digest.getValue().orElseThrow().get$$instanceId());
} else {
    digest.getFailure().get().printStackTrace();
}
 * </pre></blockquote>
 *
 * @since 2.0 {@index}
 */
@Log4j2
public class RestfulClient implements AutoCloseable {

    private final RestfulClientConfig clientConfig;
    private final AuthorizationHeaderFactory authorizationHeaderFactory;
    private final Client client;

    /**
     * @param clientConfig - used to derive authorization (either BASIC or OAUTH)
     */
    public static RestfulClient ofConfig(
            final RestfulClientConfig clientConfig) {
        return new RestfulClient(clientConfig, UnaryOperator.identity(), AuthorizationHeaderFactory.factoryFor(clientConfig));
    }

    /**
     * @param clientConfig - NOT used for auth; instead the authorizationHeaderFactory is used.
     * @param authorizationHeaderFactory
     */
    public static RestfulClient ofConfig(
            final RestfulClientConfig clientConfig,
            final AuthorizationHeaderFactory authorizationHeaderFactory) {
        return new RestfulClient(clientConfig, UnaryOperator.identity(), authorizationHeaderFactory);
    }

    public static RestfulClient ofConfig(
            final RestfulClientConfig clientConfig,
            final UnaryOperator<ClientBuilder> configRefiner) {
        return new RestfulClient(clientConfig, configRefiner, AuthorizationHeaderFactory.factoryFor(clientConfig));
    }

    public static RestfulClient ofConfig(
            final RestfulClientConfig clientConfig,
            final UnaryOperator<ClientBuilder> configRefiner,
            final AuthorizationHeaderFactory authorizationHeaderFactory) {
        return new RestfulClient(clientConfig, configRefiner, authorizationHeaderFactory);
    }

    private RestfulClient(
            final @NonNull RestfulClientConfig clientConfig,
            final @NonNull UnaryOperator<ClientBuilder> configRefiner,
            final AuthorizationHeaderFactory authorizationHeaderFactory) {

        this.clientConfig = clientConfig;
        this.authorizationHeaderFactory = authorizationHeaderFactory;

        final ClientBuilder clientBuilder = configRefiner.apply(ClientBuilder.newBuilder());
        this.client = clientBuilder.build();

<<<<<<< HEAD
        registerDefaultJsonProviderForJaxb(Optional.ofNullable(clientConfig.getJsonProviderForJaxb()));
        registerBasicAuthFilter();
=======
        registerDefaultJsonProvider();
        registerAuthFilter(this.authorizationHeaderFactory);
>>>>>>> 411acba4
        registerConversationFilters();
    }

    public RestfulClientConfig getConfig() {
        return clientConfig;
    }

    public Client getJaxRsClient() {
        return client;
    }

    @Override
    public void close() {
        if (client == null) {
            return;
        }
        try {
            client.close();
        } catch (Throwable ex) {
            // just ignore
        }
    }

    // -- REQUEST BUILDER

    public Builder request(final String path) {
        return client
                .target(relativePathToUri(path))
                .request();
    }

    // -- ARGUMENT BUILDER

    public ActionParameterListBuilder arguments() {
        return new ActionParameterListBuilder();
    }

    // -- RESPONSE PROCESSING

    public <T> Try<T> digest(final Response response, final Class<T> entityType) {
        final var digest = ResponseDigest.wrap(response, entityType);
        if(digest.isSuccess()) {
            return Try.success(digest.getEntity().orElse(null));
        }
        return Try.failure(digest.getFailureCause());
    }

    public <T> Try<Can<T>> digestList(final Response response, final Class<T> entityType, final GenericType<List<T>> genericType) {
        final var listDigest = ResponseDigest.wrapList(response, entityType, genericType);
        if(listDigest.isSuccess()) {
            return Try.success(listDigest.getEntities());
        }
        return Try.failure(listDigest.getFailureCause());
    }

    /**
     * For transport of {@link ValueDecomposition} over REST.
     * @see ActionParameterListBuilder#addActionParameter(String, ValueDecomposition)
     */
    public <T> Try<T> digestValue(final Response response, final ValueSemanticsProvider<T> valSemantics) {
        return digest(response, ValueDecomposition.class)
                .mapEmptyToFailure()
                .mapSuccessAsNullable(valDecomposition->valSemantics.compose(valDecomposition));
    }

    // -- UTILITY

    /**
     * Returns an {@link URI} constructed from this client's base path plus given relative {@code path}.
     * @param path relative to this client's base
     */
    public URI uri(final String path) {
        return relativePathToUri(path).build();
    }

    // -- HELPER FILTER

    private void registerDefaultJsonProviderForJaxb(final Optional<Class<?>> jsonProviderForJaxbOverride) {
        jsonProviderForJaxbOverride
            .or(JsonUtils::getPlatformDefaultJsonProviderForJaxb)
            .ifPresent(jsonProviderForJaxb->{

                Try.run(()->client.register(jsonProviderForJaxb))
                .ifFailure(cause->
                    log.error("Failed to register the JsonProviderForJaxb {} for the Restful Client to use."
                            + " Are you missing a Maven dependency?", jsonProviderForJaxb.getName(), cause));

            });
    }

    private void registerAuthFilter(AuthorizationHeaderFactory authorizationHeaderFactory) {
        client.register(AuthFilter.of(authorizationHeaderFactory));
    }

    private void registerConversationFilters() {
        if(clientConfig.isUseRequestDebugLogging()){
            client.register(new ClientConversationLogger());
        }
        clientConfig.getClientConversationFilters().stream()
        .filter(Objects::nonNull)
        .forEach(client::register);
    }

    // -- HELPER OTHER

    private UriBuilder relativePathToUri(String path) {
        final String baseUri = _Strings.suffix(clientConfig.getRestfulBaseUrl(), "/");
        while(path.startsWith("/")) {
            path = path.substring(1);
        }
        return UriBuilder.fromUri(baseUri + path);
    }

}<|MERGE_RESOLUTION|>--- conflicted
+++ resolved
@@ -21,7 +21,6 @@
 import java.net.URI;
 import java.util.List;
 import java.util.Objects;
-import java.util.Optional;
 import java.util.function.UnaryOperator;
 
 import jakarta.ws.rs.client.Client;
@@ -36,15 +35,9 @@
 import org.apache.causeway.commons.collections.Can;
 import org.apache.causeway.commons.functional.Try;
 import org.apache.causeway.commons.internal.base._Strings;
-<<<<<<< HEAD
-import org.apache.causeway.commons.io.JsonUtils;
-import org.apache.causeway.viewer.restfulobjects.client.auth.BasicAuthFilter;
-import org.apache.causeway.viewer.restfulobjects.client.auth.BasicAuthFilter.Credentials;
-=======
 import org.apache.causeway.commons.internal.context._Context;
+import org.apache.causeway.viewer.restfulobjects.client.auth.AuthFilter;
 import org.apache.causeway.viewer.restfulobjects.client.auth.AuthorizationHeaderFactory;
-import org.apache.causeway.viewer.restfulobjects.client.auth.AuthFilter;
->>>>>>> 411acba4
 import org.apache.causeway.viewer.restfulobjects.client.log.ClientConversationLogger;
 
 import lombok.NonNull;
@@ -143,13 +136,8 @@
         final ClientBuilder clientBuilder = configRefiner.apply(ClientBuilder.newBuilder());
         this.client = clientBuilder.build();
 
-<<<<<<< HEAD
-        registerDefaultJsonProviderForJaxb(Optional.ofNullable(clientConfig.getJsonProviderForJaxb()));
-        registerBasicAuthFilter();
-=======
         registerDefaultJsonProvider();
         registerAuthFilter(this.authorizationHeaderFactory);
->>>>>>> 411acba4
         registerConversationFilters();
     }
 
@@ -227,20 +215,18 @@
 
     // -- HELPER FILTER
 
-    private void registerDefaultJsonProviderForJaxb(final Optional<Class<?>> jsonProviderForJaxbOverride) {
-        jsonProviderForJaxbOverride
-            .or(JsonUtils::getPlatformDefaultJsonProviderForJaxb)
-            .ifPresent(jsonProviderForJaxb->{
-
-                Try.run(()->client.register(jsonProviderForJaxb))
-                .ifFailure(cause->
-                    log.error("Failed to register the JsonProviderForJaxb {} for the Restful Client to use."
-                            + " Are you missing a Maven dependency?", jsonProviderForJaxb.getName(), cause));
-
-            });
-    }
-
-    private void registerAuthFilter(AuthorizationHeaderFactory authorizationHeaderFactory) {
+    private void registerDefaultJsonProvider() {
+        try {
+            Class<?> MOXyJsonProvider = _Context.loadClass("org.eclipse.persistence.jaxb.rs.MOXyJsonProvider");
+            client.register(MOXyJsonProvider);
+        } catch (Exception e) {
+            log.warn("This implementation of RestfulClient does require the class 'MOXyJsonProvider'"
+                    + " on the class-path."
+                    + " Are you missing a maven dependency?");
+        }
+    }
+
+    private void registerAuthFilter(final AuthorizationHeaderFactory authorizationHeaderFactory) {
         client.register(AuthFilter.of(authorizationHeaderFactory));
     }
 
