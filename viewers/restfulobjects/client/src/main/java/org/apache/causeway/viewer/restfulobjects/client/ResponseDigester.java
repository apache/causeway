/*
 *  Licensed to the Apache Software Foundation (ASF) under one
 *  or more contributor license agreements.  See the NOTICE file
 *  distributed with this work for additional information
 *  regarding copyright ownership.  The ASF licenses this file
 *  to you under the Apache License, Version 2.0 (the
 *  "License"); you may not use this file except in compliance
 *  with the License.  You may obtain a copy of the License at
 *
 *        http://www.apache.org/licenses/LICENSE-2.0
 *
 *  Unless required by applicable law or agreed to in writing,
 *  software distributed under the License is distributed on an
 *  "AS IS" BASIS, WITHOUT WARRANTIES OR CONDITIONS OF ANY
 *  KIND, either express or implied.  See the License for the
 *  specific language governing permissions and limitations
 *  under the License.
 */
package org.apache.causeway.viewer.restfulobjects.client;

import java.util.ArrayList;
import java.util.List;
import java.util.Optional;

import jakarta.ws.rs.core.GenericType;
import jakarta.ws.rs.core.Response;

<<<<<<< HEAD
import com.fasterxml.jackson.core.JsonParseException;
import com.fasterxml.jackson.databind.JsonMappingException;
=======
import com.fasterxml.jackson.databind.ObjectMapper;
>>>>>>> 3e67d843

import org.springframework.lang.Nullable;

import org.apache.causeway.applib.client.RepresentationTypeSimplifiedV2;
import org.apache.causeway.commons.internal.base._Strings;
import org.apache.causeway.commons.internal.exceptions._Exceptions;
import org.apache.causeway.commons.io.DataSource;
import org.apache.causeway.commons.io.JsonUtils;
import org.apache.causeway.viewer.restfulobjects.applib.dtos.ScalarValueDtoV2;

import lombok.RequiredArgsConstructor;
import lombok.SneakyThrows;
import lombok.val;

interface ResponseDigester {

    <T> T readSingle(Class<T> entityType, Response response);
    <T> List<T> readList(Class<T> entityType, GenericType<List<T>> genericType, Response response);

    // -- FACTORIES

    static Optional<ResponseDigester> forContentTypeHeaderString(final @Nullable String contentTypeHeaderString) {
        if(_Strings.isEmpty(contentTypeHeaderString)) {
            return Optional.empty();
        }
        if(contentTypeHeaderString.startsWith("application/xml;profile=\"urn:org.restfulobjects:repr-types/action-result\"")
                && contentTypeHeaderString.contains("x-ro-domain-type")) {
            return Optional.of(new ResponseDigesterXmlStandard());
        }
        return RepresentationTypeSimplifiedV2.parseContentTypeHeaderString(contentTypeHeaderString)
              .map(ResponseDigesterJsonSimple::new);
    }

    // -- IMPLEMENTATIONS

    @RequiredArgsConstructor
    static class ResponseDigesterXmlStandard implements ResponseDigester {

        @Override
        public <T> T readSingle(final Class<T> entityType, final Response response) {
            return response.readEntity(entityType);
        }

        @Override
        public <T> List<T> readList(final Class<T> entityType, final GenericType<List<T>> genericType, final Response response) {
            throw _Exceptions.notImplemented();
        }
    }

    @RequiredArgsConstructor
    static class ResponseDigesterJsonSimple implements ResponseDigester {

        private final RepresentationTypeSimplifiedV2 reprType;

        @SneakyThrows
        @Override
        public <T> T readSingle(final Class<T> entityType, final Response response) {
            if(reprType.isValue()
                    || reprType.isValues()) {
                val jsonInput = response.readEntity(String.class);
<<<<<<< HEAD
                val scalarValueDto =
                    JsonUtils.tryRead(ScalarValueDtoV2.class,
                            DataSource.ofStringUtf8(jsonInput),
                            JsonUtils::jaxbAnnotationSupport)
                    .ifFailureFail()
                    .getValue().orElseThrow();
                return extractValue(scalarValueDto);
=======
                val scalarValueDto = new ObjectMapper().readValue(jsonInput, ScalarValueDtoV2.class);
                return scalarValueDto.getValueAs(entityType);
>>>>>>> 3e67d843
            }
            return response.<T>readEntity(entityType);
        }

        @SneakyThrows
        @Override
        public <T> List<T> readList(final Class<T> entityType, final GenericType<List<T>> genericType, final Response response) {
            if(reprType.isValues()
                    || reprType.isValue()) {
<<<<<<< HEAD

                val jsonInput = response.readEntity(String.class);

=======
                val jsonInput = response.readEntity(String.class);
                val mapper = new ObjectMapper();
>>>>>>> 3e67d843
                final List<ScalarValueDtoV2> scalarValueDtoList =
                    JsonUtils.tryReadAsList(ScalarValueDtoV2.class,
                            DataSource.ofStringUtf8(jsonInput),
                            JsonUtils::jaxbAnnotationSupport)
                    .ifFailureFail()
                    .getValue().orElseThrow();

                final List<T> resultList = new ArrayList<>(scalarValueDtoList.size());
                for(val valueBody : scalarValueDtoList) {
                    // explicit loop, for simpler exception propagation
                    resultList.add(valueBody.getValueAs(entityType));
                }
                return resultList;

            }
            return response.readEntity(genericType);
        }
    }

}<|MERGE_RESOLUTION|>--- conflicted
+++ resolved
@@ -25,20 +25,13 @@
 import jakarta.ws.rs.core.GenericType;
 import jakarta.ws.rs.core.Response;
 
-<<<<<<< HEAD
-import com.fasterxml.jackson.core.JsonParseException;
-import com.fasterxml.jackson.databind.JsonMappingException;
-=======
 import com.fasterxml.jackson.databind.ObjectMapper;
->>>>>>> 3e67d843
 
 import org.springframework.lang.Nullable;
 
 import org.apache.causeway.applib.client.RepresentationTypeSimplifiedV2;
 import org.apache.causeway.commons.internal.base._Strings;
 import org.apache.causeway.commons.internal.exceptions._Exceptions;
-import org.apache.causeway.commons.io.DataSource;
-import org.apache.causeway.commons.io.JsonUtils;
 import org.apache.causeway.viewer.restfulobjects.applib.dtos.ScalarValueDtoV2;
 
 import lombok.RequiredArgsConstructor;
@@ -91,18 +84,8 @@
             if(reprType.isValue()
                     || reprType.isValues()) {
                 val jsonInput = response.readEntity(String.class);
-<<<<<<< HEAD
-                val scalarValueDto =
-                    JsonUtils.tryRead(ScalarValueDtoV2.class,
-                            DataSource.ofStringUtf8(jsonInput),
-                            JsonUtils::jaxbAnnotationSupport)
-                    .ifFailureFail()
-                    .getValue().orElseThrow();
-                return extractValue(scalarValueDto);
-=======
                 val scalarValueDto = new ObjectMapper().readValue(jsonInput, ScalarValueDtoV2.class);
                 return scalarValueDto.getValueAs(entityType);
->>>>>>> 3e67d843
             }
             return response.<T>readEntity(entityType);
         }
@@ -112,20 +95,12 @@
         public <T> List<T> readList(final Class<T> entityType, final GenericType<List<T>> genericType, final Response response) {
             if(reprType.isValues()
                     || reprType.isValue()) {
-<<<<<<< HEAD
-
-                val jsonInput = response.readEntity(String.class);
-
-=======
                 val jsonInput = response.readEntity(String.class);
                 val mapper = new ObjectMapper();
->>>>>>> 3e67d843
                 final List<ScalarValueDtoV2> scalarValueDtoList =
-                    JsonUtils.tryReadAsList(ScalarValueDtoV2.class,
-                            DataSource.ofStringUtf8(jsonInput),
-                            JsonUtils::jaxbAnnotationSupport)
-                    .ifFailureFail()
-                    .getValue().orElseThrow();
+                        mapper.readValue(
+                                jsonInput,
+                                mapper.getTypeFactory().constructCollectionType(List.class, ScalarValueDtoV2.class));
 
                 final List<T> resultList = new ArrayList<>(scalarValueDtoList.size());
                 for(val valueBody : scalarValueDtoList) {
