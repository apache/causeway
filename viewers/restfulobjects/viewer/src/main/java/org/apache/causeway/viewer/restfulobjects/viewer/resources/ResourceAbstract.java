/*
 *  Licensed to the Apache Software Foundation (ASF) under one
 *  or more contributor license agreements.  See the NOTICE file
 *  distributed with this work for additional information
 *  regarding copyright ownership.  The ASF licenses this file
 *  to you under the Apache License, Version 2.0 (the
 *  "License"); you may not use this file except in compliance
 *  with the License.  You may obtain a copy of the License at
 *
 *        http://www.apache.org/licenses/LICENSE-2.0
 *
 *  Unless required by applicable law or agreed to in writing,
 *  software distributed under the License is distributed on an
 *  "AS IS" BASIS, WITHOUT WARRANTIES OR CONDITIONS OF ANY
 *  KIND, either express or implied.  See the License for the
 *  specific language governing permissions and limitations
 *  under the License.
 */
package org.apache.causeway.viewer.restfulobjects.viewer.resources;

import java.io.InputStream;
import java.util.Map;
import java.util.function.UnaryOperator;

import jakarta.servlet.http.HttpServletRequest;
import jakarta.servlet.http.HttpServletResponse;
import jakarta.ws.rs.core.Context;
import jakarta.ws.rs.core.HttpHeaders;
import jakarta.ws.rs.core.Request;
import jakarta.ws.rs.core.SecurityContext;
import jakarta.ws.rs.core.UriInfo;
import jakarta.ws.rs.ext.Providers;

import org.springframework.beans.factory.annotation.Autowired;

import org.apache.causeway.applib.annotation.Where;
import org.apache.causeway.applib.services.bookmark.Bookmark;
<<<<<<< HEAD
import org.apache.causeway.commons.internal.assertions._Assert;
import org.apache.causeway.commons.internal.base._Refs;
=======
import org.apache.causeway.commons.internal.base._StringCutter;
>>>>>>> 09637c38
import org.apache.causeway.commons.internal.base._Strings;
import org.apache.causeway.commons.internal.codec._UrlDecoderUtil;
import org.apache.causeway.core.config.viewer.web.WebAppContextPath;
import org.apache.causeway.core.metamodel.consent.InteractionInitiatedBy;
import org.apache.causeway.core.metamodel.context.HasMetaModelContext;
import org.apache.causeway.core.metamodel.context.MetaModelContext;
import org.apache.causeway.core.metamodel.object.ManagedObject;
import org.apache.causeway.viewer.restfulobjects.applib.RepresentationType;
import org.apache.causeway.viewer.restfulobjects.applib.RestfulResponse.HttpStatusCode;
import org.apache.causeway.viewer.restfulobjects.rendering.RestfulObjectsApplicationException;
import org.apache.causeway.viewer.restfulobjects.rendering.UrlDecoderUtils;
import org.apache.causeway.viewer.restfulobjects.rendering.service.RepresentationService;
import org.apache.causeway.viewer.restfulobjects.rendering.util.RequestParams;
import org.apache.causeway.viewer.restfulobjects.viewer.context.ResourceContext;

import lombok.Getter;
import lombok.NonNull;
import lombok.val;

public abstract class ResourceAbstract
implements HasMetaModelContext {

    @Getter(onMethod_={@Override})
    @Autowired protected MetaModelContext metaModelContext;
    @Autowired protected WebAppContextPath webAppContextPath;

    @Context HttpHeaders httpHeaders;
    @Context UriInfo uriInfo;
    @Context Request request;
    @Context HttpServletRequest httpServletRequest;
    @Context HttpServletResponse httpServletResponse;
    @Context SecurityContext securityContext;
    @Context Providers providers;

    protected ResourceAbstract() {
    }

    // -- FACTORIES

    protected ResourceContext createResourceContext(
            final RepresentationType representationType,
            final Where where,
            final RepresentationService.Intent intent) {

        return createResourceContext(ResourceDescriptor.of(representationType, where, intent));
    }

    protected ResourceContext createResourceContext(final ResourceDescriptor resourceDescriptor) {
        String queryStringIfAny = getUrlDecodedQueryStringIfAny();
        return createResourceContext(resourceDescriptor, RequestParams.ofQueryString(queryStringIfAny));
    }

    protected ResourceContext createResourceContext(
            final ResourceDescriptor resourceDescriptor,
            final InputStream arguments) {

        val urlDecodedQueryString = RequestParams.ofRequestBody(arguments);
        return createResourceContext(resourceDescriptor, urlDecodedQueryString);
    }

    protected ResourceContext createResourceContext(
            final ResourceDescriptor resourceDescriptor,
            final RequestParams requestParams) {

        _Assert.assertNotNull(metaModelContext, ()->"injection points not resolved for " + this.getClass());

        if (!metaModelContext.getInteractionService().isInInteraction()) {
            throw RestfulObjectsApplicationException.create(HttpStatusCode.UNAUTHORIZED);
        }

        // eg. http://localhost:8080/ctx/restful/
        final String restfulAbsoluteBase = getConfiguration().getViewer().getRestfulobjects().getBaseUri()
                                    .orElseGet(()->uriInfo.getBaseUri().toString());

        // eg. /ctx/restful/
        val restfulRelativeBase = uriInfo.getBaseUri().getRawPath();

        // eg. http://localhost:8080/
        val serverAbsoluteBase =
                _Strings
                .suffix(_StringCutter.of(restfulAbsoluteBase)
                        .keepAfterLast(restfulRelativeBase)
                        .getValue(),
                "/");

        // eg. http://localhost:8080/ctx/
        val applicationAbsoluteBase = _Strings
                .suffix(webAppContextPath.appendContextPath(serverAbsoluteBase), "/");

        return resourceContext(
                resourceDescriptor,
                applicationAbsoluteBase,
                restfulAbsoluteBase,
                requestParams,
                httpServletRequest.getParameterMap());
    }

    public ResourceContext resourceContextForTesting(
            final ResourceDescriptor resourceDescriptor,
            final Map<String, String[]> requestParams) {

        return resourceContext(
                resourceDescriptor, "", "/restful", /*urlUnencodedQueryString*/ null, requestParams);
    }

    // -- CAUSEWAY INTEGRATION

    protected ManagedObject getObjectAdapterElseThrowNotFound(
            final String domainType,
            final String instanceIdEncoded,
            final @NonNull UnaryOperator<RestfulObjectsApplicationException> onRoException) {
        final String instanceIdDecoded = UrlDecoderUtils.urlDecode(instanceIdEncoded);

        val bookmark = Bookmark.forLogicalTypeNameAndIdentifier(domainType, instanceIdDecoded);
        return metaModelContext.getObjectManager().loadObject(bookmark)
                .orElseThrow(()->onRoException.apply(
                        RestfulObjectsApplicationException
                        .createWithMessage(HttpStatusCode.NOT_FOUND,
                                "Could not determine adapter for bookmark: '%s'",
                                bookmark)));
    }

    // -- HELPER

    private String getUrlDecodedQueryStringIfAny() {
        final String queryStringIfAny = httpServletRequest.getQueryString();
        return _UrlDecoderUtil.urlDecodeNullSafe(queryStringIfAny);
    }

    private ResourceContext resourceContext(
            final ResourceDescriptor resourceDescriptor,
            final String applicationAbsoluteBase,
            final String restfulAbsoluteBase,
            final RequestParams urlUnencodedQueryString,
            final Map<String, String[]> requestParams) {

        return new ResourceContext(
                resourceDescriptor,
                httpHeaders, providers, request,
                applicationAbsoluteBase,
                restfulAbsoluteBase,
                urlUnencodedQueryString,
                httpServletRequest, httpServletResponse,
                securityContext,
                metaModelContext,
                InteractionInitiatedBy.USER,
                requestParams);
    }

}<|MERGE_RESOLUTION|>--- conflicted
+++ resolved
@@ -35,12 +35,7 @@
 
 import org.apache.causeway.applib.annotation.Where;
 import org.apache.causeway.applib.services.bookmark.Bookmark;
-<<<<<<< HEAD
-import org.apache.causeway.commons.internal.assertions._Assert;
-import org.apache.causeway.commons.internal.base._Refs;
-=======
 import org.apache.causeway.commons.internal.base._StringCutter;
->>>>>>> 09637c38
 import org.apache.causeway.commons.internal.base._Strings;
 import org.apache.causeway.commons.internal.codec._UrlDecoderUtil;
 import org.apache.causeway.core.config.viewer.web.WebAppContextPath;
@@ -105,9 +100,7 @@
             final ResourceDescriptor resourceDescriptor,
             final RequestParams requestParams) {
 
-        _Assert.assertNotNull(metaModelContext, ()->"injection points not resolved for " + this.getClass());
-
-        if (!metaModelContext.getInteractionService().isInInteraction()) {
+        if (!getInteractionService().isInInteraction()) {
             throw RestfulObjectsApplicationException.create(HttpStatusCode.UNAUTHORIZED);
         }
 
