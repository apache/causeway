<?xml version="1.0" encoding="UTF-8"?>
<!--
  Licensed to the Apache Software Foundation (ASF) under one
  or more contributor license agreements.  See the NOTICE file
  distributed with this work for additional information
  regarding copyright ownership.  The ASF licenses this file
  to you under the Apache License, Version 2.0 (the
  "License"); you may not use this file except in compliance
  with the License.  You may obtain a copy of the License at

         http://www.apache.org/licenses/LICENSE-2.0

  Unless required by applicable law or agreed to in writing,
  software distributed under the License is distributed on an
  "AS IS" BASIS, WITHOUT WARRANTIES OR CONDITIONS OF ANY
  KIND, either express or implied.  See the License for the
  specific language governing permissions and limitations
  under the License.
-->
<project xmlns="http://maven.apache.org/POM/4.0.0"
	xmlns:xsi="http://www.w3.org/2001/XMLSchema-instance"
	xsi:schemaLocation="http://maven.apache.org/POM/4.0.0 http://maven.apache.org/maven-v4_0_0.xsd">
	<modelVersion>4.0.0</modelVersion>

<<<<<<< HEAD
    <parent>
        <groupId>org.apache.causeway.viewer</groupId>
        <artifactId>causeway-viewer-restfulobjects</artifactId>
        <version>3.0.0-SNAPSHOT</version>
    </parent>
=======
	<parent>
		<groupId>org.apache.causeway.viewer</groupId>
		<artifactId>causeway-viewer-restfulobjects</artifactId>
		<version>2.0.0-SNAPSHOT</version>
	</parent>
>>>>>>> 0659fbb1

	<artifactId>causeway-viewer-restfulobjects-test</artifactId>

	<name>Apache Causeway Viewer - RO (Test)</name>

	<properties>
		<jar-plugin.automaticModuleName>
			org.apache.causeway.viewer.restfulobjects.test</jar-plugin.automaticModuleName>
		<git-plugin.propertiesDir>org/apache/causeway/viewer/restfulobjects/test</git-plugin.propertiesDir>

		<maven.install.skip>true</maven.install.skip>
		<maven.deploy.skip>true</maven.deploy.skip>

	</properties>

	<build>
		<testResources>
			<testResource>
				<directory>src/test/resources</directory>
				<filtering>true</filtering>
			</testResource>
			<testResource>
				<directory>src/test/java</directory>
				<filtering>false</filtering>
			</testResource>
		</testResources>
	</build>

	<dependencies>

		<!-- TESTING -->

		<dependency>
			<groupId>org.apache.causeway.core</groupId>
			<artifactId>causeway-core-webapp</artifactId>
			<scope>test</scope>
		</dependency>

		<dependency>
			<groupId>org.apache.causeway.viewer</groupId>
			<artifactId>causeway-viewer-commons-services</artifactId>
			<scope>test</scope>
		</dependency>

		<dependency>
			<groupId>org.apache.causeway.viewer</groupId>
			<artifactId>causeway-viewer-restfulobjects-rendering</artifactId>
			<scope>test</scope>
		</dependency>

		<dependency>
			<groupId>com.fasterxml.jackson.module</groupId>
			<artifactId>jackson-module-jaxb-annotations</artifactId>
			<scope>test</scope>
		</dependency>

		<dependency>
			<groupId>org.apache.causeway.core</groupId>
			<artifactId>causeway-core-runtimeservices</artifactId>
			<scope>test</scope>
		</dependency>
		<dependency>
			<groupId>org.apache.causeway.persistence</groupId>
			<artifactId>causeway-persistence-jpa-eclipselink</artifactId>
			<scope>test</scope>
		</dependency>
		<dependency>
			<groupId>org.apache.causeway.security</groupId>
			<artifactId>causeway-security-bypass</artifactId>
			<scope>test</scope>
		</dependency>
		<dependency>
			<groupId>org.apache.causeway.core</groupId>
			<artifactId>causeway-core-internaltestsupport</artifactId>
			<scope>test</scope>
		</dependency>
		<dependency>
			<groupId>org.apache.causeway.testing</groupId>
			<artifactId>causeway-testing-fixtures-applib</artifactId>
			<scope>test</scope>
		</dependency>
		<dependency>
			<groupId>org.apache.causeway.viewer</groupId>
			<artifactId>causeway-viewer-restfulobjects-client</artifactId>
			<scope>test</scope>
		</dependency>
		<dependency>
			<groupId>org.apache.causeway.viewer</groupId>
			<artifactId>causeway-viewer-restfulobjects-viewer</artifactId>
			<scope>test</scope>
		</dependency>
		<dependency>
			<groupId>org.apache.causeway.viewer</groupId>
			<artifactId>causeway-viewer-restfulobjects-jaxrsresteasy</artifactId>
			<scope>test</scope>
		</dependency>


		<dependency>
			<groupId>org.springframework.boot</groupId>
			<artifactId>spring-boot-starter-web</artifactId>
			<scope>test</scope>
			<exclusions>
				<exclusion>
					<!-- we use log4j-2 instead -->
					<groupId>org.springframework.boot</groupId>
					<artifactId>spring-boot-starter-logging</artifactId>
				</exclusion>
			</exclusions>
		</dependency>
		<dependency>
			<groupId>org.springframework.boot</groupId>
			<artifactId>spring-boot-test-autoconfigure</artifactId>
			<scope>test</scope>
		</dependency>

		<dependency>
			<groupId>org.glassfish.jersey.core</groupId>
			<artifactId>jersey-client</artifactId>
			<scope>test</scope>
		</dependency>
		<dependency>
			<groupId>org.glassfish.jersey.inject</groupId>
			<artifactId>jersey-hk2</artifactId>
			<scope>test</scope>
		</dependency>

		<dependency>
			<groupId>com.h2database</groupId>
			<artifactId>h2</artifactId>
			<scope>test</scope>
		</dependency>
		<dependency>
			<groupId>com.github.gavlyukovskiy</groupId>
			<artifactId>datasource-proxy-spring-boot-starter</artifactId>
			<scope>test</scope>
		</dependency>
		<dependency>
			<groupId>com.github.vertical-blank</groupId>
			<artifactId>sql-formatter</artifactId>
			<scope>test</scope>
		</dependency>

		<dependency>
			<groupId>com.approvaltests</groupId>
			<artifactId>approvaltests</artifactId>
			<scope>test</scope>
		</dependency>

		<dependency>
			<groupId>com.google.code.gson</groupId>
			<artifactId>gson</artifactId>
			<scope>test</scope>
		</dependency>

	</dependencies>
</project><|MERGE_RESOLUTION|>--- conflicted
+++ resolved
@@ -22,19 +22,11 @@
 	xsi:schemaLocation="http://maven.apache.org/POM/4.0.0 http://maven.apache.org/maven-v4_0_0.xsd">
 	<modelVersion>4.0.0</modelVersion>
 
-<<<<<<< HEAD
     <parent>
         <groupId>org.apache.causeway.viewer</groupId>
         <artifactId>causeway-viewer-restfulobjects</artifactId>
         <version>3.0.0-SNAPSHOT</version>
     </parent>
-=======
-	<parent>
-		<groupId>org.apache.causeway.viewer</groupId>
-		<artifactId>causeway-viewer-restfulobjects</artifactId>
-		<version>2.0.0-SNAPSHOT</version>
-	</parent>
->>>>>>> 0659fbb1
 
 	<artifactId>causeway-viewer-restfulobjects-test</artifactId>
 
