--- conflicted
+++ resolved
@@ -212,8 +212,7 @@
         put(KeepOpen, keepOpen);
         return this;
     }
-<<<<<<< HEAD
-    
+  
     public DateTimeConfig ignoreReadonly(final boolean ignoreReadonly) {
     	put(IgnoreReadonly, ignoreReadonly);
     	return this;
@@ -223,8 +222,6 @@
     	put(Readonly, readonly);
     	return this;
     }
-=======
->>>>>>> e0b7ad4f
 
     /**
      * The earliest date that may be selected; all earlier dates will be disabled.
