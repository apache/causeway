<?xml version="1.0" encoding="UTF-8"?>
<!--
  Licensed to the Apache Software Foundation (ASF) under one
  or more contributor license agreements.  See the NOTICE file
  distributed with this work for additional information
  regarding copyright ownership.  The ASF licenses this file
  to you under the Apache License, Version 2.0 (the
  "License"); you may not use this file except in compliance
  with the License.  You may obtain a copy of the License at

         http://www.apache.org/licenses/LICENSE-2.0

  Unless required by applicable law or agreed to in writing,
  software distributed under the License is distributed on an
  "AS IS" BASIS, WITHOUT WARRANTIES OR CONDITIONS OF ANY
  KIND, either express or implied.  See the License for the
  specific language governing permissions and limitations
  under the License.
-->
<html xmlns:wicket="http://wicket.apache.org">
    <body>
        <wicket:panel>

            <footer>
<<<<<<< HEAD
			<nav class="navbar navbar-expand-lg fixed-bottom bg-dark navbar-dark" role="navigation">
=======
			<nav class="navbar navbar-expand-md fixed-bottom bg-dark navbar-dark" role="navigation">
>>>>>>> e0b7ad4f
            

            <div class="container-fluid">
                <div class="navbar-header">
                    <button type="button" class="navbar-toggler collapsed" data-toggle="collapse" data-target="#navbar-collapse-footer">
                        <span class="navbar-toggler-icon"></span>
                    </button>
                </div>

                <div class="collapse navbar-collapse" id="navbar-collapse-footer">
                    <form class="navbar-nav form-inline">
                        <span wicket:id="breadcrumbs"></span>
                    </form>
                    <ul class="navbar-nav mr-auto">
                    </ul>
                    <span class="navbar-text">
                    	<span class="powered-by" wicket:id="creditsLabel">Credits:</span>
                    </span>
                    <ul class="navbar-nav">
                        <li class="nav-item" wicket:id="creditItems">
                            <a class="nav-link" tabindex="-1" wicket:id="creditLink" >
                                <img wicket:id="creditImage" class="footer-image"/>
                                <span wicket:id="creditName" class="creditName"></span>
                            </a>
                        </li>
                        <li class="nav-item">
                            <a wicket:id="aboutLink" tabindex="-1" id="aboutLink" class="nav-link">
                                <span  class="aboutMessage" wicket:id="aboutMessage">About</span>
                                <i wicket:id="devModeWarning" class="fa fa-lg fa-warning text-danger" title="Running in Prototype (Development) mode!"/>
                            </a>
                        </li>
                        <li class="nav-item" wicket:id="themePicker"></li>
                    </ul>
                </div>
            </div>
			</nav>
            </footer>
        </wicket:panel>
    </body>
</html><|MERGE_RESOLUTION|>--- conflicted
+++ resolved
@@ -22,12 +22,7 @@
         <wicket:panel>
 
             <footer>
-<<<<<<< HEAD
-			<nav class="navbar navbar-expand-lg fixed-bottom bg-dark navbar-dark" role="navigation">
-=======
-			<nav class="navbar navbar-expand-md fixed-bottom bg-dark navbar-dark" role="navigation">
->>>>>>> e0b7ad4f
-            
+			<nav class="navbar navbar-expand-lg fixed-bottom bg-dark navbar-dark" role="navigation">            
 
             <div class="container-fluid">
                 <div class="navbar-header">
