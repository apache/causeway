/*
 *  Licensed to the Apache Software Foundation (ASF) under one
 *  or more contributor license agreements.  See the NOTICE file
 *  distributed with this work for additional information
 *  regarding copyright ownership.  The ASF licenses this file
 *  to you under the Apache License, Version 2.0 (the
 *  "License"); you may not use this file except in compliance
 *  with the License.  You may obtain a copy of the License at
 *
 *        http://www.apache.org/licenses/LICENSE-2.0
 *
 *  Unless required by applicable law or agreed to in writing,
 *  software distributed under the License is distributed on an
 *  "AS IS" BASIS, WITHOUT WARRANTIES OR CONDITIONS OF ANY
 *  KIND, either express or implied.  See the License for the
 *  specific language governing permissions and limitations
 *  under the License.
 */
package org.apache.causeway.viewer.wicket.ui.pages.accmngt;

import java.util.function.Consumer;

import org.apache.wicket.util.cookies.CookieUtils;

import org.springframework.lang.Nullable;

import org.apache.causeway.commons.internal.base._Strings;
import org.apache.causeway.commons.internal.functions._Functions;

import lombok.NonNull;
import lombok.experimental.UtilityClass;

@UtilityClass
public class SuccessFeedbackCookieManager {

    /**
     * The name of a special cookie that is used as a temporary container for
     * stateless session scoped success feedback messages.
     */
    static final String FEEDBACK_COOKIE_NAME = "causeway.feedback.success";


    /**
     * Store a cookie with name {@value #FEEDBACK_COOKIE_NAME} that is
     * used as a temporary container for stateless session scoped success feedback
     * messages.
     */
    public static void storeSuccessFeedback(final @Nullable String successFeedback) {
        var cookieUtils = new CookieUtils();
        if (_Strings.isNotEmpty(successFeedback)) {
            cookieUtils.save(FEEDBACK_COOKIE_NAME, _Strings.base64UrlEncode(successFeedback));
        } else {
            // if successFeedback is empty we interpret that as a cookie remove request
            drainSuccessFeedback(_Functions.noopConsumer());
        }
    }

    /**
     * Checks for a cookie with name {@value #FEEDBACK_COOKIE_NAME} that is
     * used as a temporary container for stateless session scoped success feedback
     * messages.
     */
    public static void drainSuccessFeedback(final @NonNull Consumer<String> onSuccessFeedback) {
<<<<<<< HEAD

        val cookieUtils = new CookieUtils();
=======
        var cookieUtils = new CookieUtils();
>>>>>>> b6ef625e
        final String successFeedback = cookieUtils.load(FEEDBACK_COOKIE_NAME);
        if (_Strings.isNotEmpty(successFeedback)) {
            onSuccessFeedback.accept(_Strings.base64UrlDecode(successFeedback));
        }
        cookieUtils.remove(FEEDBACK_COOKIE_NAME);
    }

}<|MERGE_RESOLUTION|>--- conflicted
+++ resolved
@@ -53,6 +53,7 @@
             // if successFeedback is empty we interpret that as a cookie remove request
             drainSuccessFeedback(_Functions.noopConsumer());
         }
+
     }
 
     /**
@@ -61,12 +62,7 @@
      * messages.
      */
     public static void drainSuccessFeedback(final @NonNull Consumer<String> onSuccessFeedback) {
-<<<<<<< HEAD
-
-        val cookieUtils = new CookieUtils();
-=======
         var cookieUtils = new CookieUtils();
->>>>>>> b6ef625e
         final String successFeedback = cookieUtils.load(FEEDBACK_COOKIE_NAME);
         if (_Strings.isNotEmpty(successFeedback)) {
             onSuccessFeedback.accept(_Strings.base64UrlDecode(successFeedback));
