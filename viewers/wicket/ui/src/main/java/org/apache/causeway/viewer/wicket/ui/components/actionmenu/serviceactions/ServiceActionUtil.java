/*
 *  Licensed to the Apache Software Foundation (ASF) under one
 *  or more contributor license agreements.  See the NOTICE file
 *  distributed with this work for additional information
 *  regarding copyright ownership.  The ASF licenses this file
 *  to you under the Apache License, Version 2.0 (the
 *  "License"); you may not use this file except in compliance
 *  with the License.  You may obtain a copy of the License at
 *
 *        http://www.apache.org/licenses/LICENSE-2.0
 *
 *  Unless required by applicable law or agreed to in writing,
 *  software distributed under the License is distributed on an
 *  "AS IS" BASIS, WITHOUT WARRANTIES OR CONDITIONS OF ANY
 *  KIND, either express or implied.  See the License for the
 *  specific language governing permissions and limitations
 *  under the License.
 */
package org.apache.causeway.viewer.wicket.ui.components.actionmenu.serviceactions;

import java.util.function.Consumer;

import org.apache.wicket.MarkupContainer;
import org.apache.wicket.markup.html.list.ListItem;
import org.apache.wicket.markup.html.panel.Fragment;

import org.apache.causeway.commons.collections.Can;
import org.apache.causeway.core.metamodel.context.MetaModelContext;
import org.apache.causeway.viewer.commons.applib.services.menu.MenuVisitor;
import org.apache.causeway.viewer.commons.applib.services.menu.model.MenuAction;
import org.apache.causeway.viewer.commons.applib.services.menu.model.MenuDropdown;
import org.apache.causeway.viewer.commons.applib.services.menu.model.NavbarSection;
import org.apache.causeway.viewer.wicket.ui.components.actionmenu.entityactions.LinkAndLabelFactory;
import org.apache.causeway.viewer.wicket.ui.util.Wkt;
import org.apache.causeway.viewer.wicket.ui.util.WktDecorators;

import lombok.RequiredArgsConstructor;
import lombok.val;
import lombok.experimental.UtilityClass;

@UtilityClass
//@Log4j2
public final class ServiceActionUtil {

    static void addLeafItem(
            final MetaModelContext commonContext,
            final CssMenuItem menuItem,
            final ListItem<CssMenuItem> listItem,
            final MarkupContainer parent) {

        val actionUiModel = menuItem.getLinkAndLabel();
        val menuItemActionLink = actionUiModel.getUiComponent();
        val menuItemLabel = Wkt.labelAdd(menuItemActionLink, "menuLinkLabel", menuItem.getName());

        WktDecorators.getActionLink().decorateMenuItem(
                listItem,
                actionUiModel,
                commonContext.getTranslationService());

        val fontAwesome = actionUiModel.getFontAwesomeUiModel(true);
        WktDecorators.getIcon().decorate(menuItemLabel, fontAwesome);
        WktDecorators.getMissingIcon().decorate(menuItemActionLink, fontAwesome);

        val leafItem = new Fragment("content", "leafItem", parent);
        leafItem.add(menuItemActionLink);

        listItem.add(leafItem);
    }

    static void addFolderItem(
            final MetaModelContext commonContext,
            final CssMenuItem subMenuItem,
            final ListItem<CssMenuItem> listItem,
            final MarkupContainer parent) {

        Wkt.cssAppend(listItem, "dropdown-submenu");

        Fragment folderItem = new Fragment("content", "folderItem", parent);
        listItem.add(folderItem);

        Wkt.labelAdd(folderItem, "folderName", ()->subMenuItem.getLinkAndLabel().getFriendlyName());
        final Can<CssMenuItem> menuItems = subMenuItem.getSubMenuItems();

        Wkt.listViewAdd(folderItem, "subMenuItems", menuItems.toList(), item->{
            CssMenuItem menuItem = listItem.getModelObject();

            if (menuItem.hasSubMenuItems()) {
                addFolderItem(commonContext, menuItem, item, parent);
            } else {
                addLeafItem(commonContext, menuItem, item, parent);
            }
        });

    }

    @RequiredArgsConstructor(staticName = "of")
    private static class MenuBuilderWkt implements MenuVisitor {

        private final MetaModelContext commonContext;
        private final Consumer<CssMenuItem> onNewMenuItem;

        private CssMenuItem currentTopLevelMenu = null;

        @Override
<<<<<<< HEAD
        public void onTopLevel(final MenuDropdown menuDto) {
            currentTopLevelMenu = CssMenuItem.newMenuItem(menuDto.name());
=======
        public void addTopLevel(final MenuItemDto menuDto) {
            currentTopLevelMenu = CssMenuItem.newMenuItemWithSubmenu(menuDto.getName());
>>>>>>> 2a740643
            onNewMenuItem.accept(currentTopLevelMenu);
        }

        @Override
        public void onSectionSpacer() {
            val menuSection = CssMenuItem.newSpacer();
            currentTopLevelMenu.addSubMenuItem(menuSection);
        }

        @Override
<<<<<<< HEAD
        public void onMenuAction(final MenuAction menuAction) {
            val menuItem = CssMenuItem.newMenuItem(menuAction.name());
=======
        public void addSubMenu(final MenuItemDto menuDto) {
            val managedAction = menuDto.getManagedAction();

            val menuItem = CssMenuItem.newMenuItemWithLink(menuDto.getName());
>>>>>>> 2a740643
            currentTopLevelMenu.addSubMenuItem(menuItem);
            menuItem.setLinkAndLabel(LinkAndLabelFactory.linkAndLabelForMenu(commonContext, menuAction));
        }

        @Override
        public void onSectionLabel(final String named) {
            val menuSectionLabel = CssMenuItem.newSectionLabel(named);
            currentTopLevelMenu.addSubMenuItem(menuSectionLabel);
        }
<<<<<<< HEAD
=======

        private LinkAndLabel newActionLink(final ManagedAction managedAction) {
            val serviceModel = UiObjectWkt.ofAdapter(commonContext, managedAction.getOwner());
            return LinkAndLabelFactory.forMenu(serviceModel)
                    .apply(managedAction.getAction());
        }
>>>>>>> 2a740643
    }

    public static void buildMenu(
            final MetaModelContext commonContext,
            final NavbarSection navBarSection,
            final Consumer<CssMenuItem> onNewMenuItem) {

        navBarSection.visitMenuItems(
                MenuBuilderWkt.of(
                        commonContext,
                        onNewMenuItem));
    }

}<|MERGE_RESOLUTION|>--- conflicted
+++ resolved
@@ -102,13 +102,8 @@
         private CssMenuItem currentTopLevelMenu = null;
 
         @Override
-<<<<<<< HEAD
         public void onTopLevel(final MenuDropdown menuDto) {
-            currentTopLevelMenu = CssMenuItem.newMenuItem(menuDto.name());
-=======
-        public void addTopLevel(final MenuItemDto menuDto) {
-            currentTopLevelMenu = CssMenuItem.newMenuItemWithSubmenu(menuDto.getName());
->>>>>>> 2a740643
+            currentTopLevelMenu = CssMenuItem.newMenuItemWithSubmenu(menuDto.name());
             onNewMenuItem.accept(currentTopLevelMenu);
         }
 
@@ -119,15 +114,8 @@
         }
 
         @Override
-<<<<<<< HEAD
         public void onMenuAction(final MenuAction menuAction) {
-            val menuItem = CssMenuItem.newMenuItem(menuAction.name());
-=======
-        public void addSubMenu(final MenuItemDto menuDto) {
-            val managedAction = menuDto.getManagedAction();
-
-            val menuItem = CssMenuItem.newMenuItemWithLink(menuDto.getName());
->>>>>>> 2a740643
+            val menuItem = CssMenuItem.newMenuItemWithLink(menuAction.name());
             currentTopLevelMenu.addSubMenuItem(menuItem);
             menuItem.setLinkAndLabel(LinkAndLabelFactory.linkAndLabelForMenu(commonContext, menuAction));
         }
@@ -137,15 +125,6 @@
             val menuSectionLabel = CssMenuItem.newSectionLabel(named);
             currentTopLevelMenu.addSubMenuItem(menuSectionLabel);
         }
-<<<<<<< HEAD
-=======
-
-        private LinkAndLabel newActionLink(final ManagedAction managedAction) {
-            val serviceModel = UiObjectWkt.ofAdapter(commonContext, managedAction.getOwner());
-            return LinkAndLabelFactory.forMenu(serviceModel)
-                    .apply(managedAction.getAction());
-        }
->>>>>>> 2a740643
     }
 
     public static void buildMenu(
