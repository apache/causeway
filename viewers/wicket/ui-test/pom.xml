<?xml version="1.0" encoding="UTF-8"?>
<!--
  Licensed to the Apache Software Foundation (ASF) under one
  or more contributor license agreements.  See the NOTICE file
  distributed with this work for additional information
  regarding copyright ownership.  The ASF licenses this file
  to you under the Apache License, Version 2.0 (the
  "License"); you may not use this file except in compliance
  with the License.  You may obtain a copy of the License at

         http://www.apache.org/licenses/LICENSE-2.0

  Unless required by applicable law or agreed to in writing,
  software distributed under the License is distributed on an
  "AS IS" BASIS, WITHOUT WARRANTIES OR CONDITIONS OF ANY
  KIND, either express or implied.  See the License for the
  specific language governing permissions and limitations
  under the License.
-->
<project xmlns="http://maven.apache.org/POM/4.0.0"
	xmlns:xsi="http://www.w3.org/2001/XMLSchema-instance"
	xsi:schemaLocation="http://maven.apache.org/POM/4.0.0 http://maven.apache.org/xsd/maven-4.0.0.xsd">

	<modelVersion>4.0.0</modelVersion>

	<parent>
		<groupId>org.apache.causeway.viewer</groupId>
		<artifactId>causeway-viewer-wicket</artifactId>
		<version>3.0.0-SNAPSHOT</version>
	</parent>

	<artifactId>causeway-viewer-wicket-ui-test</artifactId>
	<name>Apache Causeway Viewer - Wicket (UI Test)</name>
<<<<<<< HEAD
	<description>Eclipse IDE failes to build the UI tests since junit-api is forced onto the module-path by Wicket. 
=======
    <description>Eclipse IDE failes to build the UI tests since junit-api is forced onto the module-path by Wicket.
>>>>>>> 4e6a5689
		So as a workaround putting tests into their own artifact.</description>

	<properties>
		<maven.install.skip>true</maven.install.skip>
        <maven.deploy.skip>true</maven.deploy.skip>
        
		<jar-plugin.automaticModuleName>org.apache.causeway.viewer.wicket.ui.test</jar-plugin.automaticModuleName>
		<git-plugin.propertiesDir>org/apache/causeway/viewer/wicket/ui-test</git-plugin.propertiesDir>
	</properties>

	<dependencies>

		<dependency>
            <groupId>org.apache.causeway.viewer</groupId>
            <artifactId>causeway-viewer-wicket-ui</artifactId>
        </dependency>

		<!-- TESTING -->

		<dependency>
			<groupId>org.apache.causeway.core</groupId>
			<artifactId>causeway-core-internaltestsupport</artifactId>
			<scope>test</scope>
		</dependency>

		<dependency>
			<groupId>org.apache.causeway.core</groupId>
			<artifactId>causeway-core-runtimeservices</artifactId>
			<scope>test</scope>
		</dependency>

		<dependency>
			<groupId>org.apache.causeway.valuetypes</groupId>
			<artifactId>causeway-valuetypes-jodatime-integration</artifactId>
			<scope>provided</scope>
		</dependency>

	</dependencies>

</project><|MERGE_RESOLUTION|>--- conflicted
+++ resolved
@@ -31,11 +31,7 @@
 
 	<artifactId>causeway-viewer-wicket-ui-test</artifactId>
 	<name>Apache Causeway Viewer - Wicket (UI Test)</name>
-<<<<<<< HEAD
 	<description>Eclipse IDE failes to build the UI tests since junit-api is forced onto the module-path by Wicket. 
-=======
-    <description>Eclipse IDE failes to build the UI tests since junit-api is forced onto the module-path by Wicket.
->>>>>>> 4e6a5689
 		So as a workaround putting tests into their own artifact.</description>
 
 	<properties>
