--- conflicted
+++ resolved
@@ -23,21 +23,13 @@
 
 	<artifactId>causeway-viewer-wicket-ui-test</artifactId>
 	<name>Apache Causeway Viewer - Wicket (UI Test)</name>
-<<<<<<< HEAD
 	<description>Eclipse IDE failes to build the UI tests since junit-api is forced onto the module-path by Wicket. 
-=======
-    <description>Eclipse IDE failes to build the UI tests since junit-api is forced onto the module-path by Wicket. 
->>>>>>> 28a8e204
 		So as a workaround putting tests into their own artifact.</description>
 
 	<properties>
 		<maven.install.skip>true</maven.install.skip>
         <maven.deploy.skip>true</maven.deploy.skip>
-<<<<<<< HEAD
-		
-=======
-
->>>>>>> 28a8e204
+        
 		<jar-plugin.automaticModuleName>org.apache.causeway.viewer.wicket.ui.test</jar-plugin.automaticModuleName>
 		<git-plugin.propertiesDir>org/apache/causeway/viewer/wicket/ui-test</git-plugin.propertiesDir>
 	</properties>
