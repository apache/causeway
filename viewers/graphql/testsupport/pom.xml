<?xml version="1.0" encoding="UTF-8"?>
<!--
  Licensed to the Apache Software Foundation (ASF) under one
  or more contributor license agreements.  See the NOTICE file
  distributed with this work for additional information
  regarding copyright ownership.  The ASF licenses this file
  to you under the Apache License, Version 2.0 (the
  "License"); you may not use this file except in compliance
  with the License.  You may obtain a copy of the License at

         http://www.apache.org/licenses/LICENSE-2.0

  Unless required by applicable law or agreed to in writing,
  software distributed under the License is distributed on an
  "AS IS" BASIS, WITHOUT WARRANTIES OR CONDITIONS OF ANY
  KIND, either express or implied.  See the License for the
  specific language governing permissions and limitations
  under the License.
-->
<project xmlns="http://maven.apache.org/POM/4.0.0"
	xmlns:xsi="http://www.w3.org/2001/XMLSchema-instance"
	xsi:schemaLocation="http://maven.apache.org/POM/4.0.0 http://maven.apache.org/xsd/maven-4.0.0.xsd">

	<modelVersion>4.0.0</modelVersion>

	<parent>
		<groupId>org.apache.causeway.viewer</groupId>
		<artifactId>causeway-viewer-graphql</artifactId>
		<version>3.0.0-SNAPSHOT</version>
	</parent>

	<artifactId>causeway-viewer-graphql-testsupport</artifactId>
	<name>Apache Causeway Viewer - GraphQL (Test Support)</name>

	<properties>
		<jar-plugin.automaticModuleName>org.apache.causeway.viewer.graphql.testsupport</jar-plugin.automaticModuleName>
		<git-plugin.propertiesDir>org/apache/causeway/viewer/graphql/testsupport</git-plugin.propertiesDir>

        <maven.compiler.release>21</maven.compiler.release>

<<<<<<< HEAD
        <datasource-proxy-spring-boot-starter.version>1.9.1</datasource-proxy-spring-boot-starter.version>
=======
        <datasource-proxy-spring-boot-starter.version>1.8.1</datasource-proxy-spring-boot-starter.version>
        <spring-graphql-test.version>1.2.5</spring-graphql-test.version>
>>>>>>> abba0122
        <sql-formatter.version>2.0.4</sql-formatter.version>

    </properties>

    <dependencyManagement>
        <dependencies>

            <dependency>
                <groupId>com.github.gavlyukovskiy</groupId>
                <artifactId>datasource-proxy-spring-boot-starter</artifactId>
                <version>${datasource-proxy-spring-boot-starter.version}</version>
            </dependency>
            <dependency>
                <groupId>com.github.vertical-blank</groupId>
                <artifactId>sql-formatter</artifactId>
                <version>${sql-formatter.version}</version>
            </dependency>
        </dependencies>
    </dependencyManagement>

    <build>
		<testResources>
			<testResource>
				<directory>src/test/resources</directory>
				<filtering>true</filtering>
			</testResource>
			<testResource>
				<directory>src/test/java</directory>
				<filtering>false</filtering>
			</testResource>
		</testResources>
	</build>

	<dependencies>

        <dependency>
            <groupId>org.apache.causeway.viewer</groupId>
            <artifactId>causeway-viewer-graphql-viewer</artifactId>
        </dependency>

        <dependency>
            <groupId>org.apache.causeway.core</groupId>
            <artifactId>causeway-core-internaltestsupport</artifactId>
        </dependency>
        <dependency>
            <groupId>org.apache.causeway.security</groupId>
            <artifactId>causeway-security-bypass</artifactId>
        </dependency>
        <dependency>
            <groupId>org.apache.causeway.core</groupId>
            <artifactId>causeway-core-runtimeservices</artifactId>
        </dependency>
        <dependency>
            <groupId>org.apache.causeway.testing</groupId>
            <artifactId>causeway-testing-fixtures-applib</artifactId>
        </dependency>
        <dependency>
            <groupId>org.apache.causeway.testing</groupId>
            <artifactId>causeway-testing-integtestsupport-applib</artifactId>
        </dependency>

        <dependency>
            <groupId>org.springframework</groupId>
            <artifactId>spring-context-support</artifactId>
        </dependency>


        <dependency>
            <groupId>com.h2database</groupId>
            <artifactId>h2</artifactId>
        </dependency>
        <dependency>
            <groupId>com.approvaltests</groupId>
            <artifactId>approvaltests</artifactId>
        </dependency>
        <dependency>
            <groupId>org.apache.causeway.persistence</groupId>
            <artifactId>causeway-persistence-jpa-eclipselink</artifactId>
            <exclusions>
                <exclusion>
                    <groupId>org.eclipse.persistence</groupId>
                    <artifactId>jakarta.persistence</artifactId>
                </exclusion>
            </exclusions>
        </dependency>
        <dependency>
            <groupId>org.springframework.boot</groupId>
            <artifactId>spring-boot-test-autoconfigure</artifactId>
        </dependency>

        <dependency>
            <groupId>org.springframework.graphql</groupId>
            <artifactId>spring-graphql-test</artifactId>
<<<<<<< HEAD
=======
            <version>${spring-graphql-test.version}</version>
>>>>>>> abba0122
        </dependency>

        <dependency>
            <groupId>com.github.gavlyukovskiy</groupId>
            <artifactId>datasource-proxy-spring-boot-starter</artifactId>
        </dependency>

        <dependency>
            <groupId>com.github.vertical-blank</groupId>
            <artifactId>sql-formatter</artifactId>
        </dependency>

    </dependencies>

</project><|MERGE_RESOLUTION|>--- conflicted
+++ resolved
@@ -38,14 +38,8 @@
 
         <maven.compiler.release>21</maven.compiler.release>
 
-<<<<<<< HEAD
         <datasource-proxy-spring-boot-starter.version>1.9.1</datasource-proxy-spring-boot-starter.version>
-=======
-        <datasource-proxy-spring-boot-starter.version>1.8.1</datasource-proxy-spring-boot-starter.version>
-        <spring-graphql-test.version>1.2.5</spring-graphql-test.version>
->>>>>>> abba0122
         <sql-formatter.version>2.0.4</sql-formatter.version>
-
     </properties>
 
     <dependencyManagement>
@@ -137,10 +131,6 @@
         <dependency>
             <groupId>org.springframework.graphql</groupId>
             <artifactId>spring-graphql-test</artifactId>
-<<<<<<< HEAD
-=======
-            <version>${spring-graphql-test.version}</version>
->>>>>>> abba0122
         </dependency>
 
         <dependency>
