--- conflicted
+++ resolved
@@ -81,17 +81,7 @@
     public GraphQL graphQl() {
         if (graphQL == null) {
             graphQL = GraphQL.newGraphQL(schema())
-<<<<<<< HEAD
-//                .instrumentation(new TracingInstrumentation())
                     .defaultDataFetcherExceptionHandler(new SimpleDataFetcherExceptionHandler())
-=======
-                    .defaultDataFetcherExceptionHandler(new DataFetcherExceptionHandler() {
-                        @Override
-                        public DataFetcherExceptionHandlerResult onException(DataFetcherExceptionHandlerParameters handlerParameters) {
-                            return DataFetcherExceptionHandler.super.onException(handlerParameters);
-                        }
-                    })
->>>>>>> 86aa09c2
                     .queryExecutionStrategy(executionStrategy)
                     .mutationExecutionStrategy(executionStrategy)
                     .build();
