/*
 *  Licensed to the Apache Software Foundation (ASF) under one
 *  or more contributor license agreements.  See the NOTICE file
 *  distributed with this work for additional information
 *  regarding copyright ownership.  The ASF licenses this file
 *  to you under the Apache License, Version 2.0 (the
 *  "License"); you may not use this file except in compliance
 *  with the License.  You may obtain a copy of the License at
 *
 *        http://www.apache.org/licenses/LICENSE-2.0
 *
 *  Unless required by applicable law or agreed to in writing,
 *  software distributed under the License is distributed on an
 *  "AS IS" BASIS, WITHOUT WARRANTIES OR CONDITIONS OF ANY
 *  KIND, either express or implied.  See the License for the
 *  specific language governing permissions and limitations
 *  under the License.
 */
package org.apache.causeway.viewer.graphql.model.types;

import java.math.BigDecimal;
import java.math.BigInteger;
import java.time.LocalDate;
import java.time.ZonedDateTime;
import java.time.format.DateTimeFormatter;
import java.util.Map;

import jakarta.annotation.Priority;
import jakarta.inject.Inject;
import jakarta.ws.rs.NotSupportedException;

import org.apache.causeway.core.config.CausewayConfiguration;

import graphql.Scalars;
import graphql.schema.GraphQLInputType;
import graphql.schema.GraphQLList;
import graphql.schema.GraphQLOutputType;
import graphql.schema.GraphQLScalarType;
import graphql.schema.GraphQLTypeReference;

import static graphql.schema.GraphQLNonNull.nonNull;
import static graphql.schema.GraphQLTypeReference.typeRef;

import org.joda.time.DateTime;

<<<<<<< HEAD
=======
import org.springframework.boot.autoconfigure.condition.ConditionalOnMissingBean;
>>>>>>> 34b19dc7
import org.springframework.context.annotation.Bean;
import org.springframework.context.annotation.Configuration;
import org.springframework.lang.Nullable;
import org.springframework.stereotype.Component;

import org.apache.causeway.applib.annotation.PriorityPrecedence;
import org.apache.causeway.commons.internal.collections._Maps;
import org.apache.causeway.core.metamodel.spec.ObjectSpecification;
import org.apache.causeway.core.metamodel.spec.feature.OneToManyActionParameter;
import org.apache.causeway.core.metamodel.spec.feature.OneToManyAssociation;
import org.apache.causeway.core.metamodel.spec.feature.OneToOneFeature;
import org.apache.causeway.viewer.graphql.applib.types.TypeMapper;
import org.apache.causeway.viewer.graphql.model.domain.TypeNames;

import lombok.RequiredArgsConstructor;
import lombok.val;
<<<<<<< HEAD

import graphql.Scalars;
import graphql.schema.GraphQLInputType;
import graphql.schema.GraphQLList;
import graphql.schema.GraphQLOutputType;
import graphql.schema.GraphQLScalarType;
import graphql.schema.GraphQLTypeReference;

import static graphql.schema.GraphQLNonNull.nonNull;
import static graphql.schema.GraphQLTypeReference.typeRef;
=======
>>>>>>> 34b19dc7

@RequiredArgsConstructor(onConstructor_ = {@Inject})
public class TypeMapperDefault implements TypeMapper {

    @Configuration
    public static class AutoConfiguration {

        @Bean
        @ConditionalOnMissingBean(TypeMapper.class)
        public TypeMapper defaultTypeMapper(final CausewayConfiguration causewayConfiguration) {
            return new TypeMapperDefault(causewayConfiguration);
        }
    }

    @SuppressWarnings("CdiInjectInspection")
    @Inject private final CausewayConfiguration causewayConfiguration;

    private static <K,V> Map.Entry<K,V> pair(K key, V value) {
        return new Map.Entry<K, V>() {
            @Override public K getKey() {return key;}
            @Override public V getValue() {return value;}
            @Override public V setValue(V value) { throw new NotSupportedException("Immutable"); }
        };
    }

    private static final Map<Class<?>, GraphQLScalarType> SCALAR_BY_CLASS = _Maps.unmodifiableEntries(

            pair(int.class, Scalars.GraphQLInt),
            pair(Integer.class, Scalars.GraphQLInt),
            pair(Short.class, Scalars.GraphQLInt),
            pair(short.class, Scalars.GraphQLInt),
            pair(BigInteger.class, Scalars.GraphQLInt),

            pair(float.class, Scalars.GraphQLFloat),
            pair(Float.class, Scalars.GraphQLFloat),
            pair(double.class, Scalars.GraphQLFloat),
            pair(Double.class, Scalars.GraphQLFloat),
            pair(long.class, Scalars.GraphQLFloat),
            pair(Long.class, Scalars.GraphQLFloat),
            pair(BigDecimal.class, Scalars.GraphQLFloat),

            pair(boolean.class, Scalars.GraphQLBoolean),
            pair(Boolean.class, Scalars.GraphQLBoolean)
    );

    public GraphQLScalarType scalarTypeFor(final Class<?> c){
        return SCALAR_BY_CLASS.getOrDefault(c, Scalars.GraphQLString);
    }

    public GraphQLOutputType outputTypeFor(final OneToOneFeature oneToOneFeature) {
        ObjectSpecification otoaObjectSpec = oneToOneFeature.getElementType();
        switch (otoaObjectSpec.getBeanSort()) {

            case VIEW_MODEL:
            case ENTITY:

                GraphQLTypeReference fieldTypeRef = typeRef(TypeNames.objectTypeNameFor(otoaObjectSpec));
                return oneToOneFeature.isOptional()
                        ? fieldTypeRef
                        : nonNull(fieldTypeRef);

            case VALUE:

                GraphQLScalarType scalarType = scalarTypeFor(otoaObjectSpec.getCorrespondingClass());

                return oneToOneFeature.isOptional()
                        ? scalarType
                        : nonNull(scalarType);
        }
        return null;
    }

    @Nullable
    public GraphQLOutputType outputTypeFor(final ObjectSpecification objectSpecification){

        switch (objectSpecification.getBeanSort()){
            case ABSTRACT:
            case ENTITY:
            case VIEW_MODEL:
                return typeRef(TypeNames.objectTypeNameFor(objectSpecification));

            case VALUE:
                return scalarTypeFor(objectSpecification.getCorrespondingClass());

            case COLLECTION:
                // should be noop
                return null;

            default:
                // for now
                return Scalars.GraphQLString;
        }
    }

    @Nullable public GraphQLList listTypeForElementTypeOf(OneToManyAssociation oneToManyAssociation) {
        ObjectSpecification elementType = oneToManyAssociation.getElementType();
        return listTypeFor(elementType);
    }

    @Nullable public GraphQLList listTypeFor(ObjectSpecification elementType) {
        switch (elementType.getBeanSort()) {
            case VIEW_MODEL:
            case ENTITY:
                return GraphQLList.list(typeRef(TypeNames.objectTypeNameFor(elementType)));
            case VALUE:
                return GraphQLList.list(scalarTypeFor(elementType.getCorrespondingClass()));
        }
        return null;
    }

    public GraphQLInputType inputTypeFor(
            final OneToOneFeature oneToOneFeature,
            final InputContext inputContext) {
        return oneToOneFeature.isOptional() || inputContext.isOptionalAlwaysAllowed()
                ? inputTypeFor_(oneToOneFeature)
                : nonNull(inputTypeFor_(oneToOneFeature));
    }

    private GraphQLInputType inputTypeFor_(final OneToOneFeature oneToOneFeature){
        ObjectSpecification elementType = oneToOneFeature.getElementType();
        switch (elementType.getBeanSort()) {
            case ABSTRACT:
            case ENTITY:
            case VIEW_MODEL:
                return typeRef(TypeNames.inputTypeNameFor(elementType));

            case VALUE:
                return scalarTypeFor(elementType.getCorrespondingClass());

            case COLLECTION:
                throw new IllegalArgumentException(String.format("OneToOneFeature '%s' is not expected to have a beanSort of COLLECTION", oneToOneFeature.getFeatureIdentifier().toString()));
            default:
                // for now
                return Scalars.GraphQLString;
        }
    }

    public GraphQLList inputTypeFor(final OneToManyActionParameter oneToManyActionParameter, final InputContext inputContextUnused){
        ObjectSpecification elementType = oneToManyActionParameter.getElementType();
        return GraphQLList.list(inputTypeFor_(elementType));
    }

    private GraphQLInputType inputTypeFor_(final ObjectSpecification elementType){
        switch (elementType.getBeanSort()) {
            case ABSTRACT:
            case ENTITY:
            case VIEW_MODEL:
                return typeRef(TypeNames.inputTypeNameFor(elementType));

            case VALUE:
                return scalarTypeFor(elementType.getCorrespondingClass());

            case COLLECTION:
                throw new IllegalArgumentException(String.format("ObjectSpec '%s' is not expected to have a beanSort of COLLECTION", elementType.getFullIdentifier()));

            default:
                // for now
                return Scalars.GraphQLString;
        }
    }

    public Object adaptPojo(
            final Object argumentValue,
            final ObjectSpecification elementType) {
        val elementClazz = elementType.getCorrespondingClass();

        if (elementClazz.isEnum()) {
            return Enum.valueOf((Class<Enum>) elementClazz, argumentValue.toString());
        }

        if (elementClazz == BigInteger.class) {
            return BigInteger.valueOf((Integer) argumentValue);
        }

        if (elementClazz == BigDecimal.class) {
            return BigDecimal.valueOf((Double) argumentValue);
        }

        val typeMapperConfig = causewayConfiguration.getViewer().getGraphql().getTypeMapper();
        if (elementClazz == LocalDate.class) {
            String argumentStr = (String) argumentValue;
            return LocalDate.parse(argumentStr, DateTimeFormatter.ofPattern(typeMapperConfig.getLocalDateFormat()));
        }

        if (elementClazz == org.joda.time.LocalDate.class) {
            String argumentStr = (String) argumentValue;
            return org.joda.time.LocalDate.parse(argumentStr, org.joda.time.format.DateTimeFormat.forPattern(typeMapperConfig.getLocalDateFormat()));
        }

        if (elementClazz == ZonedDateTime.class) {
            String argumentStr = (String) argumentValue;
            return ZonedDateTime.parse(argumentStr, DateTimeFormatter.ofPattern(typeMapperConfig.getZonedDateTimeFormat()));
        }

        if (elementClazz == DateTime.class) {
            String argumentStr = (String) argumentValue;
            return DateTime.parse(argumentStr, org.joda.time.format.DateTimeFormat.forPattern(typeMapperConfig.getLocalDateFormat()));
        }

        if (elementClazz == float.class || elementClazz == Float.class) {
            return ((Double) argumentValue).floatValue();
        }

        return argumentValue;
    }

}<|MERGE_RESOLUTION|>--- conflicted
+++ resolved
@@ -18,6 +18,9 @@
  */
 package org.apache.causeway.viewer.graphql.model.types;
 
+import static graphql.schema.GraphQLNonNull.nonNull;
+import static graphql.schema.GraphQLTypeReference.typeRef;
+
 import java.math.BigDecimal;
 import java.math.BigInteger;
 import java.time.LocalDate;
@@ -25,11 +28,23 @@
 import java.time.format.DateTimeFormatter;
 import java.util.Map;
 
-import jakarta.annotation.Priority;
 import jakarta.inject.Inject;
 import jakarta.ws.rs.NotSupportedException;
 
+import org.joda.time.DateTime;
+import org.springframework.boot.autoconfigure.condition.ConditionalOnMissingBean;
+import org.springframework.context.annotation.Bean;
+import org.springframework.context.annotation.Configuration;
+import org.springframework.lang.Nullable;
+
+import org.apache.causeway.commons.internal.collections._Maps;
 import org.apache.causeway.core.config.CausewayConfiguration;
+import org.apache.causeway.core.metamodel.spec.ObjectSpecification;
+import org.apache.causeway.core.metamodel.spec.feature.OneToManyActionParameter;
+import org.apache.causeway.core.metamodel.spec.feature.OneToManyAssociation;
+import org.apache.causeway.core.metamodel.spec.feature.OneToOneFeature;
+import org.apache.causeway.viewer.graphql.applib.types.TypeMapper;
+import org.apache.causeway.viewer.graphql.model.domain.TypeNames;
 
 import graphql.Scalars;
 import graphql.schema.GraphQLInputType;
@@ -37,45 +52,8 @@
 import graphql.schema.GraphQLOutputType;
 import graphql.schema.GraphQLScalarType;
 import graphql.schema.GraphQLTypeReference;
-
-import static graphql.schema.GraphQLNonNull.nonNull;
-import static graphql.schema.GraphQLTypeReference.typeRef;
-
-import org.joda.time.DateTime;
-
-<<<<<<< HEAD
-=======
-import org.springframework.boot.autoconfigure.condition.ConditionalOnMissingBean;
->>>>>>> 34b19dc7
-import org.springframework.context.annotation.Bean;
-import org.springframework.context.annotation.Configuration;
-import org.springframework.lang.Nullable;
-import org.springframework.stereotype.Component;
-
-import org.apache.causeway.applib.annotation.PriorityPrecedence;
-import org.apache.causeway.commons.internal.collections._Maps;
-import org.apache.causeway.core.metamodel.spec.ObjectSpecification;
-import org.apache.causeway.core.metamodel.spec.feature.OneToManyActionParameter;
-import org.apache.causeway.core.metamodel.spec.feature.OneToManyAssociation;
-import org.apache.causeway.core.metamodel.spec.feature.OneToOneFeature;
-import org.apache.causeway.viewer.graphql.applib.types.TypeMapper;
-import org.apache.causeway.viewer.graphql.model.domain.TypeNames;
-
 import lombok.RequiredArgsConstructor;
 import lombok.val;
-<<<<<<< HEAD
-
-import graphql.Scalars;
-import graphql.schema.GraphQLInputType;
-import graphql.schema.GraphQLList;
-import graphql.schema.GraphQLOutputType;
-import graphql.schema.GraphQLScalarType;
-import graphql.schema.GraphQLTypeReference;
-
-import static graphql.schema.GraphQLNonNull.nonNull;
-import static graphql.schema.GraphQLTypeReference.typeRef;
-=======
->>>>>>> 34b19dc7
 
 @RequiredArgsConstructor(onConstructor_ = {@Inject})
 public class TypeMapperDefault implements TypeMapper {
@@ -93,11 +71,11 @@
     @SuppressWarnings("CdiInjectInspection")
     @Inject private final CausewayConfiguration causewayConfiguration;
 
-    private static <K,V> Map.Entry<K,V> pair(K key, V value) {
+    private static <K,V> Map.Entry<K,V> pair(final K key, final V value) {
         return new Map.Entry<K, V>() {
             @Override public K getKey() {return key;}
             @Override public V getValue() {return value;}
-            @Override public V setValue(V value) { throw new NotSupportedException("Immutable"); }
+            @Override public V setValue(final V value) { throw new NotSupportedException("Immutable"); }
         };
     }
 
@@ -121,10 +99,12 @@
             pair(Boolean.class, Scalars.GraphQLBoolean)
     );
 
+    @Override
     public GraphQLScalarType scalarTypeFor(final Class<?> c){
         return SCALAR_BY_CLASS.getOrDefault(c, Scalars.GraphQLString);
     }
 
+    @Override
     public GraphQLOutputType outputTypeFor(final OneToOneFeature oneToOneFeature) {
         ObjectSpecification otoaObjectSpec = oneToOneFeature.getElementType();
         switch (otoaObjectSpec.getBeanSort()) {
@@ -148,6 +128,7 @@
         return null;
     }
 
+    @Override
     @Nullable
     public GraphQLOutputType outputTypeFor(final ObjectSpecification objectSpecification){
 
@@ -170,12 +151,14 @@
         }
     }
 
-    @Nullable public GraphQLList listTypeForElementTypeOf(OneToManyAssociation oneToManyAssociation) {
+    @Override
+    @Nullable public GraphQLList listTypeForElementTypeOf(final OneToManyAssociation oneToManyAssociation) {
         ObjectSpecification elementType = oneToManyAssociation.getElementType();
         return listTypeFor(elementType);
     }
 
-    @Nullable public GraphQLList listTypeFor(ObjectSpecification elementType) {
+    @Override
+    @Nullable public GraphQLList listTypeFor(final ObjectSpecification elementType) {
         switch (elementType.getBeanSort()) {
             case VIEW_MODEL:
             case ENTITY:
@@ -186,6 +169,7 @@
         return null;
     }
 
+    @Override
     public GraphQLInputType inputTypeFor(
             final OneToOneFeature oneToOneFeature,
             final InputContext inputContext) {
@@ -213,6 +197,7 @@
         }
     }
 
+    @Override
     public GraphQLList inputTypeFor(final OneToManyActionParameter oneToManyActionParameter, final InputContext inputContextUnused){
         ObjectSpecification elementType = oneToManyActionParameter.getElementType();
         return GraphQLList.list(inputTypeFor_(elementType));
@@ -237,6 +222,7 @@
         }
     }
 
+    @Override
     public Object adaptPojo(
             final Object argumentValue,
             final ObjectSpecification elementType) {
