/*
 *  Licensed to the Apache Software Foundation (ASF) under one
 *  or more contributor license agreements.  See the NOTICE file
 *  distributed with this work for additional information
 *  regarding copyright ownership.  The ASF licenses this file
 *  to you under the Apache License, Version 2.0 (the
 *  "License"); you may not use this file except in compliance
 *  with the License.  You may obtain a copy of the License at
 *
 *        http://www.apache.org/licenses/LICENSE-2.0
 *
 *  Unless required by applicable law or agreed to in writing,
 *  software distributed under the License is distributed on an
 *  "AS IS" BASIS, WITHOUT WARRANTIES OR CONDITIONS OF ANY
 *  KIND, either express or implied.  See the License for the
 *  specific language governing permissions and limitations
 *  under the License.
 */
package org.apache.causeway.viewer.graphql.model.types;

import static graphql.schema.GraphQLNonNull.nonNull;
import static graphql.schema.GraphQLTypeReference.typeRef;

import java.math.BigDecimal;
import java.math.BigInteger;
import java.time.LocalDate;
import java.time.ZonedDateTime;
import java.time.format.DateTimeFormatter;
import java.util.Map;

import jakarta.inject.Inject;
import jakarta.ws.rs.NotSupportedException;

import org.joda.time.DateTime;
import org.springframework.boot.autoconfigure.condition.ConditionalOnMissingBean;
import org.springframework.context.annotation.Bean;
import org.springframework.context.annotation.Configuration;
import org.springframework.lang.Nullable;

import org.apache.causeway.commons.internal.collections._Maps;
import org.apache.causeway.core.config.CausewayConfiguration;
import org.apache.causeway.core.metamodel.spec.ObjectSpecification;
import org.apache.causeway.core.metamodel.spec.feature.OneToManyActionParameter;
import org.apache.causeway.core.metamodel.spec.feature.OneToManyAssociation;
import org.apache.causeway.core.metamodel.spec.feature.OneToOneFeature;
import org.apache.causeway.viewer.graphql.applib.types.TypeMapper;
import org.apache.causeway.viewer.graphql.model.domain.TypeNames;

import graphql.Scalars;
import graphql.schema.GraphQLInputType;
import graphql.schema.GraphQLList;
import graphql.schema.GraphQLOutputType;
import graphql.schema.GraphQLScalarType;
import graphql.schema.GraphQLTypeReference;
import lombok.RequiredArgsConstructor;
import lombok.val;

@RequiredArgsConstructor(onConstructor_ = {@Inject})
public class TypeMapperDefault implements TypeMapper {

    @Configuration
    public static class AutoConfiguration {

        @Bean
        @ConditionalOnMissingBean(TypeMapper.class)
        public TypeMapper defaultTypeMapper(final CausewayConfiguration causewayConfiguration) {
            return new TypeMapperDefault(causewayConfiguration);
        }
    }

    @Inject private final CausewayConfiguration causewayConfiguration;

    private static <K,V> Map.Entry<K,V> pair(final K key, final V value) {
        return new Map.Entry<K, V>() {
            @Override public K getKey() {return key;}
            @Override public V getValue() {return value;}
            @Override public V setValue(final V value) { throw new NotSupportedException("Immutable"); }
        };
    }

    private static final Map<Class<?>, GraphQLScalarType> SCALAR_BY_CLASS = _Maps.unmodifiableEntries(

            pair(int.class, Scalars.GraphQLInt),
            pair(Integer.class, Scalars.GraphQLInt),
            pair(Short.class, Scalars.GraphQLInt),
            pair(short.class, Scalars.GraphQLInt),
            pair(BigInteger.class, Scalars.GraphQLInt),

            pair(float.class, Scalars.GraphQLFloat),
            pair(Float.class, Scalars.GraphQLFloat),
            pair(double.class, Scalars.GraphQLFloat),
            pair(Double.class, Scalars.GraphQLFloat),
            pair(long.class, Scalars.GraphQLFloat),
            pair(Long.class, Scalars.GraphQLFloat),
            pair(BigDecimal.class, Scalars.GraphQLFloat),

            pair(boolean.class, Scalars.GraphQLBoolean),
            pair(Boolean.class, Scalars.GraphQLBoolean)
    );

    @Override
    public GraphQLScalarType scalarTypeFor(final Class<?> c){
        return SCALAR_BY_CLASS.getOrDefault(c, Scalars.GraphQLString);
    }

    @Override
    public GraphQLOutputType outputTypeFor(final OneToOneFeature oneToOneFeature) {
        ObjectSpecification otoaObjectSpec = oneToOneFeature.getElementType();
        switch (otoaObjectSpec.getBeanSort()) {

            case VIEW_MODEL:
            case ENTITY:

                GraphQLTypeReference fieldTypeRef = typeRef(TypeNames.objectTypeNameFor(otoaObjectSpec));
                return oneToOneFeature.isOptional()
                        ? fieldTypeRef
                        : nonNull(fieldTypeRef);

            case VALUE:

                GraphQLScalarType scalarType = scalarTypeFor(otoaObjectSpec.getCorrespondingClass());

                return oneToOneFeature.isOptional()
                        ? scalarType
                        : nonNull(scalarType);
        }
        return null;
    }

    @Override
    @Nullable
    public GraphQLOutputType outputTypeFor(final ObjectSpecification objectSpecification){

        switch (objectSpecification.getBeanSort()){
            case ABSTRACT:
            case ENTITY:
            case VIEW_MODEL:
                return typeRef(TypeNames.objectTypeNameFor(objectSpecification));

            case VALUE:
                return scalarTypeFor(objectSpecification.getCorrespondingClass());

            case COLLECTION:
                // should be noop
                return null;

            default:
                // for now
                return Scalars.GraphQLString;
        }
    }

    @Override
<<<<<<< HEAD
    @Nullable public GraphQLList listTypeForElementTypeOf(final OneToManyAssociation oneToManyAssociation) {
=======
    @Nullable public GraphQLList listTypeForElementTypeOf(OneToManyAssociation oneToManyAssociation) {
>>>>>>> 86aa09c2
        ObjectSpecification elementType = oneToManyAssociation.getElementType();
        return listTypeFor(elementType);
    }

    @Override
<<<<<<< HEAD
    @Nullable public GraphQLList listTypeFor(final ObjectSpecification elementType) {
=======
    @Nullable public GraphQLList listTypeFor(ObjectSpecification elementType) {
>>>>>>> 86aa09c2
        switch (elementType.getBeanSort()) {
            case VIEW_MODEL:
            case ENTITY:
                return GraphQLList.list(typeRef(TypeNames.objectTypeNameFor(elementType)));
            case VALUE:
                return GraphQLList.list(scalarTypeFor(elementType.getCorrespondingClass()));
        }
        return null;
    }

    @Override
    public GraphQLInputType inputTypeFor(
            final OneToOneFeature oneToOneFeature,
            final InputContext inputContext) {
        return oneToOneFeature.isOptional() || inputContext.isOptionalAlwaysAllowed()
                ? inputTypeFor_(oneToOneFeature)
                : nonNull(inputTypeFor_(oneToOneFeature));
    }

    private GraphQLInputType inputTypeFor_(final OneToOneFeature oneToOneFeature){
        ObjectSpecification elementType = oneToOneFeature.getElementType();
        switch (elementType.getBeanSort()) {
            case ABSTRACT:
            case ENTITY:
            case VIEW_MODEL:
                return typeRef(TypeNames.inputTypeNameFor(elementType));

            case VALUE:
                return scalarTypeFor(elementType.getCorrespondingClass());

            case COLLECTION:
                throw new IllegalArgumentException(String.format("OneToOneFeature '%s' is not expected to have a beanSort of COLLECTION", oneToOneFeature.getFeatureIdentifier().toString()));
            default:
                // for now
                return Scalars.GraphQLString;
        }
    }

    @Override
<<<<<<< HEAD
    public GraphQLList inputTypeFor(final OneToManyActionParameter oneToManyActionParameter, final InputContext inputContextUnused){
=======
    public GraphQLList inputTypeFor(final OneToManyActionParameter oneToManyActionParameter){
>>>>>>> 86aa09c2
        ObjectSpecification elementType = oneToManyActionParameter.getElementType();
        return GraphQLList.list(inputTypeFor(elementType));
    }

    @Override
    public GraphQLInputType inputTypeFor(final ObjectSpecification elementType){
        switch (elementType.getBeanSort()) {
            case ABSTRACT:
            case ENTITY:
            case VIEW_MODEL:
                return typeRef(TypeNames.inputTypeNameFor(elementType));

            case VALUE:
                return scalarTypeFor(elementType.getCorrespondingClass());

            case COLLECTION:
                throw new IllegalArgumentException(String.format("ObjectSpec '%s' is not expected to have a beanSort of COLLECTION", elementType.getFullIdentifier()));

            default:
                // for now
                return Scalars.GraphQLString;
        }
    }

    @Override
    public Object adaptPojo(
            final Object argumentValue,
            final ObjectSpecification elementType) {
        val elementClazz = elementType.getCorrespondingClass();

        if (elementClazz.isEnum()) {
            return Enum.valueOf((Class<Enum>) elementClazz, argumentValue.toString());
        }

        if (elementClazz == BigInteger.class) {
            return BigInteger.valueOf((Integer) argumentValue);
        }

        if (elementClazz == BigDecimal.class) {
            return BigDecimal.valueOf((Double) argumentValue);
        }

        val typeMapperConfig = causewayConfiguration.getViewer().getGraphql().getTypeMapper();
        if (elementClazz == LocalDate.class) {
            String argumentStr = (String) argumentValue;
            return LocalDate.parse(argumentStr, DateTimeFormatter.ofPattern(typeMapperConfig.getLocalDateFormat()));
        }

        if (elementClazz == org.joda.time.LocalDate.class) {
            String argumentStr = (String) argumentValue;
            return org.joda.time.LocalDate.parse(argumentStr, org.joda.time.format.DateTimeFormat.forPattern(typeMapperConfig.getLocalDateFormat()));
        }

        if (elementClazz == ZonedDateTime.class) {
            String argumentStr = (String) argumentValue;
            return ZonedDateTime.parse(argumentStr, DateTimeFormatter.ofPattern(typeMapperConfig.getZonedDateTimeFormat()));
        }

        if (elementClazz == DateTime.class) {
            String argumentStr = (String) argumentValue;
            return DateTime.parse(argumentStr, org.joda.time.format.DateTimeFormat.forPattern(typeMapperConfig.getLocalDateFormat()));
        }

        if (elementClazz == float.class || elementClazz == Float.class) {
            return ((Double) argumentValue).floatValue();
        }

        return argumentValue;
    }

}<|MERGE_RESOLUTION|>--- conflicted
+++ resolved
@@ -151,21 +151,13 @@
     }
 
     @Override
-<<<<<<< HEAD
     @Nullable public GraphQLList listTypeForElementTypeOf(final OneToManyAssociation oneToManyAssociation) {
-=======
-    @Nullable public GraphQLList listTypeForElementTypeOf(OneToManyAssociation oneToManyAssociation) {
->>>>>>> 86aa09c2
         ObjectSpecification elementType = oneToManyAssociation.getElementType();
         return listTypeFor(elementType);
     }
 
     @Override
-<<<<<<< HEAD
     @Nullable public GraphQLList listTypeFor(final ObjectSpecification elementType) {
-=======
-    @Nullable public GraphQLList listTypeFor(ObjectSpecification elementType) {
->>>>>>> 86aa09c2
         switch (elementType.getBeanSort()) {
             case VIEW_MODEL:
             case ENTITY:
@@ -205,11 +197,7 @@
     }
 
     @Override
-<<<<<<< HEAD
-    public GraphQLList inputTypeFor(final OneToManyActionParameter oneToManyActionParameter, final InputContext inputContextUnused){
-=======
     public GraphQLList inputTypeFor(final OneToManyActionParameter oneToManyActionParameter){
->>>>>>> 86aa09c2
         ObjectSpecification elementType = oneToManyActionParameter.getElementType();
         return GraphQLList.list(inputTypeFor(elementType));
     }
