--- conflicted
+++ resolved
@@ -35,13 +35,8 @@
 
 @Named("university.dept.Departments")
 @DomainService(
-<<<<<<< HEAD
-        nature=NatureOfService.VIEW)
+        nature=NatureOfService.BOTH)
 @jakarta.annotation.Priority(PriorityPrecedence.EARLY)
-=======
-        nature=NatureOfService.BOTH)
-@javax.annotation.Priority(PriorityPrecedence.EARLY)
->>>>>>> dba64e53
 @RequiredArgsConstructor(onConstructor_ = {@Inject})
 public class Departments {
 
