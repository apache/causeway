--- conflicted
+++ resolved
@@ -18,13 +18,18 @@
  */
 package org.apache.causeway.viewer.graphql.viewer.test.domain.dept;
 
-import lombok.Getter;
-import lombok.NoArgsConstructor;
-import lombok.Setter;
-
 import java.util.Comparator;
 
-import jakarta.persistence.*;
+import jakarta.persistence.AttributeOverride;
+import jakarta.persistence.AttributeOverrides;
+import jakarta.persistence.Column;
+import jakarta.persistence.Embedded;
+import jakarta.persistence.Entity;
+import jakarta.persistence.GeneratedValue;
+import jakarta.persistence.Id;
+import jakarta.persistence.JoinColumn;
+import jakarta.persistence.ManyToOne;
+import jakarta.persistence.Table;
 
 import org.apache.causeway.applib.annotation.DomainObject;
 import org.apache.causeway.applib.annotation.DomainObjectLayout;
@@ -36,17 +41,16 @@
 import org.apache.causeway.applib.value.Blob;
 import org.apache.causeway.persistence.jpa.applib.types.BlobJpaEmbeddable;
 
+import lombok.Getter;
+import lombok.NoArgsConstructor;
+import lombok.Setter;
+
 @Entity
 @Table(
         schema = "public",
         name = "StaffMember"
 )
-<<<<<<< HEAD
 @jakarta.inject.Named("university.dept.StaffMember")
-@NoArgsConstructor
-=======
-@javax.inject.Named("university.dept.StaffMember")
->>>>>>> ad47d9bd
 @DomainObject(nature = Nature.ENTITY, autoCompleteRepository = StaffMemberRepository.class, autoCompleteMethod = "findByNameMatching")
 @DomainObjectLayout(describedAs = "Staff member of a university department, responsible for delivering lectures, tutorials, exam invigilation and candidate interviews")
 @NoArgsConstructor
@@ -68,7 +72,7 @@
     @Getter @Setter
     @Property(editing = Editing.ENABLED)
     private String name;
-    public String validateName(String proposedName) {
+    public String validateName(final String proposedName) {
         if(proposedName.contains("!")) {
             return "Name cannot contain '!' character";
         }
