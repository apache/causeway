--- conflicted
+++ resolved
@@ -37,18 +37,6 @@
 		<git-plugin.propertiesDir>org/apache/causeway/viewer/graphql/test</git-plugin.propertiesDir>
         <maven.install.skip>true</maven.install.skip>
         <maven.deploy.skip>true</maven.deploy.skip>
-<<<<<<< HEAD
-        
-        <datasource-proxy-spring-boot-starter.version>1.9.1</datasource-proxy-spring-boot-starter.version>
-        <sql-formatter.version>2.0.4</sql-formatter.version>
-=======
-
-		<!-- as a minimum requirement of
-		    org.springframework.graphql:spring-graphql-test:1.2.4 -->
-        <maven.compiler.release>17</maven.compiler.release>
-
-
->>>>>>> 26b93919
     </properties>
 
     <build>
