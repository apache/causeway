--- conflicted
+++ resolved
@@ -138,15 +138,9 @@
             <scope>test</scope>
         </dependency>
 
-
-
         <dependency>
             <groupId>org.springframework.graphql</groupId>
             <artifactId>spring-graphql-test</artifactId>
-<<<<<<< HEAD
-=======
-            <version>1.2.5</version>
->>>>>>> 425a8abb
             <scope>test</scope>
         </dependency>
 
