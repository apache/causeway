/*
 *  Licensed to the Apache Software Foundation (ASF) under one
 *  or more contributor license agreements.  See the NOTICE file
 *  distributed with this work for additional information
 *  regarding copyright ownership.  The ASF licenses this file
 *  to you under the Apache License, Version 2.0 (the
 *  "License"); you may not use this file except in compliance
 *  with the License.  You may obtain a copy of the License at
 *
 *        http://www.apache.org/licenses/LICENSE-2.0
 *
 *  Unless required by applicable law or agreed to in writing,
 *  software distributed under the License is distributed on an
 *  "AS IS" BASIS, WITHOUT WARRANTIES OR CONDITIONS OF ANY
 *  KIND, either express or implied.  See the License for the
 *  specific language governing permissions and limitations
 *  under the License.
 */
module org.apache.causeway.schema {
    exports org.apache.causeway.schema;
    exports org.apache.causeway.schema.metamodel.v2;
    exports org.apache.causeway.schema.common.v2;
    exports org.apache.causeway.schema.cmd.v2;
    exports org.apache.causeway.schema.ixn.v2;
    exports org.apache.causeway.schema.chg.v2;

<<<<<<< HEAD
    requires java.xml;
    requires jakarta.xml.bind;
=======
    requires java.xml.bind;
>>>>>>> 82208940
    requires spring.context;
    requires jakarta.inject;

    opens org.apache.causeway.schema.metamodel.v2;
    opens org.apache.causeway.schema.common.v2;
    opens org.apache.causeway.schema.cmd.v2;
    opens org.apache.causeway.schema.ixn.v2;
    opens org.apache.causeway.schema.chg.v2;
}<|MERGE_RESOLUTION|>--- conflicted
+++ resolved
@@ -24,12 +24,7 @@
     exports org.apache.causeway.schema.ixn.v2;
     exports org.apache.causeway.schema.chg.v2;
 
-<<<<<<< HEAD
-    requires java.xml;
     requires jakarta.xml.bind;
-=======
-    requires java.xml.bind;
->>>>>>> 82208940
     requires spring.context;
     requires jakarta.inject;
 
