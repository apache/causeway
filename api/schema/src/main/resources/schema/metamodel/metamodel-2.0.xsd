<<<<<<< HEAD
﻿<?xml version="1.0" encoding="UTF-8"?>
<!-- Licensed to the Apache Software Foundation (ASF) under one or more contributor 
    license agreements. See the NOTICE file distributed with this work for additional 
    information regarding copyright ownership. The ASF licenses this file to 
    you under the Apache License, Version 2.0 (the "License"); you may not use 
    this file except in compliance with the License. You may obtain a copy of 
    the License at http://www.apache.org/licenses/LICENSE-2.0 Unless required 
    by applicable law or agreed to in writing, software distributed under the 
    License is distributed on an "AS IS" BASIS, WITHOUT WARRANTIES OR CONDITIONS 
    OF ANY KIND, either express or implied. See the License for the specific 
    language governing permissions and limitations under the License. -->
<xs:schema
    targetNamespace="https://causeway.apache.org/schema/metamodel"
    elementFormDefault="qualified"
    xmlns="https://causeway.apache.org/schema/metamodel"
    xmlns:xs="http://www.w3.org/2001/XMLSchema"

    xmlns:jaxb="http://java.sun.com/xml/ns/jaxb" jaxb:version="2.1"
    xmlns:annox="http://annox.dev.java.net"
    jaxb:extensionBindingPrefixes="annox">

    <xs:element name="metamodelDto">
        <xs:complexType>
            <xs:annotation>
                <xs:documentation>Represents a collection of domain
                    classes, the metamodel.
                </xs:documentation>
                <xs:appinfo>
                    <annox:annotate>@jakarta.inject.Named("causeway.schema.metamodel.v2.MetamodelDto")</annox:annotate>
                </xs:appinfo>
            </xs:annotation>
            <xs:sequence minOccurs="1" maxOccurs="unbounded">
                <xs:element ref="domainClassDto" />
            </xs:sequence>
        </xs:complexType>
    </xs:element>

    <xs:element name="domainClassDto">
        <xs:complexType>
            <xs:annotation>
                <xs:documentation>Represents a domain class.
                    Corresponds
                    to ObjectSpecification in the internal metamodel.
                </xs:documentation>
                <xs:appinfo>
                    <annox:annotate>@jakarta.inject.Named("causeway.schema.metamodel.v2.DomainClassDto")
                    </annox:annotate>
                </xs:appinfo>
            </xs:annotation>
            <xs:complexContent>
                <xs:extension base="facetHolder">
                    <xs:sequence>
                        <xs:element name="majorVersion"
                            type="xs:string" minOccurs="0" maxOccurs="1"
                            default="2">
                            <xs:annotation>
                                <xs:documentation>The major version of
                                    the schema that an XML instance was
                                    created using.
                                </xs:documentation>
                            </xs:annotation>
                        </xs:element>
                        <xs:element name="minorVersion"
                            type="xs:string" minOccurs="0" maxOccurs="1"
                            default="0">
                            <xs:annotation>
                                <xs:documentation>The minor version of
                                    the schema that an XML instance was
                                    created using.
                                </xs:documentation>
                            </xs:annotation>
                        </xs:element>
                        <xs:element name="properties"
                            minOccurs="0">
                            <xs:annotation>
                                <xs:documentation>The properties, if
                                    any, of this domain class. This will
                                    include any mixin properties.
                                </xs:documentation>
                            </xs:annotation>
                            <xs:complexType>
                                <xs:sequence>
                                    <xs:element name="prop"
                                        type="property" minOccurs="0"
                                        maxOccurs="unbounded" />
                                </xs:sequence>
                            </xs:complexType>
                        </xs:element>
                        <xs:element name="collections"
                            minOccurs="0">
                            <xs:annotation>
                                <xs:documentation>The collections, if
                                    any, of this domain class. This will
                                    include any mixin collections.
                                </xs:documentation>
                            </xs:annotation>
                            <xs:complexType>
                                <xs:sequence>
                                    <xs:element name="coll"
                                        type="collection" minOccurs="0"
                                        maxOccurs="unbounded" />
                                </xs:sequence>
                            </xs:complexType>
                        </xs:element>
                        <xs:element name="actions"
                            minOccurs="0">
                            <xs:annotation>
                                <xs:documentation>The actions, if any,
                                    of this domain class. This will
                                    include any mixin actions.
                                </xs:documentation>
                            </xs:annotation>
                            <xs:complexType>
                                <xs:sequence>
                                    <xs:element name="act"
                                        type="action" minOccurs="0"
                                        maxOccurs="unbounded" />
                                </xs:sequence>
                            </xs:complexType>
                        </xs:element>
                    </xs:sequence>
                    <xs:attribute name="id" type="xs:ID">
                        <xs:annotation>
                            <xs:documentation>The fully qualified class
                                name of the underlying Java class.
                                This
                                is declared as 'xs:ID' so can be
                                referenced elsewhere (using 'xs:IDREF')

                                In the internal metamodel, corresponds
                                to
                                ObjectSpecification#getFullIdentifier()
                            </xs:documentation>
                        </xs:annotation>
                    </xs:attribute>
                    <xs:attribute name="service"
                        type="xs:boolean">
                        <xs:annotation>
                            <xs:documentation>Whether this is a domain
                                service</xs:documentation>
                        </xs:annotation>
                    </xs:attribute>
                </xs:extension>
            </xs:complexContent>
        </xs:complexType>
    </xs:element>


    <xs:complexType name="member">
        <xs:annotation>
            <xs:documentation>
                Represents a member of a class (property, collection or
                action). Corresponds to ObjectMember in the internal
                metamodel.
            </xs:documentation>
            <xs:appinfo>
                <annox:annotate>@jakarta.inject.Named("causeway.schema.metamodel.v2.Member")
                </annox:annotate>
            </xs:appinfo>
        </xs:annotation>
        <xs:complexContent>
            <xs:extension base="facetHolder">
                <xs:attribute name="id" type="xs:string">
                    <xs:annotation>
                        <xs:documentation>
                            The id of the member, which should be unique
                            within the domain class. NB: this assumes no
                            overloading of method names.
                        </xs:documentation>
                    </xs:annotation>
                </xs:attribute>
                <xs:attribute name="mixedIn"
                    type="xs:boolean" use="required">
                    <xs:annotation>
                        <xs:documentation>
                            Whether the member (action, property or collection) is mixed in.
                        </xs:documentation>
                    </xs:annotation>
                </xs:attribute>
            </xs:extension>
        </xs:complexContent>
    </xs:complexType>

    <xs:complexType name="property">
        <xs:annotation>
            <xs:documentation>Represents a property of a domain class.
                Corresponds to OneToOneAssociation in the internal
                metamodel.
            </xs:documentation>
            <xs:appinfo>
                <annox:annotate>@jakarta.inject.Named("causeway.schema.metamodel.v2.Property")</annox:annotate>
            </xs:appinfo>
        </xs:annotation>
        <xs:complexContent>
            <xs:extension base="member">
                <xs:sequence>
                    <xs:element name="type" type="xs:IDREF">
                        <xs:annotation>
                            <xs:documentation>A (reference to ) the type
                                of this property, eg a String or a
                                Customer.
                                Corresponds to
                                OneToOneAssociation#getSpecification()
                                in the internal metamodel.
                            </xs:documentation>
                        </xs:annotation>
                    </xs:element>
                </xs:sequence>
            </xs:extension>
        </xs:complexContent>
    </xs:complexType>

    <xs:complexType name="collection">
        <xs:annotation>
            <xs:documentation>Represents a collection of a domain class.
                Corresponds to OneToManyAssociation in the internal
                metamodel.
            </xs:documentation>
            <xs:appinfo>
                <annox:annotate>@jakarta.inject.Named("causeway.schema.metamodel.v2.Collection")</annox:annotate>
            </xs:appinfo>
        </xs:annotation>
        <xs:complexContent>
            <xs:extension base="member">
                <xs:sequence>
                    <xs:element name="type" type="xs:IDREF">
                        <xs:annotation>
                            <xs:documentation>A (reference to ) the
                                _element_ type of this collection, eg a
                                String or a Customer.
                                Corresponds to
                                OneToOneAssociation#getSpecification()
                                in the internal metamodel.
                            </xs:documentation>
                        </xs:annotation>
                    </xs:element>
                </xs:sequence>
            </xs:extension>
        </xs:complexContent>
    </xs:complexType>

    <xs:complexType name="action">
        <xs:annotation>
            <xs:documentation>Represents an action of a domain class.
                Corresponds to ObjectAction in the internal metamodel.
            </xs:documentation>
            <xs:appinfo>
                <annox:annotate>@jakarta.inject.Named("causeway.schema.metamodel.v2.Action")</annox:annotate>
            </xs:appinfo>
        </xs:annotation>
        <xs:complexContent>
            <xs:extension base="member">
                <xs:sequence>
                    <xs:element name="returnType"
                        type="xs:IDREF">
                        <xs:annotation>
                            <xs:documentation>A (reference to) the
                                return type of this action, eg a String
                                or a Customer.
                                Corresponds to
                                ObjectAction#getReturnType() in the
                                internal metamodel.
                            </xs:documentation>
                        </xs:annotation>
                    </xs:element>
                    <xs:element name="params">
                        <xs:complexType>
                            <xs:sequence>
                                <xs:element name="param"
                                    type="param" minOccurs="0"
                                    maxOccurs="unbounded" />
                            </xs:sequence>
                        </xs:complexType>
                    </xs:element>
                </xs:sequence>
            </xs:extension>
        </xs:complexContent>
    </xs:complexType>

    <xs:complexType name="param">
        <xs:annotation>
            <xs:documentation>Represents the parameter of an action
                Corresponds to ObjectActionParameter in the internal
                metamodel.
            </xs:documentation>
            <xs:appinfo>
                <annox:annotate>@jakarta.inject.Named("causeway.schema.metamodel.v2.Param")</annox:annotate>
            </xs:appinfo>
        </xs:annotation>
        <xs:complexContent>
            <xs:extension base="facetHolder">
                <xs:sequence>
                    <xs:element name="type" type="xs:IDREF">
                        <xs:annotation>
                            <xs:documentation>(A reference to) the type
                                of this action parameter, eg a String or
                                a Customer.
                                For vector parameters, this
                                is the element types of the collection
                                parameter.
                                Corresponds to
                                ObjectActionParameter#getSpecification()
                                in the internal metamodel.
                            </xs:documentation>
                        </xs:annotation>
                    </xs:element>
                </xs:sequence>
                <xs:attribute name="id" type="xs:string">
                    <xs:annotation>
                        <xs:documentation>The id of the parameter, which
                            should be unique within the action.
                        </xs:documentation>
                    </xs:annotation>
                </xs:attribute>
            </xs:extension>
        </xs:complexContent>
    </xs:complexType>

    <xs:complexType name="scalarParam">
        <xs:annotation>
            <xs:documentation>Represents a parameter of an action
                Corresponds to OneToOneActionParameter in the internal
                metamodel.
            </xs:documentation>
            <xs:appinfo>
                <annox:annotate>@jakarta.inject.Named("causeway.schema.metamodel.v2.ScalarParam")</annox:annotate>
            </xs:appinfo>
        </xs:annotation>
        <xs:complexContent>
            <xs:extension base="param">
                <xs:sequence>
                </xs:sequence>
            </xs:extension>
        </xs:complexContent>
    </xs:complexType>

    <xs:complexType name="vectorParam">
        <xs:annotation>
            <xs:documentation>Represents a multi-valued parameter of an
                action
                Corresponds to OneToManyActionParameter in the
                internal metamodel.
            </xs:documentation>
            <xs:appinfo>
                <annox:annotate>@jakarta.inject.Named("causeway.schema.metamodel.v2.VectorParam")</annox:annotate>
            </xs:appinfo>
        </xs:annotation>
        <xs:complexContent>
            <xs:extension base="param">
                <xs:sequence>
                </xs:sequence>
            </xs:extension>
        </xs:complexContent>
    </xs:complexType>

    <xs:complexType name="facetHolder">
        <xs:annotation>
            <xs:documentation>
                Corresponds to FacetHolder interface in the internal metamodel.
            </xs:documentation>
            <xs:appinfo>
                <annox:annotate>@jakarta.inject.Named("causeway.schema.metamodel.v2.FacetHolder")</annox:annotate>
            </xs:appinfo>
        </xs:annotation>
        <xs:complexContent>
            <xs:extension base="metamodelElement">
                <xs:sequence>
                    <xs:element name="facets" minOccurs="0">
                        <xs:complexType>
                            <xs:sequence>
                                <xs:element name="facet"
                                    type="facet" minOccurs="0"
                                    maxOccurs="unbounded" />
                            </xs:sequence>
                        </xs:complexType>
                    </xs:element>
                </xs:sequence>
            </xs:extension>
        </xs:complexContent>
    </xs:complexType>

    <xs:complexType name="facet">
        <xs:annotation>
            <xs:documentation>
                Describes a facet of the metamodel, for example whether
                an action can be disabled, or the name of a class.
                Corresponds to Facet interface in the internal
                metamodel.
            </xs:documentation>
            <xs:appinfo>
                <annox:annotate>@jakarta.inject.Named("causeway.schema.metamodel.v2.Facet")</annox:annotate>
            </xs:appinfo>
        </xs:annotation>
        <xs:complexContent>
            <xs:extension base="metamodelElement">
                <xs:sequence>
                    <xs:element name="attr" type="facetAttr"
                        minOccurs="0" maxOccurs="unbounded" />
                </xs:sequence>
                <xs:attribute name="id" type="xs:string">
                    <xs:annotation>
                        <xs:documentation>
                            The facet type (fqcn) that is common to a set of
                            concrete facet implementations. These ids are
                            usually known to the framework for there well
                            defined semantics within the programming model.
                        </xs:documentation>
                    </xs:annotation>
                </xs:attribute>
                <xs:attribute name="fqcn" type="xs:string" />
            </xs:extension>
        </xs:complexContent>
    </xs:complexType>

    <xs:complexType name="facetAttr">
        <xs:annotation>
            <xs:documentation>
                Describes an attribute of a facet of the metamodel, as a
                simple key/value pair of strings (the key is modelled as
                an attribute of the value).
            </xs:documentation>
            <xs:appinfo>
                <annox:annotate>@jakarta.inject.Named("causeway.schema.metamodel.v2.FacetAttr")</annox:annotate>
            </xs:appinfo>
        </xs:annotation>
        <xs:complexContent>
            <xs:extension base="metamodelElement">
                <xs:attribute name="name" type="xs:string">
                    <xs:annotation>
                        <xs:documentation>
                            The name of the attribute, unique across all
                            facet attributes of a facet.
                        </xs:documentation>
                    </xs:annotation>
                </xs:attribute>
                <xs:attribute name="value" type="xs:string">
                    <xs:annotation>
                        <xs:documentation>
                            The value of the attribute.
                        </xs:documentation>
                    </xs:annotation>
                </xs:attribute>
            </xs:extension>
        </xs:complexContent>
    </xs:complexType>

    <xs:complexType name="annotation">
        <xs:annotation>
            <xs:documentation>Not part of the metamodel. Enables export
                tools to add arbitrary meta data.
            </xs:documentation>
            <xs:appinfo>
                <annox:annotate>@jakarta.inject.Named("causeway.schema.metamodel.v2.Annotation")</annox:annotate>
            </xs:appinfo>
        </xs:annotation>
        <xs:simpleContent>
            <xs:extension base="xs:string">
                <xs:annotation>
                    <xs:documentation>The value of the annotation.
                    </xs:documentation>
                </xs:annotation>
                <xs:attribute name="name" type="xs:string">
                    <xs:annotation>
                        <xs:documentation>The name annotation.
                        </xs:documentation>
                    </xs:annotation>
                </xs:attribute>
            </xs:extension>
        </xs:simpleContent>
    </xs:complexType>

    <xs:complexType name="metamodelElement">
        <xs:annotation>
            <xs:documentation>Common ancestor of facet and facetHolder.
            </xs:documentation>
            <xs:appinfo>
            <annox:annotate>@jakarta.inject.Named("causeway.schema.metamodel.v2.MetamodelElement")</annox:annotate>
=======
﻿<?xml version="1.0" encoding="UTF-8"?>
<!--
  Licensed to the Apache Software Foundation (ASF) under one
  or more contributor license agreements.  See the NOTICE file
  distributed with this work for additional information
  regarding copyright ownership.  The ASF licenses this file
  to you under the Apache License, Version 2.0 (the
  "License"); you may not use this file except in compliance
  with the License.  You may obtain a copy of the License at

         http://www.apache.org/licenses/LICENSE-2.0

  Unless required by applicable law or agreed to in writing,
  software distributed under the License is distributed on an
  "AS IS" BASIS, WITHOUT WARRANTIES OR CONDITIONS OF ANY
  KIND, either express or implied.  See the License for the
  specific language governing permissions and limitations
  under the License.
-->
<xs:schema
    targetNamespace="https://causeway.apache.org/schema/metamodel"
    elementFormDefault="qualified"
    xmlns="https://causeway.apache.org/schema/metamodel"
    xmlns:xs="http://www.w3.org/2001/XMLSchema"

    xmlns:jaxb="http://java.sun.com/xml/ns/jaxb" jaxb:version="2.1"
    xmlns:annox="http://annox.dev.java.net"
    jaxb:extensionBindingPrefixes="annox">

    <xs:element name="metamodelDto">
        <xs:complexType>
            <xs:annotation>
                <xs:documentation>Represents a collection of domain
                    classes, the metamodel.
                </xs:documentation>
                <xs:appinfo>
                    <annox:annotate>@javax.inject.Named("causeway.schema.metamodel.v2.MetamodelDto")</annox:annotate>
                </xs:appinfo>
            </xs:annotation>
            <xs:sequence minOccurs="1" maxOccurs="unbounded">
                <xs:element ref="domainClassDto" />
            </xs:sequence>
        </xs:complexType>
    </xs:element>

    <xs:element name="domainClassDto">
        <xs:complexType>
            <xs:annotation>
                <xs:documentation>Represents a domain class.
                    Corresponds
                    to ObjectSpecification in the internal metamodel.
                </xs:documentation>
                <xs:appinfo>
                    <annox:annotate>@javax.inject.Named("causeway.schema.metamodel.v2.DomainClassDto")
                    </annox:annotate>
                </xs:appinfo>
            </xs:annotation>
            <xs:complexContent>
                <xs:extension base="facetHolder">
                    <xs:sequence>
                        <xs:element name="majorVersion"
                            type="xs:string" minOccurs="0" maxOccurs="1"
                            default="2">
                            <xs:annotation>
                                <xs:documentation>The major version of
                                    the schema that an XML instance was
                                    created using.
                                </xs:documentation>
                            </xs:annotation>
                        </xs:element>
                        <xs:element name="minorVersion"
                            type="xs:string" minOccurs="0" maxOccurs="1"
                            default="0">
                            <xs:annotation>
                                <xs:documentation>The minor version of
                                    the schema that an XML instance was
                                    created using.
                                </xs:documentation>
                            </xs:annotation>
                        </xs:element>
                        <xs:element name="properties"
                            minOccurs="0">
                            <xs:annotation>
                                <xs:documentation>The properties, if
                                    any, of this domain class. This will
                                    include any mixin properties.
                                </xs:documentation>
                            </xs:annotation>
                            <xs:complexType>
                                <xs:sequence>
                                    <xs:element name="prop"
                                        type="property" minOccurs="0"
                                        maxOccurs="unbounded" />
                                </xs:sequence>
                            </xs:complexType>
                        </xs:element>
                        <xs:element name="collections"
                            minOccurs="0">
                            <xs:annotation>
                                <xs:documentation>The collections, if
                                    any, of this domain class. This will
                                    include any mixin collections.
                                </xs:documentation>
                            </xs:annotation>
                            <xs:complexType>
                                <xs:sequence>
                                    <xs:element name="coll"
                                        type="collection" minOccurs="0"
                                        maxOccurs="unbounded" />
                                </xs:sequence>
                            </xs:complexType>
                        </xs:element>
                        <xs:element name="actions"
                            minOccurs="0">
                            <xs:annotation>
                                <xs:documentation>The actions, if any,
                                    of this domain class. This will
                                    include any mixin actions.
                                </xs:documentation>
                            </xs:annotation>
                            <xs:complexType>
                                <xs:sequence>
                                    <xs:element name="act"
                                        type="action" minOccurs="0"
                                        maxOccurs="unbounded" />
                                </xs:sequence>
                            </xs:complexType>
                        </xs:element>
                    </xs:sequence>
                    <xs:attribute name="id" type="xs:ID">
                        <xs:annotation>
                            <xs:documentation>The fully qualified class
                                name of the underlying Java class.
                                This
                                is declared as 'xs:ID' so can be
                                referenced elsewhere (using 'xs:IDREF')

                                In the internal metamodel, corresponds
                                to
                                ObjectSpecification#getFullIdentifier()
                            </xs:documentation>
                        </xs:annotation>
                    </xs:attribute>
                    <xs:attribute name="service"
                        type="xs:boolean">
                        <xs:annotation>
                            <xs:documentation>Whether this is a domain
                                service</xs:documentation>
                        </xs:annotation>
                    </xs:attribute>
                </xs:extension>
            </xs:complexContent>
        </xs:complexType>
    </xs:element>


    <xs:complexType name="member">
        <xs:annotation>
            <xs:documentation>
                Represents a member of a class (property, collection or
                action). Corresponds to ObjectMember in the internal
                metamodel.
            </xs:documentation>
            <xs:appinfo>
                <annox:annotate>@javax.inject.Named("causeway.schema.metamodel.v2.Member")
                </annox:annotate>
            </xs:appinfo>
        </xs:annotation>
        <xs:complexContent>
            <xs:extension base="facetHolder">
                <xs:attribute name="id" type="xs:string">
                    <xs:annotation>
                        <xs:documentation>
                            The id of the member, which should be unique
                            within the domain class. NB: this assumes no
                            overloading of method names.
                        </xs:documentation>
                    </xs:annotation>
                </xs:attribute>
                <xs:attribute name="mixedIn"
                    type="xs:boolean" use="required">
                    <xs:annotation>
                        <xs:documentation>
                            Whether the member (action, property or collection) is mixed in.
                        </xs:documentation>
                    </xs:annotation>
                </xs:attribute>
            </xs:extension>
        </xs:complexContent>
    </xs:complexType>

    <xs:complexType name="property">
        <xs:annotation>
            <xs:documentation>Represents a property of a domain class.
                Corresponds to OneToOneAssociation in the internal
                metamodel.
            </xs:documentation>
            <xs:appinfo>
                <annox:annotate>@javax.inject.Named("causeway.schema.metamodel.v2.Property")</annox:annotate>
            </xs:appinfo>
        </xs:annotation>
        <xs:complexContent>
            <xs:extension base="member">
                <xs:sequence>
                    <xs:element name="type" type="xs:IDREF">
                        <xs:annotation>
                            <xs:documentation>A (reference to ) the type
                                of this property, eg a String or a
                                Customer.
                                Corresponds to
                                OneToOneAssociation#getSpecification()
                                in the internal metamodel.
                            </xs:documentation>
                        </xs:annotation>
                    </xs:element>
                </xs:sequence>
            </xs:extension>
        </xs:complexContent>
    </xs:complexType>

    <xs:complexType name="collection">
        <xs:annotation>
            <xs:documentation>Represents a collection of a domain class.
                Corresponds to OneToManyAssociation in the internal
                metamodel.
            </xs:documentation>
            <xs:appinfo>
                <annox:annotate>@javax.inject.Named("causeway.schema.metamodel.v2.Collection")</annox:annotate>
            </xs:appinfo>
        </xs:annotation>
        <xs:complexContent>
            <xs:extension base="member">
                <xs:sequence>
                    <xs:element name="type" type="xs:IDREF">
                        <xs:annotation>
                            <xs:documentation>A (reference to ) the
                                _element_ type of this collection, eg a
                                String or a Customer.
                                Corresponds to
                                OneToOneAssociation#getSpecification()
                                in the internal metamodel.
                            </xs:documentation>
                        </xs:annotation>
                    </xs:element>
                </xs:sequence>
            </xs:extension>
        </xs:complexContent>
    </xs:complexType>

    <xs:complexType name="action">
        <xs:annotation>
            <xs:documentation>Represents an action of a domain class.
                Corresponds to ObjectAction in the internal metamodel.
            </xs:documentation>
            <xs:appinfo>
                <annox:annotate>@javax.inject.Named("causeway.schema.metamodel.v2.Action")</annox:annotate>
            </xs:appinfo>
        </xs:annotation>
        <xs:complexContent>
            <xs:extension base="member">
                <xs:sequence>
                    <xs:element name="returnType"
                        type="xs:IDREF">
                        <xs:annotation>
                            <xs:documentation>A (reference to) the
                                return type of this action, eg a String
                                or a Customer.
                                Corresponds to
                                ObjectAction#getReturnType() in the
                                internal metamodel.
                            </xs:documentation>
                        </xs:annotation>
                    </xs:element>
                    <xs:element name="params">
                        <xs:complexType>
                            <xs:sequence>
                                <xs:element name="param"
                                    type="param" minOccurs="0"
                                    maxOccurs="unbounded" />
                            </xs:sequence>
                        </xs:complexType>
                    </xs:element>
                </xs:sequence>
            </xs:extension>
        </xs:complexContent>
    </xs:complexType>

    <xs:complexType name="param">
        <xs:annotation>
            <xs:documentation>Represents the parameter of an action
                Corresponds to ObjectActionParameter in the internal
                metamodel.
            </xs:documentation>
            <xs:appinfo>
                <annox:annotate>@javax.inject.Named("causeway.schema.metamodel.v2.Param")</annox:annotate>
            </xs:appinfo>
        </xs:annotation>
        <xs:complexContent>
            <xs:extension base="facetHolder">
                <xs:sequence>
                    <xs:element name="type" type="xs:IDREF">
                        <xs:annotation>
                            <xs:documentation>(A reference to) the type
                                of this action parameter, eg a String or
                                a Customer.
                                For vector parameters, this
                                is the element types of the collection
                                parameter.
                                Corresponds to
                                ObjectActionParameter#getSpecification()
                                in the internal metamodel.
                            </xs:documentation>
                        </xs:annotation>
                    </xs:element>
                </xs:sequence>
                <xs:attribute name="id" type="xs:string">
                    <xs:annotation>
                        <xs:documentation>The id of the parameter, which
                            should be unique within the action.
                        </xs:documentation>
                    </xs:annotation>
                </xs:attribute>
            </xs:extension>
        </xs:complexContent>
    </xs:complexType>

    <xs:complexType name="scalarParam">
        <xs:annotation>
            <xs:documentation>Represents a parameter of an action
                Corresponds to OneToOneActionParameter in the internal
                metamodel.
            </xs:documentation>
            <xs:appinfo>
                <annox:annotate>@javax.inject.Named("causeway.schema.metamodel.v2.ScalarParam")</annox:annotate>
            </xs:appinfo>
        </xs:annotation>
        <xs:complexContent>
            <xs:extension base="param">
                <xs:sequence>
                </xs:sequence>
            </xs:extension>
        </xs:complexContent>
    </xs:complexType>

    <xs:complexType name="vectorParam">
        <xs:annotation>
            <xs:documentation>Represents a multi-valued parameter of an
                action
                Corresponds to OneToManyActionParameter in the
                internal metamodel.
            </xs:documentation>
            <xs:appinfo>
                <annox:annotate>@javax.inject.Named("causeway.schema.metamodel.v2.VectorParam")</annox:annotate>
            </xs:appinfo>
        </xs:annotation>
        <xs:complexContent>
            <xs:extension base="param">
                <xs:sequence>
                </xs:sequence>
            </xs:extension>
        </xs:complexContent>
    </xs:complexType>

    <xs:complexType name="facetHolder">
        <xs:annotation>
            <xs:documentation>
                Corresponds to FacetHolder interface in the internal metamodel.
            </xs:documentation>
            <xs:appinfo>
                <annox:annotate>@javax.inject.Named("causeway.schema.metamodel.v2.FacetHolder")</annox:annotate>
            </xs:appinfo>
        </xs:annotation>
        <xs:complexContent>
            <xs:extension base="metamodelElement">
                <xs:sequence>
                    <xs:element name="facets" minOccurs="0">
                        <xs:complexType>
                            <xs:sequence>
                                <xs:element name="facet"
                                    type="facet" minOccurs="0"
                                    maxOccurs="unbounded" />
                            </xs:sequence>
                        </xs:complexType>
                    </xs:element>
                </xs:sequence>
            </xs:extension>
        </xs:complexContent>
    </xs:complexType>

    <xs:complexType name="facet">
        <xs:annotation>
            <xs:documentation>
                Describes a facet of the metamodel, for example whether
                an action can be disabled, or the name of a class.
                Corresponds to Facet interface in the internal
                metamodel.
            </xs:documentation>
            <xs:appinfo>
                <annox:annotate>@javax.inject.Named("causeway.schema.metamodel.v2.Facet")</annox:annotate>
            </xs:appinfo>
        </xs:annotation>
        <xs:complexContent>
            <xs:extension base="metamodelElement">
                <xs:sequence>
                    <xs:element name="attr" type="facetAttr"
                        minOccurs="0" maxOccurs="unbounded" />
                </xs:sequence>
                <xs:attribute name="id" type="xs:string">
                    <xs:annotation>
                        <xs:documentation>
                            The facet type (fqcn) that is common to a set of
                            concrete facet implementations. These ids are
                            usually known to the framework for there well
                            defined semantics within the programming model.
                        </xs:documentation>
                    </xs:annotation>
                </xs:attribute>
                <xs:attribute name="fqcn" type="xs:string" />
            </xs:extension>
        </xs:complexContent>
    </xs:complexType>

    <xs:complexType name="facetAttr">
        <xs:annotation>
            <xs:documentation>
                Describes an attribute of a facet of the metamodel, as a
                simple key/value pair of strings (the key is modelled as
                an attribute of the value).
            </xs:documentation>
            <xs:appinfo>
                <annox:annotate>@javax.inject.Named("causeway.schema.metamodel.v2.FacetAttr")</annox:annotate>
            </xs:appinfo>
        </xs:annotation>
        <xs:complexContent>
            <xs:extension base="metamodelElement">
                <xs:attribute name="name" type="xs:string">
                    <xs:annotation>
                        <xs:documentation>
                            The name of the attribute, unique across all
                            facet attributes of a facet.
                        </xs:documentation>
                    </xs:annotation>
                </xs:attribute>
                <xs:attribute name="value" type="xs:string">
                    <xs:annotation>
                        <xs:documentation>
                            The value of the attribute.
                        </xs:documentation>
                    </xs:annotation>
                </xs:attribute>
            </xs:extension>
        </xs:complexContent>
    </xs:complexType>

    <xs:complexType name="annotation">
        <xs:annotation>
            <xs:documentation>Not part of the metamodel. Enables export
                tools to add arbitrary meta data.
            </xs:documentation>
            <xs:appinfo>
                <annox:annotate>@javax.inject.Named("causeway.schema.metamodel.v2.Annotation")</annox:annotate>
            </xs:appinfo>
        </xs:annotation>
        <xs:simpleContent>
            <xs:extension base="xs:string">
                <xs:annotation>
                    <xs:documentation>The value of the annotation.
                    </xs:documentation>
                </xs:annotation>
                <xs:attribute name="name" type="xs:string">
                    <xs:annotation>
                        <xs:documentation>The name annotation.
                        </xs:documentation>
                    </xs:annotation>
                </xs:attribute>
            </xs:extension>
        </xs:simpleContent>
    </xs:complexType>

    <xs:complexType name="metamodelElement">
        <xs:annotation>
            <xs:documentation>Common ancestor of facet and facetHolder.
            </xs:documentation>
            <xs:appinfo>
            <annox:annotate>@javax.inject.Named("causeway.schema.metamodel.v2.MetamodelElement")</annox:annotate>
>>>>>>> 3ca0b8a0
        </xs:appinfo>
        </xs:annotation>
        <xs:sequence>
            <xs:element name="annotations" minOccurs="0">
                <xs:annotation>
                    <xs:documentation>Not part of the metamodel. Enables
                        export tools
                        to add arbitrary meta data.
                    </xs:documentation>
                </xs:annotation>
                <xs:complexType>
                    <xs:sequence>
                        <xs:element name="asList"
                            type="annotation" minOccurs="0"
                            maxOccurs="unbounded" />
                    </xs:sequence>
                </xs:complexType>
            </xs:element>
        </xs:sequence>
    </xs:complexType>

</xs:schema><|MERGE_RESOLUTION|>--- conflicted
+++ resolved
@@ -1,14 +1,13 @@
-<<<<<<< HEAD
 ﻿<?xml version="1.0" encoding="UTF-8"?>
-<!-- Licensed to the Apache Software Foundation (ASF) under one or more contributor 
-    license agreements. See the NOTICE file distributed with this work for additional 
-    information regarding copyright ownership. The ASF licenses this file to 
-    you under the Apache License, Version 2.0 (the "License"); you may not use 
-    this file except in compliance with the License. You may obtain a copy of 
-    the License at http://www.apache.org/licenses/LICENSE-2.0 Unless required 
-    by applicable law or agreed to in writing, software distributed under the 
-    License is distributed on an "AS IS" BASIS, WITHOUT WARRANTIES OR CONDITIONS 
-    OF ANY KIND, either express or implied. See the License for the specific 
+<!-- Licensed to the Apache Software Foundation (ASF) under one or more contributor
+    license agreements. See the NOTICE file distributed with this work for additional
+    information regarding copyright ownership. The ASF licenses this file to
+    you under the Apache License, Version 2.0 (the "License"); you may not use
+    this file except in compliance with the License. You may obtain a copy of
+    the License at http://www.apache.org/licenses/LICENSE-2.0 Unless required
+    by applicable law or agreed to in writing, software distributed under the
+    License is distributed on an "AS IS" BASIS, WITHOUT WARRANTIES OR CONDITIONS
+    OF ANY KIND, either express or implied. See the License for the specific
     language governing permissions and limitations under the License. -->
 <xs:schema
     targetNamespace="https://causeway.apache.org/schema/metamodel"
@@ -476,493 +475,6 @@
             </xs:documentation>
             <xs:appinfo>
             <annox:annotate>@jakarta.inject.Named("causeway.schema.metamodel.v2.MetamodelElement")</annox:annotate>
-=======
-﻿<?xml version="1.0" encoding="UTF-8"?>
-<!--
-  Licensed to the Apache Software Foundation (ASF) under one
-  or more contributor license agreements.  See the NOTICE file
-  distributed with this work for additional information
-  regarding copyright ownership.  The ASF licenses this file
-  to you under the Apache License, Version 2.0 (the
-  "License"); you may not use this file except in compliance
-  with the License.  You may obtain a copy of the License at
-
-         http://www.apache.org/licenses/LICENSE-2.0
-
-  Unless required by applicable law or agreed to in writing,
-  software distributed under the License is distributed on an
-  "AS IS" BASIS, WITHOUT WARRANTIES OR CONDITIONS OF ANY
-  KIND, either express or implied.  See the License for the
-  specific language governing permissions and limitations
-  under the License.
--->
-<xs:schema
-    targetNamespace="https://causeway.apache.org/schema/metamodel"
-    elementFormDefault="qualified"
-    xmlns="https://causeway.apache.org/schema/metamodel"
-    xmlns:xs="http://www.w3.org/2001/XMLSchema"
-
-    xmlns:jaxb="http://java.sun.com/xml/ns/jaxb" jaxb:version="2.1"
-    xmlns:annox="http://annox.dev.java.net"
-    jaxb:extensionBindingPrefixes="annox">
-
-    <xs:element name="metamodelDto">
-        <xs:complexType>
-            <xs:annotation>
-                <xs:documentation>Represents a collection of domain
-                    classes, the metamodel.
-                </xs:documentation>
-                <xs:appinfo>
-                    <annox:annotate>@javax.inject.Named("causeway.schema.metamodel.v2.MetamodelDto")</annox:annotate>
-                </xs:appinfo>
-            </xs:annotation>
-            <xs:sequence minOccurs="1" maxOccurs="unbounded">
-                <xs:element ref="domainClassDto" />
-            </xs:sequence>
-        </xs:complexType>
-    </xs:element>
-
-    <xs:element name="domainClassDto">
-        <xs:complexType>
-            <xs:annotation>
-                <xs:documentation>Represents a domain class.
-                    Corresponds
-                    to ObjectSpecification in the internal metamodel.
-                </xs:documentation>
-                <xs:appinfo>
-                    <annox:annotate>@javax.inject.Named("causeway.schema.metamodel.v2.DomainClassDto")
-                    </annox:annotate>
-                </xs:appinfo>
-            </xs:annotation>
-            <xs:complexContent>
-                <xs:extension base="facetHolder">
-                    <xs:sequence>
-                        <xs:element name="majorVersion"
-                            type="xs:string" minOccurs="0" maxOccurs="1"
-                            default="2">
-                            <xs:annotation>
-                                <xs:documentation>The major version of
-                                    the schema that an XML instance was
-                                    created using.
-                                </xs:documentation>
-                            </xs:annotation>
-                        </xs:element>
-                        <xs:element name="minorVersion"
-                            type="xs:string" minOccurs="0" maxOccurs="1"
-                            default="0">
-                            <xs:annotation>
-                                <xs:documentation>The minor version of
-                                    the schema that an XML instance was
-                                    created using.
-                                </xs:documentation>
-                            </xs:annotation>
-                        </xs:element>
-                        <xs:element name="properties"
-                            minOccurs="0">
-                            <xs:annotation>
-                                <xs:documentation>The properties, if
-                                    any, of this domain class. This will
-                                    include any mixin properties.
-                                </xs:documentation>
-                            </xs:annotation>
-                            <xs:complexType>
-                                <xs:sequence>
-                                    <xs:element name="prop"
-                                        type="property" minOccurs="0"
-                                        maxOccurs="unbounded" />
-                                </xs:sequence>
-                            </xs:complexType>
-                        </xs:element>
-                        <xs:element name="collections"
-                            minOccurs="0">
-                            <xs:annotation>
-                                <xs:documentation>The collections, if
-                                    any, of this domain class. This will
-                                    include any mixin collections.
-                                </xs:documentation>
-                            </xs:annotation>
-                            <xs:complexType>
-                                <xs:sequence>
-                                    <xs:element name="coll"
-                                        type="collection" minOccurs="0"
-                                        maxOccurs="unbounded" />
-                                </xs:sequence>
-                            </xs:complexType>
-                        </xs:element>
-                        <xs:element name="actions"
-                            minOccurs="0">
-                            <xs:annotation>
-                                <xs:documentation>The actions, if any,
-                                    of this domain class. This will
-                                    include any mixin actions.
-                                </xs:documentation>
-                            </xs:annotation>
-                            <xs:complexType>
-                                <xs:sequence>
-                                    <xs:element name="act"
-                                        type="action" minOccurs="0"
-                                        maxOccurs="unbounded" />
-                                </xs:sequence>
-                            </xs:complexType>
-                        </xs:element>
-                    </xs:sequence>
-                    <xs:attribute name="id" type="xs:ID">
-                        <xs:annotation>
-                            <xs:documentation>The fully qualified class
-                                name of the underlying Java class.
-                                This
-                                is declared as 'xs:ID' so can be
-                                referenced elsewhere (using 'xs:IDREF')
-
-                                In the internal metamodel, corresponds
-                                to
-                                ObjectSpecification#getFullIdentifier()
-                            </xs:documentation>
-                        </xs:annotation>
-                    </xs:attribute>
-                    <xs:attribute name="service"
-                        type="xs:boolean">
-                        <xs:annotation>
-                            <xs:documentation>Whether this is a domain
-                                service</xs:documentation>
-                        </xs:annotation>
-                    </xs:attribute>
-                </xs:extension>
-            </xs:complexContent>
-        </xs:complexType>
-    </xs:element>
-
-
-    <xs:complexType name="member">
-        <xs:annotation>
-            <xs:documentation>
-                Represents a member of a class (property, collection or
-                action). Corresponds to ObjectMember in the internal
-                metamodel.
-            </xs:documentation>
-            <xs:appinfo>
-                <annox:annotate>@javax.inject.Named("causeway.schema.metamodel.v2.Member")
-                </annox:annotate>
-            </xs:appinfo>
-        </xs:annotation>
-        <xs:complexContent>
-            <xs:extension base="facetHolder">
-                <xs:attribute name="id" type="xs:string">
-                    <xs:annotation>
-                        <xs:documentation>
-                            The id of the member, which should be unique
-                            within the domain class. NB: this assumes no
-                            overloading of method names.
-                        </xs:documentation>
-                    </xs:annotation>
-                </xs:attribute>
-                <xs:attribute name="mixedIn"
-                    type="xs:boolean" use="required">
-                    <xs:annotation>
-                        <xs:documentation>
-                            Whether the member (action, property or collection) is mixed in.
-                        </xs:documentation>
-                    </xs:annotation>
-                </xs:attribute>
-            </xs:extension>
-        </xs:complexContent>
-    </xs:complexType>
-
-    <xs:complexType name="property">
-        <xs:annotation>
-            <xs:documentation>Represents a property of a domain class.
-                Corresponds to OneToOneAssociation in the internal
-                metamodel.
-            </xs:documentation>
-            <xs:appinfo>
-                <annox:annotate>@javax.inject.Named("causeway.schema.metamodel.v2.Property")</annox:annotate>
-            </xs:appinfo>
-        </xs:annotation>
-        <xs:complexContent>
-            <xs:extension base="member">
-                <xs:sequence>
-                    <xs:element name="type" type="xs:IDREF">
-                        <xs:annotation>
-                            <xs:documentation>A (reference to ) the type
-                                of this property, eg a String or a
-                                Customer.
-                                Corresponds to
-                                OneToOneAssociation#getSpecification()
-                                in the internal metamodel.
-                            </xs:documentation>
-                        </xs:annotation>
-                    </xs:element>
-                </xs:sequence>
-            </xs:extension>
-        </xs:complexContent>
-    </xs:complexType>
-
-    <xs:complexType name="collection">
-        <xs:annotation>
-            <xs:documentation>Represents a collection of a domain class.
-                Corresponds to OneToManyAssociation in the internal
-                metamodel.
-            </xs:documentation>
-            <xs:appinfo>
-                <annox:annotate>@javax.inject.Named("causeway.schema.metamodel.v2.Collection")</annox:annotate>
-            </xs:appinfo>
-        </xs:annotation>
-        <xs:complexContent>
-            <xs:extension base="member">
-                <xs:sequence>
-                    <xs:element name="type" type="xs:IDREF">
-                        <xs:annotation>
-                            <xs:documentation>A (reference to ) the
-                                _element_ type of this collection, eg a
-                                String or a Customer.
-                                Corresponds to
-                                OneToOneAssociation#getSpecification()
-                                in the internal metamodel.
-                            </xs:documentation>
-                        </xs:annotation>
-                    </xs:element>
-                </xs:sequence>
-            </xs:extension>
-        </xs:complexContent>
-    </xs:complexType>
-
-    <xs:complexType name="action">
-        <xs:annotation>
-            <xs:documentation>Represents an action of a domain class.
-                Corresponds to ObjectAction in the internal metamodel.
-            </xs:documentation>
-            <xs:appinfo>
-                <annox:annotate>@javax.inject.Named("causeway.schema.metamodel.v2.Action")</annox:annotate>
-            </xs:appinfo>
-        </xs:annotation>
-        <xs:complexContent>
-            <xs:extension base="member">
-                <xs:sequence>
-                    <xs:element name="returnType"
-                        type="xs:IDREF">
-                        <xs:annotation>
-                            <xs:documentation>A (reference to) the
-                                return type of this action, eg a String
-                                or a Customer.
-                                Corresponds to
-                                ObjectAction#getReturnType() in the
-                                internal metamodel.
-                            </xs:documentation>
-                        </xs:annotation>
-                    </xs:element>
-                    <xs:element name="params">
-                        <xs:complexType>
-                            <xs:sequence>
-                                <xs:element name="param"
-                                    type="param" minOccurs="0"
-                                    maxOccurs="unbounded" />
-                            </xs:sequence>
-                        </xs:complexType>
-                    </xs:element>
-                </xs:sequence>
-            </xs:extension>
-        </xs:complexContent>
-    </xs:complexType>
-
-    <xs:complexType name="param">
-        <xs:annotation>
-            <xs:documentation>Represents the parameter of an action
-                Corresponds to ObjectActionParameter in the internal
-                metamodel.
-            </xs:documentation>
-            <xs:appinfo>
-                <annox:annotate>@javax.inject.Named("causeway.schema.metamodel.v2.Param")</annox:annotate>
-            </xs:appinfo>
-        </xs:annotation>
-        <xs:complexContent>
-            <xs:extension base="facetHolder">
-                <xs:sequence>
-                    <xs:element name="type" type="xs:IDREF">
-                        <xs:annotation>
-                            <xs:documentation>(A reference to) the type
-                                of this action parameter, eg a String or
-                                a Customer.
-                                For vector parameters, this
-                                is the element types of the collection
-                                parameter.
-                                Corresponds to
-                                ObjectActionParameter#getSpecification()
-                                in the internal metamodel.
-                            </xs:documentation>
-                        </xs:annotation>
-                    </xs:element>
-                </xs:sequence>
-                <xs:attribute name="id" type="xs:string">
-                    <xs:annotation>
-                        <xs:documentation>The id of the parameter, which
-                            should be unique within the action.
-                        </xs:documentation>
-                    </xs:annotation>
-                </xs:attribute>
-            </xs:extension>
-        </xs:complexContent>
-    </xs:complexType>
-
-    <xs:complexType name="scalarParam">
-        <xs:annotation>
-            <xs:documentation>Represents a parameter of an action
-                Corresponds to OneToOneActionParameter in the internal
-                metamodel.
-            </xs:documentation>
-            <xs:appinfo>
-                <annox:annotate>@javax.inject.Named("causeway.schema.metamodel.v2.ScalarParam")</annox:annotate>
-            </xs:appinfo>
-        </xs:annotation>
-        <xs:complexContent>
-            <xs:extension base="param">
-                <xs:sequence>
-                </xs:sequence>
-            </xs:extension>
-        </xs:complexContent>
-    </xs:complexType>
-
-    <xs:complexType name="vectorParam">
-        <xs:annotation>
-            <xs:documentation>Represents a multi-valued parameter of an
-                action
-                Corresponds to OneToManyActionParameter in the
-                internal metamodel.
-            </xs:documentation>
-            <xs:appinfo>
-                <annox:annotate>@javax.inject.Named("causeway.schema.metamodel.v2.VectorParam")</annox:annotate>
-            </xs:appinfo>
-        </xs:annotation>
-        <xs:complexContent>
-            <xs:extension base="param">
-                <xs:sequence>
-                </xs:sequence>
-            </xs:extension>
-        </xs:complexContent>
-    </xs:complexType>
-
-    <xs:complexType name="facetHolder">
-        <xs:annotation>
-            <xs:documentation>
-                Corresponds to FacetHolder interface in the internal metamodel.
-            </xs:documentation>
-            <xs:appinfo>
-                <annox:annotate>@javax.inject.Named("causeway.schema.metamodel.v2.FacetHolder")</annox:annotate>
-            </xs:appinfo>
-        </xs:annotation>
-        <xs:complexContent>
-            <xs:extension base="metamodelElement">
-                <xs:sequence>
-                    <xs:element name="facets" minOccurs="0">
-                        <xs:complexType>
-                            <xs:sequence>
-                                <xs:element name="facet"
-                                    type="facet" minOccurs="0"
-                                    maxOccurs="unbounded" />
-                            </xs:sequence>
-                        </xs:complexType>
-                    </xs:element>
-                </xs:sequence>
-            </xs:extension>
-        </xs:complexContent>
-    </xs:complexType>
-
-    <xs:complexType name="facet">
-        <xs:annotation>
-            <xs:documentation>
-                Describes a facet of the metamodel, for example whether
-                an action can be disabled, or the name of a class.
-                Corresponds to Facet interface in the internal
-                metamodel.
-            </xs:documentation>
-            <xs:appinfo>
-                <annox:annotate>@javax.inject.Named("causeway.schema.metamodel.v2.Facet")</annox:annotate>
-            </xs:appinfo>
-        </xs:annotation>
-        <xs:complexContent>
-            <xs:extension base="metamodelElement">
-                <xs:sequence>
-                    <xs:element name="attr" type="facetAttr"
-                        minOccurs="0" maxOccurs="unbounded" />
-                </xs:sequence>
-                <xs:attribute name="id" type="xs:string">
-                    <xs:annotation>
-                        <xs:documentation>
-                            The facet type (fqcn) that is common to a set of
-                            concrete facet implementations. These ids are
-                            usually known to the framework for there well
-                            defined semantics within the programming model.
-                        </xs:documentation>
-                    </xs:annotation>
-                </xs:attribute>
-                <xs:attribute name="fqcn" type="xs:string" />
-            </xs:extension>
-        </xs:complexContent>
-    </xs:complexType>
-
-    <xs:complexType name="facetAttr">
-        <xs:annotation>
-            <xs:documentation>
-                Describes an attribute of a facet of the metamodel, as a
-                simple key/value pair of strings (the key is modelled as
-                an attribute of the value).
-            </xs:documentation>
-            <xs:appinfo>
-                <annox:annotate>@javax.inject.Named("causeway.schema.metamodel.v2.FacetAttr")</annox:annotate>
-            </xs:appinfo>
-        </xs:annotation>
-        <xs:complexContent>
-            <xs:extension base="metamodelElement">
-                <xs:attribute name="name" type="xs:string">
-                    <xs:annotation>
-                        <xs:documentation>
-                            The name of the attribute, unique across all
-                            facet attributes of a facet.
-                        </xs:documentation>
-                    </xs:annotation>
-                </xs:attribute>
-                <xs:attribute name="value" type="xs:string">
-                    <xs:annotation>
-                        <xs:documentation>
-                            The value of the attribute.
-                        </xs:documentation>
-                    </xs:annotation>
-                </xs:attribute>
-            </xs:extension>
-        </xs:complexContent>
-    </xs:complexType>
-
-    <xs:complexType name="annotation">
-        <xs:annotation>
-            <xs:documentation>Not part of the metamodel. Enables export
-                tools to add arbitrary meta data.
-            </xs:documentation>
-            <xs:appinfo>
-                <annox:annotate>@javax.inject.Named("causeway.schema.metamodel.v2.Annotation")</annox:annotate>
-            </xs:appinfo>
-        </xs:annotation>
-        <xs:simpleContent>
-            <xs:extension base="xs:string">
-                <xs:annotation>
-                    <xs:documentation>The value of the annotation.
-                    </xs:documentation>
-                </xs:annotation>
-                <xs:attribute name="name" type="xs:string">
-                    <xs:annotation>
-                        <xs:documentation>The name annotation.
-                        </xs:documentation>
-                    </xs:annotation>
-                </xs:attribute>
-            </xs:extension>
-        </xs:simpleContent>
-    </xs:complexType>
-
-    <xs:complexType name="metamodelElement">
-        <xs:annotation>
-            <xs:documentation>Common ancestor of facet and facetHolder.
-            </xs:documentation>
-            <xs:appinfo>
-            <annox:annotate>@javax.inject.Named("causeway.schema.metamodel.v2.MetamodelElement")</annox:annotate>
->>>>>>> 3ca0b8a0
         </xs:appinfo>
         </xs:annotation>
         <xs:sequence>
