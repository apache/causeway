--- conflicted
+++ resolved
@@ -124,12 +124,7 @@
     requires com.fasterxml.jackson.core;
     requires com.fasterxml.jackson.databind;
     requires lombok;
-<<<<<<< HEAD
-    requires org.apache.causeway.commons;
-=======
     requires transitive org.apache.causeway.commons;
-    requires transitive org.apache.causeway.schema;
->>>>>>> d6759abd
     requires org.apache.logging.log4j;
     requires spring.tx;
     requires transitive jakarta.activation;
