/*
 *  Licensed to the Apache Software Foundation (ASF) under one
 *  or more contributor license agreements.  See the NOTICE file
 *  distributed with this work for additional information
 *  regarding copyright ownership.  The ASF licenses this file
 *  to you under the Apache License, Version 2.0 (the
 *  "License"); you may not use this file except in compliance
 *  with the License.  You may obtain a copy of the License at
 *
 *        http://www.apache.org/licenses/LICENSE-2.0
 *
 *  Unless required by applicable law or agreed to in writing,
 *  software distributed under the License is distributed on an
 *  "AS IS" BASIS, WITHOUT WARRANTIES OR CONDITIONS OF ANY
 *  KIND, either express or implied.  See the License for the
 *  specific language governing permissions and limitations
 *  under the License.
 */
package org.apache.isis.applib.services.grid;

import org.apache.isis.applib.annotation.ActionLayout;
import org.apache.isis.applib.annotation.CollectionLayout;
import org.apache.isis.applib.annotation.DomainObjectLayout;
import org.apache.isis.applib.annotation.PropertyLayout;
import org.apache.isis.applib.layout.grid.Grid;
import org.apache.isis.applib.services.layout.LayoutExportStyle;
import org.apache.isis.commons.internal.exceptions._Exceptions;

/**
 * Provides the ability to load the XML layout (grid) for a domain class.
 *
 * @since 1.x {@index}
 */
public interface GridService {


    /**
     * Whether dynamic reloading of layouts is enabled.
     *
     * <p>
     *     The default implementation just delegates to the configured
     *     {@link GridLoaderService}; the default implementation of <i>that</i>
     *     service enables reloading wihle prototyping, disables in production.
     * </p>
     */
    boolean supportsReloading();

    /**
     * To support metamodel invalidation/rebuilding of spec.
     *
     * <p>
     *     The default implementation just delegates to the configured
     *     {@link GridLoaderService}.
     * </p>
     */
    void remove(Class<?> domainClass);

    /**
     * Whether any persisted layout metadata (eg a <code>.layout.xml</code> file) exists for this domain class.
     *
     * <p>
     *     The default implementation just delegates to the configured
     *     {@link GridLoaderService}.
     * </p>
     */
    boolean existsFor(Class<?> domainClass);

    /**
     * Returns a new instance of a {@link Grid} for the specified domain class,
     * for example as loaded from a <code>layout.xml</code> file.
     *
     * <p>
     *     If non exists, returns <code>null</code>.  (The caller can then
     *     use {@link GridService#defaultGridFor(Class)} to obtain a
     *     default grid if necessary).
     * </p>
     *
     * <p>
     *     The default implementation just delegates to the configured
     *     {@link GridLoaderService}.
     * </p>
     */
    Grid load(final Class<?> domainClass);

    /**
     * Returns an alternative layout for the domain class.
     *
     * <p>
     *     The alternative layout name can for example be returned by the
     *     domain object's <code>layout()</code> method, whereby - based on the
     *     state of the domain object - it requests a different layout be used.
     * </p>
     *
     * <p>
     *     The default implementation just delegates to the configured
     *     {@link GridLoaderService}; the default implementation of <i>that</i>
     *     service uses the layout name to search for a differently
     *      named layout file, <code>[domainClass].layout.[layout].xml</code>.
     * </p>
     */
    Grid load(Class<?> domainClass, String layout);

    /**
     * Returns a default grid; eg where none can be loaded using {@link #load(Class)}.
     *
     * <p>
     * Used when no existing grid layout exists for a domain class.
     * </p>
     *
     * <p>
     *     The default implementation searches through all available
     *     {@link GridSystemService}s and asks each in turn for a
     *     {@link GridSystemService#defaultGrid(Class) default grid}.
     * </p>
     */
    Grid defaultGridFor(Class<?> domainClass);

    /**
     * Returns a normalized grid for the domain class obtained previously using {@link #load(Class)}.
     *
     * <p>
     *     If a 'normalized' grid is persisted as the <code>layout.xml</code>, then the expectation is that
     *     any ordering metadata from layout annotations can be removed from the domain class
     *     because the binding of properties/collections/actions will be within the XML.  However, the layout
     *     annotations ({@link DomainObjectLayout}, {@link ActionLayout}, {@link PropertyLayout} and
     *     {@link CollectionLayout}) (if present) will continue to be used to provide additional layout metadata.  Of
     *     course, there is nothing to prevent the developer from extending the layout XML to also include the
     *     layout XML (in other words moving towards a {@link #complete(Grid) complete} grid.  Metadata within the
     *     <code>layout.xml</code> file takes precedence over any annotations.
     * </p>
     */
    Grid normalize(final Grid grid);

    /**
     * Modifies the provided {@link Grid} with additional metadata, broadly speaking corresponding to the
     * {@link DomainObjectLayout}, {@link ActionLayout}, {@link PropertyLayout} and {@link CollectionLayout}.
     *
     * <p>
     *     If a 'complete' grid is persisted as the <code>layout.xml</code>, then there should be no need
     *     for any of the layout annotations,
     *     to be required in the domain class itself.
     * </p>
     */
    Grid complete(Grid grid);

    /**
     * Modifies the provided {@link Grid}, removing all metadata except the basic grid structure.
     *
     * <p>
     *     If a 'minimal' grid is persisted as the <code>layout.xml</code>, then the expectation is that
     *     most of the layout annotations ({@link DomainObjectLayout}, {@link ActionLayout}, {@link PropertyLayout},
     *     {@link CollectionLayout} will still be retained in the domain class code.
     * </p>
     *
     * @param grid
     */
    Grid minimal(Grid grid);

    default Grid toGridForExport(
            final Class<?> domainClass,
            final LayoutExportStyle style) {

        // don't use the grid from the facet, because it will be modified subsequently.
        Grid grid = load(domainClass);
        if(grid == null) {
            grid = defaultGridFor(domainClass);
        }
<<<<<<< HEAD
=======
        grid = normalize(grid); // required so the grid's tns and schema-locations get populated
>>>>>>> fd051ec1
        if (style == LayoutExportStyle.COMPLETE) {
            return complete(grid);
        }
        if (style == LayoutExportStyle.MINIMAL) {
            return minimal(grid);
        }
        throw _Exceptions.unmatchedCase(style);
    }

}<|MERGE_RESOLUTION|>--- conflicted
+++ resolved
@@ -165,10 +165,7 @@
         if(grid == null) {
             grid = defaultGridFor(domainClass);
         }
-<<<<<<< HEAD
-=======
         grid = normalize(grid); // required so the grid's tns and schema-locations get populated
->>>>>>> fd051ec1
         if (style == LayoutExportStyle.COMPLETE) {
             return complete(grid);
         }
