/*
 * Licensed to the Apache Software Foundation (ASF) under one
 * or more contributor license agreements.  See the NOTICE file
 * distributed with this work for additional information
 * regarding copyright ownership.  The ASF licenses this file
 * to you under the Apache License, Version 2.0 (the
 * "License"); you may not use this file except in compliance
 * with the License.  You may obtain a copy of the License at
 *
 *        http://www.apache.org/licenses/LICENSE-2.0
 *
 * Unless required by applicable law or agreed to in writing,
 * software distributed under the License is distributed on an
 * "AS IS" BASIS, WITHOUT WARRANTIES OR CONDITIONS OF ANY
 * KIND, either express or implied.  See the License for the
 * specific language governing permissions and limitations
 * under the License.
 *
 */

package org.apache.isis.applib.services.bookmark;

import org.apache.isis.commons.internal.assertions._Assert;
<<<<<<< HEAD
import org.apache.isis.commons.internal.exceptions._Exceptions;
=======
>>>>>>> fd051ec1

import lombok.Getter;
import lombok.NonNull;
import lombok.val;

/**
 * SPI to convert the identifier (primary key) of an entity, of a given type (eg Integer) into a string, and
 * to convert back again into the key object used to actually look up the target entity instance;
 * supported by both JDO and JPA persistence mechanisms.
 *
 * <p>
 *     This is ultimately used by {@link BookmarkService} where we hold a persistent reference to an entity.  The
 *     resultant string also appears in URLs of the Wicket viewer and Restful Objects viewers, and in mementos eg
 *     in {@link org.apache.isis.schema.cmd.v2.CommandDto} and {@link org.apache.isis.schema.ixn.v2.InteractionDto}.
 * </p>
 *
 * <p>
 *     The framework provides default implementations of this SPI for JDO (data store and application identity) and
 *     for JPA. Because this is a SPI, other modules or application code can provide their own implementations.
 *     An example of such is the JPA implementation of the <code>commandlog</code> extension.
 * </p>
 *
 * @see org.apache.isis.core.runtime.idstringifier.IdStringifierService
 *
 * @since 2.0 {@index}
 */
public interface IdStringifier<T> {

<<<<<<< HEAD
=======
    public final static char SEPARATOR = '_';

>>>>>>> fd051ec1
    Class<T> getCorrespondingClass();

    /**
     * Convert the value (which will be of the same type as returned by {@link #getCorrespondingClass()}
     * into a string representation.
     *
<<<<<<< HEAD
     * @see #destring(String)
=======
     * @see #destring(Class, String)
>>>>>>> fd051ec1
     */
    String enstring(@NonNull T value);

    /**
     * Convert a string representation of the identifier (as returned by {@link #enstring(Object)}) into an object
     * that can be used to retrieve.
     *
<<<<<<< HEAD
     * @param stringified - as returned by {@link #enstring(Object)}
     */
    T destring(@NonNull String stringified);

=======
     * @param targetEntityClass - the class of the target entity, eg <code>Customer</code>.  For both JDO and JPA,
     *          we always have this information available, and is needed (at least) by the JDO
     *          implementations of application primary keys using built-ins, eg <code>LongIdentity</code>.
     * @param stringified - as returned by {@link #enstring(Object)}
     */
    T destring(@NonNull Class<?> targetEntityClass, @NonNull String stringified);

    /**
     * Entity agnostic variant of {@link IdStringifier}.
     */
    interface EntityAgnostic<T> extends IdStringifier<T> {
>>>>>>> fd051ec1

    interface SupportingTargetEntityClass<T> extends IdStringifier<T> {
        /**
         * Convert a string representation of the identifier (as returned by {@link #enstring(Object)}) into an object
         * that can be used to retrieve.
         *
         * @param stringified - as returned by {@link #enstring(Object)}
<<<<<<< HEAD
         * @param targetEntityClass - the class of the target entity, eg <code>Customer</code>.  For both JDO and JPA,
         *                                 we always have this information available, and is needed (at least) by the JDO
         *                                 implementations of application primary keys using built-ins, eg <code>LongIdentity</code>.
         */
        T destring(@NonNull String stringified, @NonNull Class<?> targetEntityClass);

        @Override
        default T destring(@NonNull final String stringified) {
            throw _Exceptions.unsupportedOperation();
        }
=======
         */
        T destring(@NonNull String stringified);

        @Override
        default T destring(@NonNull final Class<?> targetEntityClass, @NonNull final String stringified) {
            return destring(stringified);
        }

>>>>>>> fd051ec1
    }

    /**
     * Provided for backward compatibility with some v1 Ids that used a prefix to determine their actual type.
     * <p>
     * (In v2 we provide this so in the constructor, so there's no need to encode the type in the stringified form
     * of the value).
     *
     * @param <T>
     *
     * @deprecated not used within the framework; eventually remove
     */
    @Deprecated
<<<<<<< HEAD
    abstract class AbstractWithPrefix<T> implements SupportingTargetEntityClass<T> {

        public final static char SEPARATOR = '_';
=======
    abstract class AbstractWithPrefix<T> implements IdStringifier<T> {
>>>>>>> fd051ec1

        /**
         * eg <code>Integer.class</code>, or JDO-specific <code>DatastoreId</code>,
         * or a custom class for application-defined PKs.
         */
        @Getter private final Class<T> correspondingClass;

        private final String prefix;

        public AbstractWithPrefix(
                @NonNull final Class<T> correspondingClass,
                @NonNull final String typeCode) {
            _Assert.assertFalse(correspondingClass.isPrimitive(),
                    ()->String.format("not allowed to be initialzed with a primitive class (%s), "
                            + "use the boxed variant instead",
                            correspondingClass));
            this.correspondingClass = correspondingClass;
            this.prefix = typeCode + SEPARATOR;
        }

        @Override
        public final String enstring(final @NonNull T value) {
            return prefix + doEnstring(value);
        }

        @Override
        public final T destring(@NonNull final String stringified) {
            throw _Exceptions.unsupportedOperation();
        }

        /**
         * Overridable hook
         */
        protected String doEnstring(final T value) {
            return value.toString();
        }

        @Override
        public final T destring(
                final @NonNull Class<?> targetEntityClass,
                final @NonNull String stringified) {
            val suffix = removePrefix(stringified);
            return doDestring(suffix, targetEntityClass);
        }

        /**
         * Mandatory hook
         */
        protected abstract T doDestring(
                final @NonNull String idStr,
                final @NonNull Class<?> targetEntityClass);

        private String removePrefix(final String str) {
            if (str.startsWith(prefix)) {
                return str.substring(prefix.length());
            }
            throw new IllegalArgumentException(
                    String.format("expected id to start with '%s', but got '%s'", prefix, str));
        }

        /**
         * Not API
         */
        public boolean recognizes(final String stringified) {
            return stringified.startsWith(prefix);
        }

    }

}<|MERGE_RESOLUTION|>--- conflicted
+++ resolved
@@ -21,10 +21,6 @@
 package org.apache.isis.applib.services.bookmark;
 
 import org.apache.isis.commons.internal.assertions._Assert;
-<<<<<<< HEAD
-import org.apache.isis.commons.internal.exceptions._Exceptions;
-=======
->>>>>>> fd051ec1
 
 import lombok.Getter;
 import lombok.NonNull;
@@ -53,22 +49,15 @@
  */
 public interface IdStringifier<T> {
 
-<<<<<<< HEAD
-=======
     public final static char SEPARATOR = '_';
 
->>>>>>> fd051ec1
     Class<T> getCorrespondingClass();
 
     /**
      * Convert the value (which will be of the same type as returned by {@link #getCorrespondingClass()}
      * into a string representation.
      *
-<<<<<<< HEAD
-     * @see #destring(String)
-=======
      * @see #destring(Class, String)
->>>>>>> fd051ec1
      */
     String enstring(@NonNull T value);
 
@@ -76,12 +65,6 @@
      * Convert a string representation of the identifier (as returned by {@link #enstring(Object)}) into an object
      * that can be used to retrieve.
      *
-<<<<<<< HEAD
-     * @param stringified - as returned by {@link #enstring(Object)}
-     */
-    T destring(@NonNull String stringified);
-
-=======
      * @param targetEntityClass - the class of the target entity, eg <code>Customer</code>.  For both JDO and JPA,
      *          we always have this information available, and is needed (at least) by the JDO
      *          implementations of application primary keys using built-ins, eg <code>LongIdentity</code>.
@@ -93,26 +76,12 @@
      * Entity agnostic variant of {@link IdStringifier}.
      */
     interface EntityAgnostic<T> extends IdStringifier<T> {
->>>>>>> fd051ec1
 
-    interface SupportingTargetEntityClass<T> extends IdStringifier<T> {
         /**
          * Convert a string representation of the identifier (as returned by {@link #enstring(Object)}) into an object
          * that can be used to retrieve.
          *
          * @param stringified - as returned by {@link #enstring(Object)}
-<<<<<<< HEAD
-         * @param targetEntityClass - the class of the target entity, eg <code>Customer</code>.  For both JDO and JPA,
-         *                                 we always have this information available, and is needed (at least) by the JDO
-         *                                 implementations of application primary keys using built-ins, eg <code>LongIdentity</code>.
-         */
-        T destring(@NonNull String stringified, @NonNull Class<?> targetEntityClass);
-
-        @Override
-        default T destring(@NonNull final String stringified) {
-            throw _Exceptions.unsupportedOperation();
-        }
-=======
          */
         T destring(@NonNull String stringified);
 
@@ -121,7 +90,6 @@
             return destring(stringified);
         }
 
->>>>>>> fd051ec1
     }
 
     /**
@@ -135,13 +103,7 @@
      * @deprecated not used within the framework; eventually remove
      */
     @Deprecated
-<<<<<<< HEAD
-    abstract class AbstractWithPrefix<T> implements SupportingTargetEntityClass<T> {
-
-        public final static char SEPARATOR = '_';
-=======
     abstract class AbstractWithPrefix<T> implements IdStringifier<T> {
->>>>>>> fd051ec1
 
         /**
          * eg <code>Integer.class</code>, or JDO-specific <code>DatastoreId</code>,
@@ -165,11 +127,6 @@
         @Override
         public final String enstring(final @NonNull T value) {
             return prefix + doEnstring(value);
-        }
-
-        @Override
-        public final T destring(@NonNull final String stringified) {
-            throw _Exceptions.unsupportedOperation();
         }
 
         /**
