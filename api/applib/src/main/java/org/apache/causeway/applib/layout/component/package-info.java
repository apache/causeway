--- conflicted
+++ resolved
@@ -27,21 +27,12 @@
  * </p>
  *
  */
-<<<<<<< HEAD
 @jakarta.xml.bind.annotation.XmlSchema(
-        namespace = "http://causeway.apache.org/applib/layout/component",
+        namespace = "https://causeway.apache.org/applib/layout/component",
         elementFormDefault = jakarta.xml.bind.annotation.XmlNsForm.QUALIFIED,
         xmlns = {
                 @jakarta.xml.bind.annotation.XmlNs(
-                        namespaceURI = "http://causeway.apache.org/applib/layout/component", prefix = "cpt")
-=======
-@javax.xml.bind.annotation.XmlSchema(
-        namespace = "https://causeway.apache.org/applib/layout/component",
-        elementFormDefault = javax.xml.bind.annotation.XmlNsForm.QUALIFIED,
-        xmlns = {
-                @javax.xml.bind.annotation.XmlNs(
                         namespaceURI = "https://causeway.apache.org/applib/layout/component", prefix = "cpt")
->>>>>>> d39dd644
         }        // specifying the location seems to cause JaxbService#toXsd() to not generate the schema; not sure why...
         //, location = ..."http://causeway.apache.org/schema/metamodel/layout/common/common.xsd"
         )
