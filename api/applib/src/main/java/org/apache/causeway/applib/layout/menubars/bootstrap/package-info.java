/*
 *  Licensed to the Apache Software Foundation (ASF) under one
 *  or more contributor license agreements.  See the NOTICE file
 *  distributed with this work for additional information
 *  regarding copyright ownership.  The ASF licenses this file
 *  to you under the Apache License, Version 2.0 (the
 *  "License"); you may not use this file except in compliance
 *  with the License.  You may obtain a copy of the License at
 *
 *        http://www.apache.org/licenses/LICENSE-2.0
 *
 *  Unless required by applicable law or agreed to in writing,
 *  software distributed under the License is distributed on an
 *  "AS IS" BASIS, WITHOUT WARRANTIES OR CONDITIONS OF ANY
 *  KIND, either express or implied.  See the License for the
 *  specific language governing permissions and limitations
 *  under the License.
 */

/**
 * The classes in this package provide layout metadata for a domain object's properties, collections and actions - the
 * &quot;building blocks&quot; which then must be arranged into some sort of layout.
 *
 * <p>
 *     The <code>bootstrap3</code> and <code>fixedcols</code> packages both provide different ways of doing the layout,
 *     and both reference the classes in this package.
 * </p>
 *
 */
<<<<<<< HEAD
@jakarta.xml.bind.annotation.XmlSchema(
        namespace = "http://causeway.apache.org/applib/layout/menubars/bootstrap3",
        elementFormDefault = jakarta.xml.bind.annotation.XmlNsForm.QUALIFIED,
        xmlns = {
                @jakarta.xml.bind.annotation.XmlNs(
                        namespaceURI = "http://causeway.apache.org/applib/layout/menubars/bootstrap3", prefix = "mb3")
=======
@javax.xml.bind.annotation.XmlSchema(
        namespace = "https://causeway.apache.org/applib/layout/menubars/bootstrap3",
        elementFormDefault = javax.xml.bind.annotation.XmlNsForm.QUALIFIED,
        xmlns = {
                @javax.xml.bind.annotation.XmlNs(
                        namespaceURI = "https://causeway.apache.org/applib/layout/menubars/bootstrap3", prefix = "mb3")
>>>>>>> d39dd644
        }
        )
package org.apache.causeway.applib.layout.menubars.bootstrap;<|MERGE_RESOLUTION|>--- conflicted
+++ resolved
@@ -27,21 +27,12 @@
  * </p>
  *
  */
-<<<<<<< HEAD
 @jakarta.xml.bind.annotation.XmlSchema(
-        namespace = "http://causeway.apache.org/applib/layout/menubars/bootstrap3",
+        namespace = "https://causeway.apache.org/applib/layout/menubars/bootstrap3",
         elementFormDefault = jakarta.xml.bind.annotation.XmlNsForm.QUALIFIED,
         xmlns = {
                 @jakarta.xml.bind.annotation.XmlNs(
-                        namespaceURI = "http://causeway.apache.org/applib/layout/menubars/bootstrap3", prefix = "mb3")
-=======
-@javax.xml.bind.annotation.XmlSchema(
-        namespace = "https://causeway.apache.org/applib/layout/menubars/bootstrap3",
-        elementFormDefault = javax.xml.bind.annotation.XmlNsForm.QUALIFIED,
-        xmlns = {
-                @javax.xml.bind.annotation.XmlNs(
                         namespaceURI = "https://causeway.apache.org/applib/layout/menubars/bootstrap3", prefix = "mb3")
->>>>>>> d39dd644
         }
         )
 package org.apache.causeway.applib.layout.menubars.bootstrap;