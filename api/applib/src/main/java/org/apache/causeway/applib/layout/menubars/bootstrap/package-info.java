/*
 *  Licensed to the Apache Software Foundation (ASF) under one
 *  or more contributor license agreements.  See the NOTICE file
 *  distributed with this work for additional information
 *  regarding copyright ownership.  The ASF licenses this file
 *  to you under the Apache License, Version 2.0 (the
 *  "License"); you may not use this file except in compliance
 *  with the License.  You may obtain a copy of the License at
 *
 *        http://www.apache.org/licenses/LICENSE-2.0
 *
 *  Unless required by applicable law or agreed to in writing,
 *  software distributed under the License is distributed on an
 *  "AS IS" BASIS, WITHOUT WARRANTIES OR CONDITIONS OF ANY
 *  KIND, either express or implied.  See the License for the
 *  specific language governing permissions and limitations
 *  under the License.
 */

/**
 * The classes in this package provide layout metadata for a domain object's properties, collections and actions - the
 * &quot;building blocks&quot; which then must be arranged into some sort of layout.
 *
 * <p>
 *     The <code>bootstrap3</code> and <code>fixedcols</code> packages both provide different ways of doing the layout,
 *     and both reference the classes in this package.
 * </p>
 *
 */
@jakarta.xml.bind.annotation.XmlSchema(
        namespace = "https://causeway.apache.org/applib/layout/menubars/bootstrap3",
        elementFormDefault = jakarta.xml.bind.annotation.XmlNsForm.QUALIFIED,
        xmlns = {
<<<<<<< HEAD
                @jakarta.xml.bind.annotation.XmlNs(
                        namespaceURI = "https://causeway.apache.org/applib/layout/menubars/bootstrap3", prefix = "mb3")
=======
                @javax.xml.bind.annotation.XmlNs(
                        namespaceURI = "https://causeway.apache.org/applib/layout/menubars/bootstrap3", prefix = "mb")
>>>>>>> f59bed40
        }
        )
package org.apache.causeway.applib.layout.menubars.bootstrap;<|MERGE_RESOLUTION|>--- conflicted
+++ resolved
@@ -31,13 +31,9 @@
         namespace = "https://causeway.apache.org/applib/layout/menubars/bootstrap3",
         elementFormDefault = jakarta.xml.bind.annotation.XmlNsForm.QUALIFIED,
         xmlns = {
-<<<<<<< HEAD
+
                 @jakarta.xml.bind.annotation.XmlNs(
-                        namespaceURI = "https://causeway.apache.org/applib/layout/menubars/bootstrap3", prefix = "mb3")
-=======
-                @javax.xml.bind.annotation.XmlNs(
                         namespaceURI = "https://causeway.apache.org/applib/layout/menubars/bootstrap3", prefix = "mb")
->>>>>>> f59bed40
         }
         )
 package org.apache.causeway.applib.layout.menubars.bootstrap;