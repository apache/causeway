/*
 *  Licensed to the Apache Software Foundation (ASF) under one
 *  or more contributor license agreements.  See the NOTICE file
 *  distributed with this work for additional information
 *  regarding copyright ownership.  The ASF licenses this file
 *  to you under the Apache License, Version 2.0 (the
 *  "License"); you may not use this file except in compliance
 *  with the License.  You may obtain a copy of the License at
 *
 *        http://www.apache.org/licenses/LICENSE-2.0
 *
 *  Unless required by applicable law or agreed to in writing,
 *  software distributed under the License is distributed on an
 *  "AS IS" BASIS, WITHOUT WARRANTIES OR CONDITIONS OF ANY
 *  KIND, either express or implied.  See the License for the
 *  specific language governing permissions and limitations
 *  under the License.
 */
package org.apache.causeway.applib.annotation;

import java.lang.annotation.ElementType;
import java.lang.annotation.Inherited;
import java.lang.annotation.Retention;
import java.lang.annotation.RetentionPolicy;
import java.lang.annotation.Target;

import org.apache.causeway.applib.events.domain.ActionDomainEvent;
import org.apache.causeway.applib.services.command.Command;
import org.apache.causeway.applib.services.commanddto.conmap.ContentMappingServiceForCommandDto;
import org.apache.causeway.applib.services.commanddto.conmap.ContentMappingServiceForCommandsDto;
import org.apache.causeway.applib.services.commanddto.processor.CommandDtoProcessor;
import org.apache.causeway.applib.services.iactn.Execution;
import org.apache.causeway.applib.services.publishing.spi.CommandSubscriber;
import org.apache.causeway.applib.services.publishing.spi.ExecutionSubscriber;
import org.apache.causeway.applib.value.Blob;
import org.apache.causeway.applib.value.Clob;

/**
 * Groups together all domain-specific metadata for an invokable action on a
 * domain object or domain service.
 *
 * @see Property
 * @see Collection
 * @see DomainObject
 * @see ActionLayout
 *
 * @since 1.x {@index}
 */
@Inherited
@Target({
        ElementType.METHOD,
        ElementType.TYPE,
        ElementType.ANNOTATION_TYPE }
)
@Retention(RetentionPolicy.RUNTIME)
@DomainObject(nature=Nature.MIXIN, mixinMethod = "act") // meta annotation, only applies at class level
@Domain.Include // meta annotation, in support of meta-model validation
public @interface Action {

    /**
     * References a collection of a certain element type (by its member-id),
     * for an action with scalar or collection parameters of that element type;
     * the action's choices will be automatically populated from checkboxes rendered in the collection
     * (multi-select).
     *
     * <p>
     *     This will also result in the action being rendered near to the collection, similar to the way in
     *     which {@link ActionLayout#associateWith()} does.
     * </p>
     *
     * <p>
     *     If there are multiple actions associated with a collection, either by way of {@link Action#choicesFrom()} or
     *     using {@link ActionLayout#associateWith()}, then their order in the UI can be influenced using
     *     {@link ActionLayout#sequence()}.
     * </p>
     *
     * @see ActionLayout#associateWith()
     * @see ActionLayout#sequence()
     */
    String choicesFrom()
            default "";

    /**
     * The {@link CommandDtoProcessor} to process this command's DTO.
     *
     * <p>
     *     The processor itself is used by {@link ContentMappingServiceForCommandDto} and
     *     {@link ContentMappingServiceForCommandsDto} to dynamically transform the DTOs.
     * </p>
     *
     * @see Property#commandDtoProcessor()
     * @see Action#commandPublishing()
     */
    Class<? extends CommandDtoProcessor> commandDtoProcessor()
            default CommandDtoProcessor.class;

    /**
     * Whether action invocations, captured as {@link Command}s,
     * should be published to {@link CommandSubscriber}s.
     *
     * @see Property#commandPublishing()
     * @see Action#commandDtoProcessor()
     */
    Publishing commandPublishing()
            default Publishing.NOT_SPECIFIED;

    /**
     * Indicates that an invocation of the action should be posted to the
     * {@link org.apache.causeway.applib.services.eventbus.EventBusService} using a custom (subclass of)
     * {@link org.apache.causeway.applib.events.domain.ActionDomainEvent}.
     *
     * <p>
     *     Subscribers of this event can interact with the business rule
     *     checking (hide, disable, validate) and its modification (before and
     *     after).
     * </p>
     *
     * <p>For example:
     * </p>
     *
     * <pre>
     * public class SomeObject{
     *     public static class ChangeStartDateDomainEvent extends ActionDomainEvent&lt;SomeObject&gt; { ... }
     *
     *     &#64;Action(domainEvent=ChangedStartDateDomainEvent.class)
     *     public void changeStartDate(final Date startDate) { ...}
     *     ...
     * }
     * </pre>
     *
     * <p>
     * This subclass must provide a no-arg constructor; the fields are set reflectively.
     * </p>
     *
     * @see Property#domainEvent()
     * @see Collection#domainEvent()
     * @see DomainObject#actionDomainEvent()
     */
    Class<? extends ActionDomainEvent<?>> domainEvent()
            default ActionDomainEvent.Default.class;

    /**
     * Whether {@link Execution}s (triggered by action invocations), should
     * be published to {@link ExecutionSubscriber}s.
     *
     * @see Property#executionPublishing()
     */
    Publishing executionPublishing()
            default Publishing.NOT_SPECIFIED;

    /**
<<<<<<< HEAD
     * Indicates where (in the UI) the action is not visible to the user.
     * <p>
     * For {@link DomainService domain service} actions, the action's visibility is dependent upon its
     * {@link DomainService#nature() nature}.
     *
     * @see ActionLayout#hidden()
     * @deprecated use {@link ActionLayout#hidden()} instead
     */
    @Deprecated(forRemoval = true, since = "2.0.0-RC2")
    Where hidden2()
            default Where.NOT_SPECIFIED;

    /**
=======
>>>>>>> ca75340d
     * Whether the action is restricted to prototyping, or whether it is
     * available also in production mode.
     *
     * <p>
     *     By default there are no restrictions, with the action being available in all environments.
     * </p>
     */
    RestrictTo restrictTo()
            default RestrictTo.NOT_SPECIFIED;

    /**
     * The action semantics, either
     * {@link SemanticsOf#SAFE_AND_REQUEST_CACHEABLE cached},
     * {@link SemanticsOf#SAFE safe} (query-only),
     * {@link SemanticsOf#IDEMPOTENT idempotent} or
     * {@link SemanticsOf#NON_IDEMPOTENT non-idempotent}.
     *
     * <p>
     * The action's semantics determine whether objects are modified as the
     * result of invoking this action (if not, the results can be cached for the
     * remainder of the request).  If the objects do cause a change in state,
     * they additionally determine whether re-invoking the action would result
     * in a further change.
     * </p>
     *
     * <p>
     *     There are also `...ARE_YOU_SURE` variants
     *     (@link {@link SemanticsOf#IDEMPOTENT_ARE_YOU_SURE} and
     *     (@link {@link SemanticsOf#NON_IDEMPOTENT_ARE_YOU_SURE} that cause a
     *     confirmation dialog to be displayed in the Wicket viewer.
     * </p>
     */
    SemanticsOf semantics()
            default SemanticsOf.NOT_SPECIFIED;

    /**
     * If the action returns a collection, then this hints as to the run-time
     * type of the objects within that collection.
     *
     * <p>
     *     This is only provided as a fallback; usually the framework can infer
     *     the element type of the collection from the action method's
     *     return type (eg if it returns <code>Collection</code> instead of <code>Collection&lt;Customer&gt;</code>)
     * </p>
     *
     * @see Collection#typeOf()
     */
    Class<?> typeOf()
            default void.class; // represents unspecified

    /**
     * For downloading {@link Blob} or {@link Clob}, optionally restrict the files accepted (eg <tt>.xslx</tt>).
     *
     * <p>
     * The value should be of the form "file_extension|audio/*|video/*|image/*|media_type".
     * </p>
     *
     * @see <a href="http://www.w3schools.com/tags/att_input_accept.asp">http://www.w3schools.com</a>
     * @see Parameter#fileAccept()
     * @see Property#fileAccept()
     */
    String fileAccept()
            default "";


}<|MERGE_RESOLUTION|>--- conflicted
+++ resolved
@@ -149,22 +149,6 @@
             default Publishing.NOT_SPECIFIED;
 
     /**
-<<<<<<< HEAD
-     * Indicates where (in the UI) the action is not visible to the user.
-     * <p>
-     * For {@link DomainService domain service} actions, the action's visibility is dependent upon its
-     * {@link DomainService#nature() nature}.
-     *
-     * @see ActionLayout#hidden()
-     * @deprecated use {@link ActionLayout#hidden()} instead
-     */
-    @Deprecated(forRemoval = true, since = "2.0.0-RC2")
-    Where hidden2()
-            default Where.NOT_SPECIFIED;
-
-    /**
-=======
->>>>>>> ca75340d
      * Whether the action is restricted to prototyping, or whether it is
      * available also in production mode.
      *
