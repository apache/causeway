/*
 *  Licensed to the Apache Software Foundation (ASF) under one
 *  or more contributor license agreements.  See the NOTICE file
 *  distributed with this work for additional information
 *  regarding copyright ownership.  The ASF licenses this file
 *  to you under the Apache License, Version 2.0 (the
 *  "License"); you may not use this file except in compliance
 *  with the License.  You may obtain a copy of the License at
 *
 *        http://www.apache.org/licenses/LICENSE-2.0
 *
 *  Unless required by applicable law or agreed to in writing,
 *  software distributed under the License is distributed on an
 *  "AS IS" BASIS, WITHOUT WARRANTIES OR CONDITIONS OF ANY
 *  KIND, either express or implied.  See the License for the
 *  specific language governing permissions and limitations
 *  under the License.
 */
package org.apache.causeway.applib.services.wrapper.control;

import java.time.ZoneId;
import java.util.Locale;
import java.util.concurrent.CancellationException;
import java.util.concurrent.ExecutionException;
import java.util.concurrent.ExecutorService;
import java.util.concurrent.Future;
import java.util.concurrent.TimeUnit;
import java.util.concurrent.TimeoutException;
import java.util.concurrent.atomic.AtomicReference;

import org.jspecify.annotations.NonNull;
import org.jspecify.annotations.Nullable;

import org.apache.causeway.applib.clock.VirtualClock;
import org.apache.causeway.applib.services.user.UserMemento;
import org.apache.causeway.applib.services.wrapper.WrapperFactory;
import org.apache.causeway.commons.internal.assertions._Assert;

import lombok.SneakyThrows;
import lombok.extern.slf4j.Slf4j;

/**
 * Modifies the way in which an asynchronous action initiated through the
 * {@link org.apache.causeway.applib.services.wrapper.WrapperFactory} is actually
 * executed.
 *
 * <p> Executing in a separate thread means that the target and arguments are
 * used in a new {@link org.apache.causeway.applib.services.iactn.Interaction}
 * (and transaction).  If any of these are entities, they are retrieved
 * from the database afresh; it isn't possible to pass domain entity
 * references from the foreground calling thread to the background threads.
 *
 * @param <R> - return value.
 *
 * @since 2.0 {@index}
 */
<<<<<<< HEAD
@Slf4j
public class AsyncControl<R> extends ControlAbstract<AsyncControl<R>> {
=======
@Log4j2
public record AsyncControl<R>(
        Class<R> returnType,
        SyncControl syncControl,
        @Nullable ExecutorService executorService,

        /**
         * Defaults to the system clock, if not overridden
         */
        @Nullable VirtualClock clock,
        /**
         * Defaults to the system locale, if not overridden
         */
        @Nullable Locale locale,
        /**
         * Defaults to the system time zone, if not overridden
         */
        @Nullable ZoneId timeZone,
        /**
         * Specifies the user for the session used to execute the command
         * asynchronously, in the background.
         *
         * <p>If not specified, then the user of the current foreground session is used.
         */
        @Nullable UserMemento user,
        /**
         * Contains the result of the invocation.
         *
         * <p> If an entity is returned, then the object is automatically detached
         * because the persistence session within which it was obtained will have
         * been closed already.
         */
        AtomicReference<Future<R>> futureRef) {
>>>>>>> 2fbe045e

    /**
     * Factory method to instantiate a control instance for a void action
     * or a property edit (where there is no need or intention to provide a
     * return value through the `Future`).
     */
    public static AsyncControl<Void> returningVoid() {
        return new AsyncControl<>(Void.class);
    }

    /**
     * Factory method to instantiate for a control instance for an action
     * returning a value of `<R>` (where this value will be returned through
     * the `Future`).
     */
    public static <X> AsyncControl<X> returning(final Class<X> cls) {
        return new AsyncControl<X>(cls);
    }

    // non canonical constructor
    private AsyncControl(final Class<R> returnType) {
        this(returnType,
            SyncControl.control(),
            /*executorService*/null, /*clock*/null, /*locale*/null, /*timeZone*/null, /*user*/null,
            new AtomicReference<>());
    }

    /**
     * Explicitly set the action to be executed.
     */
    public AsyncControl<R> withExecute() {
        return new AsyncControl<>(returnType, syncControl.withExecute(), executorService, clock, locale, timeZone, user, futureRef);
    }

    /**
     * Explicitly set the action to <i>not</i >be executed, in other words a
     * &quot;dry run&quot;.
     */
    public AsyncControl<R> withNoExecute() {
        return new AsyncControl<>(returnType, syncControl.withExecute(), executorService, clock, locale, timeZone, user, futureRef);
    }

    /**
     * Skip checking business rules (hide/disable/validate) before
     * executing the underlying property or action
     */
    public AsyncControl<R> withSkipRules() {
        return new AsyncControl<>(returnType, syncControl.withSkipRules(), executorService, clock, locale, timeZone, user, futureRef);
    }

    public AsyncControl<R> withCheckRules() {
        return new AsyncControl<>(returnType, syncControl.withCheckRules(), executorService, clock, locale, timeZone, user, futureRef);
    }

    /**
     * How to handle exceptions if they occur, using the provided {@link ExceptionHandler}.
     *
     * <p>The default behaviour is to rethrow the exception.
     *
     * <p>Changes are made in place, returning the same instance.
     */
    public AsyncControl<R> setExceptionHandler(final @NonNull ExceptionHandler exceptionHandler) {
        syncControl.setExceptionHandler(exceptionHandler);
        return this;
    }

    /**
     * Specifies the {@link ExecutorService} to use to obtain the thread
     * to invoke the action.
     *
     * <p>The default is {@code null}, indicating, that its the {@link WrapperFactory}'s
     * responsibility to provide a suitable {@link ExecutorService}.
     *
     * @param executorService - null-able
     */
    public AsyncControl<R> with(final ExecutorService executorService) {
        return new AsyncControl<>(returnType, syncControl, executorService, clock, locale, timeZone, user, futureRef);
    }

    /**
     * Defaults to the system clock, if not overridden
     */
    public AsyncControl<R> withClock(final @NonNull VirtualClock clock) {
        return new AsyncControl<>(returnType, syncControl, executorService, clock, locale, timeZone, user, futureRef);
    }

    /**
     * Defaults to the system locale, if not overridden
     */
    public AsyncControl<R> withLocale(final @NonNull Locale locale) {
        return new AsyncControl<>(returnType, syncControl, executorService, clock, locale, timeZone, user, futureRef);
    }

    /**
     * Defaults to the system time zone, if not overridden
     */
    public AsyncControl<R> withTimeZone(final @NonNull ZoneId timeZone) {
        return new AsyncControl<>(returnType, syncControl, executorService, clock, locale, timeZone, user, futureRef);
    }

    /**
     * Specifies the user for the session used to execute the command
     * asynchronously, in the background.
     *
     * <p>If not specified, then the user of the current foreground session is used.
     */
    public AsyncControl<R> withUser(final @NonNull UserMemento user) {
        return new AsyncControl<>(returnType, syncControl, executorService, clock, locale, timeZone, user, futureRef);
    }

    public Future<R> future() {
        return futureRef.get();
    }

    /**
     * Waits on the callers thread, for a maximum amount of time,
     * for the result of the invocation to become available.
     * @param timeout the maximum time to wait
     * @param unit the time unit of the {@code timeout} argument
     * @return the invocation result
     * @throws CancellationException if the computation was cancelled
     * @throws ExecutionException if the computation threw an exception
     * @throws InterruptedException if the current thread was interrupted while waiting
     * @throws TimeoutException if the wait timed out
     */
    @SuppressWarnings("javadoc")
    @SneakyThrows
    public R waitForResult(final long timeout, final TimeUnit unit) {
        _Assert.assertNotNull(future(),
                ()->"detected call to waitForResult(..) before future was set");
        return future().get(timeout, unit);
    }

    // -- DEPRECATIONS

    @Deprecated public Class<R> getReturnType() { return returnType(); }
    @Deprecated public ExecutorService getExecutorService() { return executorService(); }

    /**
     * Defaults to the system clock, if not overridden
     */
    @Deprecated public VirtualClock getClock() { return clock(); }
    /**
     * Defaults to the system locale, if not overridden
     */
    @Deprecated public Locale getLocale() { return locale(); }
    /**
     * Defaults to the system time zone, if not overridden
     */
    @Deprecated public ZoneId getTimeZone() { return timeZone(); }
    /**
     * Specifies the user for the session used to execute the command
     * asynchronously, in the background.
     *
     * <p>If not specified, then the user of the current foreground session is used.
     */
    @Deprecated public UserMemento getUser() { return user(); }

    @Deprecated public Future<R> getFuture() { return future(); }

}<|MERGE_RESOLUTION|>--- conflicted
+++ resolved
@@ -54,11 +54,8 @@
  *
  * @since 2.0 {@index}
  */
-<<<<<<< HEAD
+
 @Slf4j
-public class AsyncControl<R> extends ControlAbstract<AsyncControl<R>> {
-=======
-@Log4j2
 public record AsyncControl<R>(
         Class<R> returnType,
         SyncControl syncControl,
@@ -91,7 +88,6 @@
          * been closed already.
          */
         AtomicReference<Future<R>> futureRef) {
->>>>>>> 2fbe045e
 
     /**
      * Factory method to instantiate a control instance for a void action
