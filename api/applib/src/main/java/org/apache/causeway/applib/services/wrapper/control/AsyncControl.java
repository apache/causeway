/*
 *  Licensed to the Apache Software Foundation (ASF) under one
 *  or more contributor license agreements.  See the NOTICE file
 *  distributed with this work for additional information
 *  regarding copyright ownership.  The ASF licenses this file
 *  to you under the Apache License, Version 2.0 (the
 *  "License"); you may not use this file except in compliance
 *  with the License.  You may obtain a copy of the License at
 *
 *        http://www.apache.org/licenses/LICENSE-2.0
 *
 *  Unless required by applicable law or agreed to in writing,
 *  software distributed under the License is distributed on an
 *  "AS IS" BASIS, WITHOUT WARRANTIES OR CONDITIONS OF ANY
 *  KIND, either express or implied.  See the License for the
 *  specific language governing permissions and limitations
 *  under the License.
 */
package org.apache.causeway.applib.services.wrapper.control;

import java.time.ZoneId;
import java.util.Locale;
import java.util.Optional;
import java.util.concurrent.ExecutorService;

import org.jspecify.annotations.NonNull;
import org.jspecify.annotations.Nullable;

import org.apache.causeway.applib.clock.VirtualClock;
import org.apache.causeway.applib.locale.UserLocale;
import org.apache.causeway.applib.services.iactnlayer.InteractionContext;
import org.apache.causeway.applib.services.user.UserMemento;
import org.apache.causeway.applib.services.wrapper.WrapperFactory;

<<<<<<< HEAD
import lombok.SneakyThrows;
import lombok.extern.slf4j.Slf4j;
=======
import lombok.extern.log4j.Log4j2;
>>>>>>> 350f629d

/**
 * Modifies the way in which an asynchronous action initiated through the
 * {@link org.apache.causeway.applib.services.wrapper.WrapperFactory} is actually
 * executed.
 *
 * <p> Executing in a separate thread means that the target and arguments are
 * used in a new {@link org.apache.causeway.applib.services.iactn.Interaction}
 * (and transaction).  If any of these are entities, they are retrieved
 * from the database afresh; it isn't possible to pass domain entity
 * references from the foreground calling thread to the background threads.
 *
 * @param <R> - return value.
 *
 * @since 2.0 {@index}
 */
<<<<<<< HEAD

@Slf4j
public record AsyncControl<R>(
        Class<R> returnType,
=======
@Log4j2
public record AsyncControl (
>>>>>>> 350f629d
        SyncControl syncControl,
        @Nullable ExecutorService executorService,
        /**
         * Defaults to the system clock, if not overridden
         */
        @Nullable VirtualClock clock,
        /**
         * Defaults to the system locale, if not overridden
         */
        @Nullable Locale locale,
        /**
         * Defaults to the system time zone, if not overridden
         */
        @Nullable ZoneId timeZone,
        /**
         * Specifies the user for the session used to execute the command
         * asynchronously, in the background.
         *
         * <p>If not specified, then the user of the current foreground session is used.
         */
        @Nullable UserMemento user
        ) {

    public static AsyncControl defaults() {
        return new AsyncControl(SyncControl.defaults(),
                /*executorService*/null,
                /*clock*/null, /*locale*/null, /*timeZone*/null, /*user*/null);
    }

    /**
     * Explicitly set the action to be executed.
     */
    public AsyncControl withExecute() {
        return new AsyncControl(syncControl.withExecute(), executorService, clock, locale, timeZone, user);
    }
    /**
     * Explicitly set the action to <i>not</i >be executed, in other words a 'dry run'.
     */
    public AsyncControl withNoExecute() {
        return new AsyncControl(syncControl.withNoExecute(), executorService, clock, locale, timeZone, user);
    }

    /**
     * Skip checking business rules (hide/disable/validate) before
     * executing the underlying property or action
     */
    public AsyncControl withSkipRules() {
        return new AsyncControl(syncControl.withSkipRules(), executorService, clock, locale, timeZone, user);
    }
    public AsyncControl withCheckRules() {
        return new AsyncControl(syncControl.withCheckRules(), executorService, clock, locale, timeZone, user);
    }

    /**
     * How to handle exceptions if they occur, using the provided {@link ExceptionHandler}.
     *
     * <p>The default behaviour is to rethrow the exception.
     *
     * <p>Changes are made in place, returning the same instance.
     */
    public AsyncControl setExceptionHandler(final @NonNull ExceptionHandler exceptionHandler) {
        syncControl.setExceptionHandler(exceptionHandler);
        return this;
    }

    /**
     * Specifies the {@link ExecutorService} to use to obtain the thread
     * to invoke the action.
     *
     * <p>The default is {@code null}, indicating, that its the {@link WrapperFactory}'s
     * responsibility to provide a suitable {@link ExecutorService}.
     *
     * @param executorService - null-able
     */
    public AsyncControl with(final ExecutorService executorService) {
        return new AsyncControl(syncControl, executorService, clock, locale, timeZone, user);
    }

    public AsyncControl listen(final SyncControl.@NonNull CommandListener commandListener) {
        return new AsyncControl(syncControl.listen(commandListener), executorService, clock, locale, timeZone, user);
    }

    /**
     * Defaults to the system clock, if not overridden
     */
    public AsyncControl withClock(final @NonNull VirtualClock clock) {
        return new AsyncControl(syncControl, executorService, clock, locale, timeZone, user);
    }

    /**
     * Defaults to the system locale, if not overridden
     */
    public AsyncControl withLocale(final @NonNull Locale locale) {
        return new AsyncControl(syncControl, executorService, clock, locale, timeZone, user);
    }

    /**
     * Defaults to the system time zone, if not overridden
     */
    public AsyncControl withTimeZone(final @NonNull ZoneId timeZone) {
        return new AsyncControl(syncControl, executorService, clock, locale, timeZone, user);
    }

    /**
     * Specifies the user for the session used to execute the command
     * asynchronously, in the background.
     *
     * <p>If not specified, then the user of the current foreground session is used.
     */
    public AsyncControl withUser(final @NonNull UserMemento user) {
        return new AsyncControl(syncControl, executorService, clock, locale, timeZone, user);
    }

    public InteractionContext override(
            final InteractionContext interactionContext) {
        return InteractionContext.builder()
            .clock(Optional.ofNullable(clock()).orElseGet(interactionContext::getClock))
            .locale(Optional.ofNullable(locale()).map(UserLocale::valueOf).orElse(null)) // if not set in asyncControl use defaults (set override to null)
            .timeZone(Optional.ofNullable(timeZone()).orElseGet(interactionContext::getTimeZone))
            .user(Optional.ofNullable(user()).orElseGet(interactionContext::getUser))
            .build();
    }

}<|MERGE_RESOLUTION|>--- conflicted
+++ resolved
@@ -32,12 +32,7 @@
 import org.apache.causeway.applib.services.user.UserMemento;
 import org.apache.causeway.applib.services.wrapper.WrapperFactory;
 
-<<<<<<< HEAD
-import lombok.SneakyThrows;
 import lombok.extern.slf4j.Slf4j;
-=======
-import lombok.extern.log4j.Log4j2;
->>>>>>> 350f629d
 
 /**
  * Modifies the way in which an asynchronous action initiated through the
@@ -54,15 +49,8 @@
  *
  * @since 2.0 {@index}
  */
-<<<<<<< HEAD
-
 @Slf4j
-public record AsyncControl<R>(
-        Class<R> returnType,
-=======
-@Log4j2
 public record AsyncControl (
->>>>>>> 350f629d
         SyncControl syncControl,
         @Nullable ExecutorService executorService,
         /**
