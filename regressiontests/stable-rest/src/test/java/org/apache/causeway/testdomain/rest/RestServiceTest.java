--- conflicted
+++ resolved
@@ -54,7 +54,7 @@
 @TestPropertySource(CausewayPresets.UseLog4j2Test)
 @Import({
     Configuration_usingJdo.class,
-    CausewayModuleViewerRestfulObjectsJaxrsResteasy.class,
+    CausewayModuleViewerRestfulObjectsJaxrsResteasy.class
 })
 class RestServiceTest {
 
@@ -85,19 +85,6 @@
 
     @Test
     void bookOfTheWeek_viaRestEndpoint() {
-<<<<<<< HEAD
-
-        //uses jakarta.json.JsonException
-
-        jakarta.json.JsonException x;
-
-        assertTrue(restService.getPort()>0);
-
-        val useRequestDebugLogging = false;
-        val restfulClient = restService.newClient(useRequestDebugLogging);
-
-=======
->>>>>>> 3e67d843
         val digest = restService.getRecommendedBookOfTheWeek(restfulClient)
                 .ifFailure(Assertions::fail);
 
