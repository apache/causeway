--- conflicted
+++ resolved
@@ -1005,7 +1005,6 @@
         assertMissesProperty(vmSpec, actionName); // verify don't contributes as property
     }
 
-<<<<<<< HEAD
     // -- JAVA RECORD AS VIEWMODEL
 
     @RequiredArgsConstructor
@@ -1094,7 +1093,8 @@
                 Arbitrary Int: 3
                 Arbitrary String: Hello!
                 """, tableToString(dataTable));
-=======
+    }
+
     // -- META ANNOTAIONS
 
     @Test
@@ -1113,7 +1113,7 @@
         actTester.assertExists(true);
         //TODO[CAUSEWAY-3326] perhaps tester needs fixing?
         //actTester.assertValidationMessage("injection worked", true, p0->"just a string");
->>>>>>> 84248b09
+
     }
 
     // -- HELPER
