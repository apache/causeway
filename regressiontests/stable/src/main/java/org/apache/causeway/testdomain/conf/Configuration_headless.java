--- conflicted
+++ resolved
@@ -18,12 +18,7 @@
  */
 package org.apache.causeway.testdomain.conf;
 
-<<<<<<< HEAD
-import jakarta.inject.Inject;
 import jakarta.inject.Singleton;
-=======
-import javax.inject.Singleton;
->>>>>>> 82d56bf4
 
 import org.springframework.context.annotation.Bean;
 import org.springframework.context.annotation.Configuration;
@@ -55,40 +50,6 @@
 })
 public class Configuration_headless {
 
-<<<<<<< HEAD
-    @Service
-    @jakarta.annotation.Priority(PriorityPrecedence.MIDPOINT)
-    @RequiredArgsConstructor(onConstructor_ = {@Inject})
-    public static class HeadlessCommandSupport
-    implements TransactionBoundaryAware {
-
-        @Override
-        public void beforeEnteringTransactionalBoundary(final Interaction interaction) {
-//            _Probe.errOut("Interaction HAS_STARTED conversationId=%s", interaction.getInteractionId());
-            setupCommandCreateIfMissing();
-        }
-
-        @Override
-        public void afterLeavingTransactionalBoundary(final Interaction interaction) {
-//            _Probe.errOut("Interaction IS_ENDING conversationId=%s", interaction.getInteractionId());
-        }
-
-        public void setupCommandCreateIfMissing() {
-
-//            val interactionProvider = interactionProviderProvider.get();
-//            @SuppressWarnings("unused")
-//            final Interaction interaction = Optional.ofNullable(interactionContext.getInteraction())
-//                    .orElseGet(()->{
-//                        val newCommand = new Command();
-//                        val newInteraction = new Interaction(newCommand);
-//                        interactionProvider.setInteraction(newInteraction);
-//                        return newInteraction;
-//                    });
-        }
-
-    }
-=======
->>>>>>> 82d56bf4
 
     @Bean @Singleton
     public PlatformTransactionManager platformTransactionManager() {
