<?xml version="1.0" encoding="UTF-8"?>
<!-- Licensed to the Apache Software Foundation (ASF) under one or more contributor
	license agreements. See the NOTICE file distributed with this work for additional
	information regarding copyright ownership. The ASF licenses this file to
	you under the Apache License, Version 2.0 (the "License"); you may not use
	this file except in compliance with the License. You may obtain a copy of
	the License at http://www.apache.org/licenses/LICENSE-2.0 Unless required
	by applicable law or agreed to in writing, software distributed under the
	License is distributed on an "AS IS" BASIS, WITHOUT WARRANTIES OR CONDITIONS
	OF ANY KIND, either express or implied. See the License for the specific
	language governing permissions and limitations under the License. -->
<project xmlns="http://maven.apache.org/POM/4.0.0"
	xmlns:xsi="http://www.w3.org/2001/XMLSchema-instance"
	xsi:schemaLocation="http://maven.apache.org/POM/4.0.0 http://maven.apache.org/maven-v4_0_0.xsd">
	<modelVersion>4.0.0</modelVersion>

	<parent>
<<<<<<< HEAD
		<groupId>org.apache.causeway.app</groupId>
		<artifactId>causeway-app-starter-parent</artifactId>
		<version>3.0.0-SNAPSHOT</version>
		<relativePath>../starters/pom.xml</relativePath>
=======
		<groupId>org.apache.causeway</groupId>
		<artifactId>causeway-bom</artifactId>
		<version>2.0.0-SNAPSHOT</version>
		<relativePath>../bom/pom.xml</relativePath>
>>>>>>> bc0675e1
	</parent>

	<groupId>org.apache.causeway.regressiontests</groupId>
	<artifactId>causeway-regressiontests</artifactId>

	<name>Apache Causeway - Regression Tests</name>
	<description>
        Collection of JUnit tests covering core functionalities of the framework.
<<<<<<< HEAD
        (Targeted for JVM 17+)
=======
>>>>>>> bc0675e1
    </description>

	<packaging>pom</packaging>

	<properties>
<<<<<<< HEAD

		<maven.compiler.release>17</maven.compiler.release>

=======
>>>>>>> bc0675e1
		<skip.regressionTests>false</skip.regressionTests>
		<skipTests>${skip.regressionTests}</skipTests>
	</properties>

	<build>
		<resources>
			<resource>
				<filtering>false</filtering>
				<directory>src/main/resources</directory>
			</resource>
			<resource>
				<filtering>false</filtering>
				<directory>src/main/java</directory>
				<includes>
					<include>**</include>
				</includes>
				<excludes>
					<exclude>**/*.java</exclude>
				</excludes>
			</resource>
		</resources>
		<plugins>
			<plugin>
				<groupId>org.apache.rat</groupId>
				<artifactId>apache-rat-plugin</artifactId>

				<!-- APACHE CAUSEWAY customisation 4/7: start -->
				<configuration>
					<addDefaultLicenseMatchers>true</addDefaultLicenseMatchers>
					<excludeSubProjects>true</excludeSubProjects>
					<excludes>
						<exclude>**/target/**</exclude>
						<exclude>**/target-ide/**</exclude>

						<exclude>**/node_modules/**</exclude>
						<exclude>**/node/npm</exclude>
						<exclude>**/node/npm.cmd</exclude>

						<exclude>**/*.project</exclude>
						<exclude>**/.classpath</exclude>
						<exclude>**/.settings/**</exclude>
						<exclude>**/*.launch</exclude>

						<exclude>**/*.iml</exclude>
						<exclude>**/webpack.generated.js</exclude>

						<exclude>**/*.pdn</exclude>
						<exclude>**/*.svg</exclude>
						<exclude>**/*.rtf</exclude>
						<exclude>**/*.json</exclude>
						<exclude>**/*.min.js</exclude>

						<exclude>**/module-nav.adoc</exclude>
						<exclude>**/component-nav.adoc</exclude>

						<exclude>**/MANIFEST.MF</exclude>
						<exclude>**/*.ucd</exclude>
						<exclude>**/*.ucls</exclude>

						<exclude>**/datanucleus.log</exclude>
						<exclude>**/gradle/wrapper/gradle-wrapper.properties</exclude>
						<exclude>**/gradlew</exclude>
						<exclude>**/gradlew.bat</exclude>

						<exclude>**/intellij/launch/*.xml</exclude>

						<exclude>**/swagger-ui/**</exclude>

						<exclude>**/META-INF/services/**</exclude>
					</excludes>
					<licenses>
						<license
							implementation="org.apache.rat.analysis.license.SimplePatternBasedLicense">
							<licenseFamilyCategory>AL2  </licenseFamilyCategory>
							<licenseFamilyName>Apache License 2.0</licenseFamilyName>
							<notes />
							<patterns>
								<pattern>Licensed to the Apache Software Foundation (ASF) under
									one</pattern>
							</patterns>
						</license>
					</licenses>
					<licenseFamilies>
						<licenseFamily
							implementation="org.apache.rat.license.SimpleLicenseFamily">
							<familyName>Apache License 2.0</familyName>
						</licenseFamily>
					</licenseFamilies>
				</configuration>
			</plugin>
		</plugins>
	</build>

	<dependencies>

		<dependency>
			<groupId>org.projectlombok</groupId>
			<artifactId>lombok</artifactId>
			<scope>provided</scope>
		</dependency>

		<dependency>
			<groupId>org.apache.causeway.testing</groupId>
			<artifactId>causeway-testing-unittestsupport-applib</artifactId>
		</dependency>

		<dependency>
			<groupId>org.apache.causeway.testing</groupId>
			<artifactId>causeway-testing-integtestsupport-applib</artifactId>
		</dependency>

	</dependencies>

	<dependencyManagement>
		<dependencies>
			
			<dependency>
				<groupId>org.apache.causeway.extensions</groupId>
				<artifactId>causeway-extensions</artifactId>
				<version>2.0.0-SNAPSHOT</version>
				<scope>import</scope>
				<type>pom</type>
			</dependency>
			<dependency>
				<groupId>org.apache.causeway.testing</groupId>
				<artifactId>causeway-testing</artifactId>
				<version>2.0.0-SNAPSHOT</version>
				<scope>import</scope>
				<type>pom</type>
			</dependency>
			<dependency>
				<groupId>org.apache.causeway.valuetypes</groupId>
				<artifactId>causeway-valuetypes</artifactId>
				<version>2.0.0-SNAPSHOT</version>
				<scope>import</scope>
				<type>pom</type>
			</dependency>
			<dependency>
                <groupId>org.apache.causeway.viewer</groupId>
                <artifactId>causeway-viewer-wicket</artifactId>
                <version>2.0.0-SNAPSHOT</version>
                <scope>import</scope>
                <type>pom</type>
            </dependency>

			<dependency>
				<groupId>org.apache.causeway.regressiontests</groupId>
				<artifactId>causeway-regressiontests-stable</artifactId>
				<version>${project.version}</version>
			</dependency>

			<dependency>
				<groupId>org.apache.causeway.security</groupId>
				<artifactId>causeway-security-shiro</artifactId>
				<version>${project.version}</version>
			</dependency>

			<dependency>
				<groupId>org.apache.causeway.viewer</groupId>
				<artifactId>causeway-viewer-commons-model</artifactId>
				<version>${project.version}</version>
			</dependency>

			<dependency>
				<groupId>org.apache.causeway.persistence</groupId>
				<artifactId>causeway-persistence-jpa-eclipselink</artifactId>
				<version>${project.version}</version>
			</dependency>

			<dependency>
				<groupId>org.apache.causeway.persistence</groupId>
				<artifactId>causeway-persistence-jdo-datanucleus</artifactId>
				<version>${project.version}</version>
			</dependency>

			<dependency>
				<groupId>org.apache.causeway.testing</groupId>
				<artifactId>causeway-testing-fixtures-applib</artifactId>
				<version>${project.version}</version>
			</dependency>

			<dependency>
				<groupId>org.apache.causeway.viewer</groupId>
				<artifactId>causeway-viewer-restfulobjects-client</artifactId>
				<version>${project.version}</version>
			</dependency>

			<dependency>
				<groupId>org.apache.causeway.extensions</groupId>
				<artifactId>causeway-extensions-secman-integration</artifactId>
				<version>${project.version}</version>
			</dependency>

			<dependency>
				<groupId>org.apache.causeway.extensions</groupId>
				<artifactId>causeway-extensions-secman-encryption-jbcrypt</artifactId>
				<version>${project.version}</version>
			</dependency>

			<dependency>
				<groupId>org.apache.causeway.extensions</groupId>
				<artifactId>causeway-extensions-secman-persistence-jdo</artifactId>
				<version>${project.version}</version>
			</dependency>

			<dependency>
				 <groupId>org.apache.causeway.extensions</groupId>
				 <artifactId>causeway-extensions-secman-persistence-jpa</artifactId>
			 </dependency>

			<dependency>
				<groupId>org.apache.causeway.extensions</groupId>
				<artifactId>causeway-extensions-secman-delegated-shiro</artifactId>
				<version>${project.version}</version>
			</dependency>

			<dependency>
				<groupId>org.apache.causeway.extensions</groupId>
				<artifactId>causeway-extensions-shiro-realm-ldap-impl</artifactId>
				<version>${project.version}</version>
			</dependency>



			<!-- TEST DEPENDENCIES -->

			<dependency>
				<groupId>org.glassfish.jersey.ext</groupId>
				<artifactId>jersey-spring6</artifactId>
				<scope>test</scope>
			</dependency>

			<dependency>
				<groupId>org.glassfish</groupId>
				<artifactId>javax.json</artifactId>
				<version>1.1.4</version>
				<scope>test</scope>
			</dependency>

			<dependency>
				<groupId>org.apache.causeway.testing</groupId>
				<artifactId>causeway-testing-specsupport-applib</artifactId>
				<version>${project.version}</version>
				<scope>test</scope>
			</dependency>

			<dependency>
				<groupId>org.apache.causeway.tooling</groupId>
				<artifactId>causeway-tooling-model4adoc</artifactId>
				<version>${project.version}</version>
				<scope>test</scope>
			</dependency>

			<dependency>
				<groupId>org.apache.directory.server</groupId>
				<artifactId>apacheds-test-framework</artifactId>
				<version>2.0.0.AM26</version>
				<scope>test</scope>
			</dependency>

		</dependencies>

	</dependencyManagement>

	<modules>
		<module>stable</module>
		<module>stable-bootstrapping</module>
		<module>stable-config</module>
		<module>stable-core-wrapperfactory</module>
		<module>stable-cucumber</module>
		<module>stable-domainmodel</module>
		<module>stable-eventhandling</module>
		<module>stable-layouts</module>
		<module>stable-factory</module>
		<module>stable-interact</module>
		<module>stable-persistence-jdo</module>
		<module>stable-persistence-jpa</module>
		<module>stable-cmdexecauditsess</module>
		<!-- <module>stable-publishing-jdo</module> code is still incubating -->
		<module>stable-publishing-jpa</module>
		<module>stable-rest</module>
		<module>stable-value</module>
		<module>stable-viewers-common</module>
		<module>stable-viewers-jdo</module>
		<module>stable-viewers-jpa</module>
		<!-- <module>incubating</module> -->
	</modules>

</project><|MERGE_RESOLUTION|>--- conflicted
+++ resolved
@@ -15,17 +15,10 @@
 	<modelVersion>4.0.0</modelVersion>
 
 	<parent>
-<<<<<<< HEAD
-		<groupId>org.apache.causeway.app</groupId>
-		<artifactId>causeway-app-starter-parent</artifactId>
-		<version>3.0.0-SNAPSHOT</version>
-		<relativePath>../starters/pom.xml</relativePath>
-=======
 		<groupId>org.apache.causeway</groupId>
 		<artifactId>causeway-bom</artifactId>
-		<version>2.0.0-SNAPSHOT</version>
+		<version>3.0.0-SNAPSHOT</version>
 		<relativePath>../bom/pom.xml</relativePath>
->>>>>>> bc0675e1
 	</parent>
 
 	<groupId>org.apache.causeway.regressiontests</groupId>
@@ -34,21 +27,11 @@
 	<name>Apache Causeway - Regression Tests</name>
 	<description>
         Collection of JUnit tests covering core functionalities of the framework.
-<<<<<<< HEAD
-        (Targeted for JVM 17+)
-=======
->>>>>>> bc0675e1
     </description>
 
 	<packaging>pom</packaging>
 
 	<properties>
-<<<<<<< HEAD
-
-		<maven.compiler.release>17</maven.compiler.release>
-
-=======
->>>>>>> bc0675e1
 		<skip.regressionTests>false</skip.regressionTests>
 		<skipTests>${skip.regressionTests}</skipTests>
 	</properties>
