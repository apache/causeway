<?xml version="1.0" encoding="UTF-8"?>
<!-- Licensed to the Apache Software Foundation (ASF) under one or more contributor
	license agreements. See the NOTICE file distributed with this work for additional
	information regarding copyright ownership. The ASF licenses this file to
	you under the Apache License, Version 2.0 (the "License"); you may not use
	this file except in compliance with the License. You may obtain a copy of
	the License at http://www.apache.org/licenses/LICENSE-2.0 Unless required
	by applicable law or agreed to in writing, software distributed under the
	License is distributed on an "AS IS" BASIS, WITHOUT WARRANTIES OR CONDITIONS
	OF ANY KIND, either express or implied. See the License for the specific
	language governing permissions and limitations under the License. -->
<project xmlns="http://maven.apache.org/POM/4.0.0" xmlns:xsi="http://www.w3.org/2001/XMLSchema-instance"
         xsi:schemaLocation="http://maven.apache.org/POM/4.0.0 http://maven.apache.org/maven-v4_0_0.xsd">
    <modelVersion>4.0.0</modelVersion>

    <parent>
        <groupId>org.apache.causeway.regressiontests</groupId>
<<<<<<< HEAD
        <artifactId>causeway-regressiontests-cmdexecauditsess</artifactId>
        <version>3.0.0-SNAPSHOT</version>
=======
        <artifactId>causeway-regressiontests-stable-cmdexecauditsess</artifactId>
        <version>2.0.0-SNAPSHOT</version>
>>>>>>> f8dd7996
    </parent>

    <artifactId>causeway-regressiontests-stable-cmdexecauditsess-persistence-jdo</artifactId>
    <name>Apache Causeway - Regression Tests (stable) - Cmd/Exec/Audit/Session - JDO</name>

	<properties>
        <maven.install.skip>true</maven.install.skip>
        <maven.deploy.skip>true</maven.deploy.skip>

        <jar-plugin.automaticModuleName>org.apache.causeway.regressiontests.stable.cmdexecauditsess.persistence.jdo</jar-plugin.automaticModuleName>
        <git-plugin.propertiesDir>org/apache/causeway/regressiontests/stable-cmdexecauditsess/persistence-jdo</git-plugin.propertiesDir>
    </properties>

    <dependencies>

        <dependency>
            <groupId>org.apache.causeway.regressiontests</groupId>
            <artifactId>causeway-regressiontests-stable-cmdexecauditsess-generic</artifactId>
            <scope>test</scope>
        </dependency>

        <dependency>
            <groupId>org.apache.causeway.persistence</groupId>
			<artifactId>causeway-persistence-jdo-datanucleus</artifactId>
            <scope>test</scope>
        </dependency>

        <dependency>
            <groupId>org.apache.causeway.extensions</groupId>
            <artifactId>causeway-extensions-commandlog-persistence-jdo</artifactId>
            <scope>test</scope>
        </dependency>

        <dependency>
            <groupId>org.apache.causeway.extensions</groupId>
            <artifactId>causeway-extensions-executionlog-persistence-jdo</artifactId>
            <scope>test</scope>
        </dependency>

        <dependency>
            <groupId>org.apache.causeway.extensions</groupId>
            <artifactId>causeway-extensions-executionoutbox-persistence-jdo</artifactId>
            <scope>test</scope>
        </dependency>

        <dependency>
            <groupId>org.apache.causeway.extensions</groupId>
            <artifactId>causeway-extensions-audittrail-persistence-jdo</artifactId>
            <scope>test</scope>
        </dependency>

        <dependency>
            <groupId>org.apache.causeway.extensions</groupId>
            <artifactId>causeway-extensions-sessionlog-persistence-jdo</artifactId>
            <scope>test</scope>
        </dependency>

        <dependency>
            <groupId>org.apache.causeway.security</groupId>
            <artifactId>causeway-security-bypass</artifactId>
            <scope>test</scope>
        </dependency>


    </dependencies>

</project><|MERGE_RESOLUTION|>--- conflicted
+++ resolved
@@ -15,13 +15,8 @@
 
     <parent>
         <groupId>org.apache.causeway.regressiontests</groupId>
-<<<<<<< HEAD
-        <artifactId>causeway-regressiontests-cmdexecauditsess</artifactId>
+        <artifactId>causeway-regressiontests-stable-cmdexecauditsess</artifactId>
         <version>3.0.0-SNAPSHOT</version>
-=======
-        <artifactId>causeway-regressiontests-stable-cmdexecauditsess</artifactId>
-        <version>2.0.0-SNAPSHOT</version>
->>>>>>> f8dd7996
     </parent>
 
     <artifactId>causeway-regressiontests-stable-cmdexecauditsess-persistence-jdo</artifactId>
