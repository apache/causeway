--- conflicted
+++ resolved
@@ -186,16 +186,9 @@
     - url: .
       start_path: persistence/jdo/adoc # pjdo
       branches: [2.0.0, 2.1.0, 2.2.0, 3.0.0, 3.1.0, 3.2.0]
-<<<<<<< HEAD
-    #TODO enable once feature is merged into master
-    #- url: .
-    #  start_path: persistence/querydsl/adoc # pjdo
-    #  branches: [2.2.0, 3.2.0]
-=======
     - url: .
       start_path: persistence/querydsl/adoc # pjdo
       branches: [2.2.0, 3.2.0]
->>>>>>> 94acfec2
 
     # regression tests
     - url: .
