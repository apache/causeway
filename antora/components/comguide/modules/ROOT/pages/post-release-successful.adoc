= Post Release (Successful)

:Notice: Licensed to the Apache Software Foundation (ASF) under one or more contributor license agreements. See the NOTICE file distributed with this work for additional information regarding copyright ownership. The ASF licenses this file to you under the Apache License, Version 2.0 (the "License"); you may not use this file except in compliance with the License. You may obtain a copy of the License at. http://www.apache.org/licenses/LICENSE-2.0 . Unless required by applicable law or agreed to in writing, software distributed under the License is distributed on an "AS IS" BASIS, WITHOUT WARRANTIES OR  CONDITIONS OF ANY KIND, either express or implied. See the License for the specific language governing permissions and limitations under the License.
:page-partial:

The release process consists of:

* the release manager xref:comguide:ROOT:cutting-a-release.adoc[cutting the release]

* members of the Apache Causeway PMC xref:comguide:ROOT:verifying-releases.adoc[verifying] and voting on the release

* the release manager performing post-release tasks, for either a successful or an xref:comguide:ROOT:post-release-unsuccessful.adoc[unsuccessful] vote (former documented below)

For a vote to succeed, there must be +3 votes from PMC members, and the vote must have been open at least 72 hours.
If there are not +3 votes after this time then it is perfectly permissible to keep the vote open longer.

This section describes the steps to perform if the vote has been successful.

== Inform dev ML

Post the results to the `dev@causeway.a.o` mailing list:

[source,subs="attributes+"]
----
[RESULT] [VOTE] Apache Causeway Core release {page-causewayrelv3}
----

using the body (alter last line as appropriate):

[source]
----
The vote has completed with the following result :

  +1 (binding): ... list of names ...
  +1 (non binding): ... list of names ...

  -1 (binding): ... list of names ...
  -1 (non binding): ... list of names ...

The vote is SUCCESSFUL.

I'll now go ahead and complete the post-release activities.
----

== Release to Maven Central

CAUTION: We release from Maven Central before anything else; we don't want to push the git tags (an irreversible action) until we know that this has worked ok.

From the http://repository.apache.org[ASF Nexus repository], select the staging repository and select 'release' from the top menu.

image::release-process/nexus-release-1.png[width="600px"]

This moves the release artifacts into an Apache releases repository; from there they will be automatically moved to the Maven repository.

== Set environment variables

As we did for the cutting of the release, we set environment variables to parameterize the following steps:

[source,bash,subs="attributes+"]
----
export CAUSEWAYJIRA=CAUSEWAY-9999                           # <.>
export CAUSEWAYTMP=/c/tmp                               # <.>
export CAUSEWAYREL={page-causewayrelv3}                           # <.>
export CAUSEWAYRC=RC1                                   # <.>
export CAUSEWAYBRANCH=release-$CAUSEWAYREL-$CAUSEWAYRC
export CAUSEWAYART=causeway

env | grep CAUSEWAY | sort
----
<.> set to an "umbrella" ticket for all release activities.
(One should exist already, xref:comguide:ROOT:post-release-successful.adoc#create-new-jira[created at] the beginning of the development cycle now completing).
<.> adjust by platform
<.> adjust as required
<.> adjust as necessary if there was more than one attempt to release

Open up a terminal, and switch to the correct release branch:

[source,bash,subs="attributes+"]
----
git checkout $CAUSEWAYBRANCH
----

== Update tags

Replace the `-RCn` tag with another without the qualifier.

You can do this using the `scripts/promoterctag.sh` script; for example:

[source,bash,subs="attributes+"]
----
sh scripts/promoterctag.sh $CAUSEWAYART-$CAUSEWAYREL $CAUSEWAYRC
----

This script pushes the tag under `refs/tags/rel`.
As per Apache policy (communicated on 10th Jan 2016 to Apache PMCs), this path is 'protected' and is unmodifiable (guaranteeing the provenance that the ASF needs for releases).

== Update JIRA

=== Close tickets

Close all JIRA tickets for the release, or moved to future releases if not yet addressed.
Any tickets that were partially implemented should be closed, and new tickets created for the functionality on the ticket not yet implemented.

=== Mark the version as released

In JIRA, go to the link:https://issues.apache.org/jira/plugins/servlet/project-config/CAUSEWAY/versions[administration section] for the Apache Causeway project and update the version as being released.

In the link:https://issues.apache.org/jira/secure/RapidBoard.jspa?rapidView=87[Kanban view] this will have the effect of marking all tickets as released (clearing the "done" column).

[#close-all-released-tickets]
=== Close all released tickets

From the link:https://issues.apache.org/jira/projects/CAUSEWAY?selectedItem=com.atlassian.jira.jira-projects-plugin%3Arelease-page&status=released-unreleased[Releases page], review the status of all work items in the release to check that they are closed.

If any are not, open the tickets in the issue navigator (from the release page):

image::release-process/jira-open-release-in-navigator.png[width=800px]

and then use "Bulk change" to transition through workflow:

image::release-process/jira-bulk-tool.png[width=200px]

[#create-new-jira]
=== Create new JIRA

Create a new JIRA ticket as a catch-all for the _next_ release.

== Update Release Notes

In the main `causeway` repo (ie containing the asciidoc source):

* Generate release notes
+
From the root directory, generate the release notes for the current release, in AsciiDoc format; eg:
+
[source,bash,subs="attributes+"]
----
sh scripts/jira-release-notes.sh CAUSEWAY $CAUSEWAYREL > /tmp/$CAUSEWAYREL.adoc
----
+
[NOTE]
====
This script uses 'jq' to parse JSON.
See the script itself for details of how to install this utility.
====

* Create a new `relnotes.adoc` file
+
in  `antora/components/relnotes/modules/ROOT/pages/yyyy/vvv/relnotes.adoc`

** where `yyyy` is the year
** `vvv` is the version number

+
Copy the release notes (`/tmp/$CAUSEWAYREL.adoc`) into the `relnotes.adoc`, recategorising if necessary

* Update the table in `antora/components/relnotes/ROOT/pages/about.adoc`
+
Date of release, number of new features, improvements and bugs fixed.

* Update `antora/components/relnotes/ROOT/nav.adoc`
+
To reference these release notes.

* update the `doap_causeway.rdf` file (which provides a machine-parseable description of the project) with details of the new release.
Validate using the http://www.w3.org/RDF/Validator/[W3C RDF Validator] service.
+
TIP: For more on DOAP files, see these link:http://projects.apache.org/doap.html[Apache policy docs].

* Update the link:https://github.com/apache/causeway/blob/master/STATUS[STATUS] file (in root of Apache Causeway' source) should be updated with details of the new release.

* commit the changes
+
[source,bash,subs="attributes+"]
----
git add .
git commit -m "$CAUSEWAYJIRA: updates release notes, STATUS and doap_causeway.rdf"
----

== Release Source Zip

As described in the link:http://www.apache.org/dev/release-publishing.html#distribution_dist[Apache documentation], each Apache TLP has a `release/TLP-name` directory in the distribution Subversion repository at link:https://dist.apache.org/repos/dist[https://dist.apache.org/repos/dist].
Once a release vote passes, the release manager should `svn add` the artifacts (plus signature and hash files) into this location.
The release is then automatically pushed to http://www.apache.org/dist/[http://www.apache.org/dist/] by `svnpubsub`.
Only the most recent release of each supported release line should be contained here, old versions should be deleted.

Each project is responsible for the structure of its directory.
The directory structure of Apache Causeway reflects the directory structure in our git source code repo:

[source]
----
causeway/
  core/
----

If necessary, checkout this directory structure:

[source,bash]
----
svn co https://dist.apache.org/repos/dist/release/causeway causeway-dist
----

Next, add the new release into the appropriate directory.
The `upd.sh` script can be used to automate this:

[source,bash]
.upd.sh
----
new_ver=$1

if [ $# -lt 1 ]; then
  echo "usage: $(basename $0) version" 2>&1
  exit 1
fi

# constants
fullname="causeway-bom"
repo_root=https://repository.apache.org/content/repositories/releases/org/apache/causeway

# file suffices
zip="source-release.zip"
asc="$zip.asc"
md5="$zip.md5"
sha1="$zip.sha1"
sha512="$zip.sha512"

for suffix in $zip $asc $md5 $sha1 $sha512
do
  echo curl -O $repo_root/$fullname/$new_ver/$fullname-$new_ver-$suffix
  curl -O $repo_root/$fullname/$new_ver/$fullname-$new_ver-$suffix
  svn add $fullname-$new_ver-$suffix
done
----

[source,bash,subs="attributes+"]
----
sh upd.sh {page-causewayrelv3}
----

The script downloads the artifacts from the Nexus release repository and adds the artifacts to subversion.

Manually delete any old files using `svn delete`.

Double check that the files are correct; there is sometimes a small delay in the files becoming available in the release repository.
It should be sufficient to check just the `md5` or `.asc` files that these look valid (aren't HTML 404 error pages):

[source,bash,subs="attributes+"]
----
cat *.md5
cat *.sha1
cat *.sha512
----

Assuming all is good, commit the changes:

[source,subs="attributes+"]
----
svn commit -m "publishing causeway source releases to dist.apache.org"
----

If the files are invalid, then revert using `svn revert . --recursive` and try again in a little while.

== Final website updates

Apply any remaining documentation updates:

* If there have been documentation changes made in other branches since the release branch was created, then merge these in.

* If there have been updates to any of the schemas, copy them over:

** copy the new schema(s) from
+
`api/schema/src/main/resources/o.a.c.s.xxx`
+
to its versioned:
+
`antora/supplemental-ui/schema/xxx/xxx-ver.xsd`

** ensure the non-versioned is same as the highest versioned
+
`antora/supplemental-ui/schema/xxx/xxx.xsd`

* Commit the changes:
+
[source,bash,subs="attributes+"]
----
git add .
git commit -m "$CAUSEWAYJIRA: merging in final changes to docs"
----

We are now ready to xref:#generate-website[generate the website].

[#generate-website]
== Generate website

We use Antora to generate the site, setting up a document maintenance branches `{page-causewayrelv2}` and `{page-causewayrelv3}`.
These mirror the "rel/causeway-{page-causewayrelv2}" and "rel/causeway-{page-causewayrelv3}" (immutable) release tags, but are branches because they allow us to update the docs outside of formal releases.

The `site.yml` (which can be in any branch) references these documentation branches, but uses the link:https://docs.antora.org/antora/latest/playbook/urls-latest-version-segment/[latest version] support of Antora 3.x to reference the `{page-causewayrelv3}` version as "latest":

[source,yml]
.site.yml
----
urls:
    latest_version_segment: latest
----
<<<<<<< HEAD

This approach also means that the top-level `index.html` (from the Antora template) does not need to be modified; it can simply refer to "latest".
To avoid duplicates in the Algolia search index, we also only index the "latest" directory.
=======
>>>>>>> 1d41ee74

This approach also means that the top-level `index.html` (from the Antora template) does not need to be modified; it can simply refer to "latest".
To avoid duplicates in the Algolia search index, we also only index the "latest" directory.

<<<<<<< HEAD
[#create-2.x.0-doc-branch]
=== Create 2.x.0 doc branch

* We create the `{page-causewayrelv2}` branch, at the rel/causeway-{page-causewayrelv2} release tag.
+
[source,bash,subs="attributes+"]
----
git checkout -b {page-causewayrelv2}
git reset --hard rel/causeway-{page-causewayrelv2}
----

* update all `antora.yml` files to use the latest branch ({page-causewayrelv3}):
+
[source,bash,subs="attributes+"]
----
find . -name antora.yml -exec sed -i 's/latest/{page-causewayrelv3}/g' {} \;
----

* build framework
=======

[#create-2.x.0-doc-branch]
=== Create 2.x.0 doc branch

* We create the `{page-causewayrelv2}` branch, at the rel/causeway-{page-causewayrelv2} release tag.
+
[source,bash,subs="attributes+"]
----
git checkout -b {page-causewayrelv2}
git reset --hard rel/causeway-{page-causewayrelv2}
----

* update all `antora.yml` files to use the latest branch ({page-causewayrelv2}):
>>>>>>> 1d41ee74
+
[source,bash,subs="attributes+"]
----
pushd bom
mvnd clean install -T1C -DskipTests -Dgithub
popd
----

* if necessary, build the module tooling, as per xref:release-process-prereqs.adoc#doc-tooling[doc tooling prereqs] process.

* generate the website:
+
[source,bash,subs="attributes+"]
----
sh preview.sh
----

* if any files have changed, then commit:
+
[source,bash,subs="attributes+"]
----
git add .
git commit -m "$CAUSEWAYJIRA: updates docs on new release branch"
----

* build framework
+
[source,bash,subs="attributes+"]
----
pushd bom
mvnd clean install -T1C -DskipTests -Dgithub
popd
----

* if necessary, build the module tooling, as per xref:release-process-prereqs.adoc#doc-tooling[doc tooling prereqs] process.

* generate the website:
+
[source,bash,subs="attributes+"]
----
sh preview.sh
----

* if any files have changed, then commit:
+
[source,bash,subs="attributes+"]
----
git add .
git commit -m "$CAUSEWAYJIRA: updates docs on new release branch"
----

* Commit all these changes:
+
[source,bash,subs="attributes+"]
----
git add .
git commit -m "$CAUSEWAYJIRA: bumps antora.yml versions to $CAUSEWAYREL"
----

* Push the documentation branch:
+
[source,bash,subs="attributes+"]
----
git push origin {page-causewayrelv2} -u
----


[#create-3.x.0-doc-branch]
=== Create 3.x.0 doc branch

* We create the `{page-causewayrelv3}` branch, at the rel/causeway-{page-causewayrelv3} release tag.
<<<<<<< HEAD
+
[source,bash,subs="attributes+"]
----
git checkout -b {page-causewayrelv3}
git reset --hard rel/causeway-{page-causewayrelv3}
----

* update all `antora.yml` files to use the latest branch ({page-causewayrelv3}):
+
[source,bash,subs="attributes+"]
----
=======
+
[source,bash,subs="attributes+"]
----
git checkout -b {page-causewayrelv3}
git reset --hard rel/causeway-{page-causewayrelv3}
----

* update all `antora.yml` files to use the latest branch ({page-causewayrelv3}):
+
[source,bash,subs="attributes+"]
----
>>>>>>> 1d41ee74
find . -name antora.yml -exec sed -i 's/latest/{page-causewayrelv3}/g' {} \;
----

* build framework
+
[source,bash,subs="attributes+"]
----
pushd bom
mvnd clean install -T1C -DskipTests -Dgithub
popd
----

* if necessary, build the module tooling, as per xref:release-process-prereqs.adoc#doc-tooling[doc tooling prereqs] process.

* generate the website:
+
[source,bash,subs="attributes+"]
----
sh preview.sh
----

* if any files have changed, then commit:
+
[source,bash,subs="attributes+"]
----
git add .
git commit -m "$CAUSEWAYJIRA: updates docs on new release branch"
----

* Commit all these changes:
+
[source,bash,subs="attributes+"]
----
git add .
git commit -m "$CAUSEWAYJIRA: bumps antora.yml versions to $CAUSEWAYREL"
----

* Push the documentation branch:
+
[source,bash,subs="attributes+"]
----
git push origin {page-causewayrelv3} -u
----


[#generate-the-site]
=== Generate the site

To build the site, we need to update the `site.yml`.

This can be done from any branch, normally the release branch (`$CAUSEWAYBRANCH`) or `master`.

NOTE: All that will be picked up from this branch is the `supplementary-ui` files (top-level index) and the `site.yml` playbook that identifies which branch(es) to include in the website.


* Update `site.yml` using `site.NEXT.yml`:

* move `site.yml` to one side, and replace with `site.NEXT.yml`:
+
[source,bash,subs="attributes+"]
----
pushd antora/playbooks
mv site.yml      site.ORIG.yml
mv site.NEXT.yml site.yml
popd
----

* update the new `site.yml`, eg:
+
[source,yaml,subs="attributes+"]
.site.yml
----
content:
  sources:
    - url: .
      start_path: antora/components/docs # docs
      branches: [{page-causewayrelv3}, {page-causewayrelv3}]
      # ...
    - url: .
      start_path: viewers/wicket/adoc # vw
      branches: [{page-causewayrelv3}, {page-causewayrelv3}]
----


* check that the attributes are correct.
+
[source,yaml,subs="attributes+"]
.site.yml
----
asciidoc:
  attributes:
    page-causewayprevv2: "..."    #<.>
    page-causewayprevv3: "..."    #<.>
    page-causewayrelv2: "..."     #<.>
    page-causewayrelv3: "..."     #<.>
----
<.> needs to be (the current) `{page-causewayrelv2}`
<.> needs to be (the current) `{page-causewayrelv3}`
<.> needs to be set to the _next_ likely release version for v2.
<.> needs to be set to the _next_ likely release version for v3 branch

* commit the changes
+
[source,bash,subs="attributes+"]
----
git add .
git commit -m "$CAUSEWAYJIRA: updates site.yml in readiness for website generation"
----



* generate the website:
+
[source,bash,subs="attributes+"]
----
sh preview.sh -AS
----
+
This will write to `antora/target/site`; we'll use the results in the xref:#publish-website[next section].


* Revert `site.yml`
+
Restore the original `site.yml` file.


include::partial$publish-and-index-website.adoc[]



== Merge in release branch

Because we release from a branch, the changes made in the branch should be merged back from the release branch back into the `master` branch.

In the `causeway` repo:

[source,bash,subs="attributes+"]
----
RC=RC1                                                <.>
git checkout master
git pull
git merge release-{page-causewayrelv3}-$RC
git push origin master
git branch -d release-{page-causewayrelv3}-$RC
git push origin release-{page-causewayrelv3}-$RC --delete
----
<.> adjust RC number as required

== Bump baselines for nightly/weekly builds

=== Main repo (weekly builds)

In the main repo, in `.github/workflows`, update the `BASELINE` variable in all scripts:

* for example, in `ci-build-artifacts-no-push-maven.yml`:
+
[source,yml,subs="attributes+"]
..github/workflows/ci-build-artifacts-no-push-maven.yml
----
jobs:
  build:

    env:
      BASELINE: {page-causewayrelv3}
----

* in `ci-build-site-no-push.yml`:
+
[source,yml,subs="attributes+"]
..github/workflows/ci-build-site-no-push.yml
----
jobs:
  build:

    env:
      BASELINE: {page-causewayrelv3}
----

* commit and push:
+
[source,bash,subs="attributes+"]
----
git add .
git commit -m "$CAUSEWAYJIRA: bumps BASELINE to latest release version"
----


=== Nightly build repo

In the `apache-causeway-committers/causeway-nightly` repo, similarly bump the versions of the `BASELINE_MAIN` variable.

* first update your local repo:
+
[source,bash,subs="attributes+"]
----
git fetch
git reset --hard origin/master
----

* update the `apache-causeway-ci-nightly.yml` file:
+
[source,yml,subs="attributes+"]
..github/workflows/apache-causeway-ci-nightly.yml
----
jobs:
  build:
    name: build, site, build/push reference app
    runs-on: ubuntu-latest
    env:
      # to be shared among all steps of this job
      BASELINE_MAIN: {page-causewayrelv3}
      BASELINE_EDGE: {page-causewayrelv3}
----

* update any other CI scripts that might exist there.

* commit and push:
+
[source,bash,subs="attributes+"]
----
git add .
git commit -m "$CAUSEWAYJIRA: bumps BASELINE to latest release version"
----

== Update starter projects

As explained in xref:cutting-a-release.adoc#update-starter-apps[cutting a release],for each of the two starter apps, we maintain eight (!) branches:

* `v2-jpa`; `v2-jdo`; `v3-jpa`; `v3-jdo`
+
These are intended to reference the _most recently released_ version, the first demonstrating persistence using JDO, the second using JPA.
These are the branches referenced from the home page and getting started pages of the website.

* `v2-jpa-SNAPSHOT`; `v2-jdo-SNAPSHOT`; `v3-jpa-SNAPSHOT`; `v3-jdo-SNAPSHOT`
+
These reference the most current snapshot nightly build.

The general idea is that a release will fast-forward `v2-jpa` to `v2-jpa-SNAPSHOT` and similarly moves `v2-jdo` up to `v2-jdo-SNAPSHOT`, and then repeat the process for v3.
The non-SNAPSHOT builds should always reference the most recently release of v2 or v3.

In order that we don't break the starter apps while a release is being voted on, we do the changes in work branches, `$CAUSEWAYBRANCH-jpa` and `$CAUSEWAYBRANCH-jdo` (where `$CAUSEWAYBRANCH` is "release-2.0.0-RC1", or "release-3.0.0-RC1" etc).

Now that the release is complete, tidy up these branches and then set up the `-SNAPSHOT` branches as required.

IMPORTANT: The `v{2,3}-{jpa,jdo}` branches should always work against the most recent release, whereas the `v{2,3}-{jpa,jdo}-SNAPSHOT` reference more recent nightly builds if necessary.


== Update the reference app

The link:https://github.com/apache/causeway-app-referenceapp[reference app] has a configuration property `causeway.viewer.common.application.version` (in link:https://github.com/apache/causeway-app-referenceapp/blob/master/domain/src/main/resources/application.yml#L91[application.yml]); this should be updated.




== Update the ASF Reporter website

Log the new release in the link:https://reporter.apache.org/addrelease.html?causeway[ASF Reporter website].

== Announce the release

Announce the release to link:mailto:users@causeway.apache.org[users mailing list].

For example, for a release of Apache Causeway Core, use the following subject:

[source,subs="attributes+"]
----
[ANN] Apache Causeway version {page-causewayrelv3} Released
----

And use the following body (summarizing the main points as required):

[source,subs="attributes+"]
----
The Apache Causeway team is pleased to announce the release of Apache Causeway {page-causewayrelv3}.

New features in this release include:

* ...

Full release notes are available on the Apache Causeway website at [1].

You can access this release directly from the Maven central repo [2].
Alternatively, download the release and build it from source [3].

Enjoy!

--The Apache Causeway team

[1] https://causeway.apache.org/relnotes/latest/about.html
[2] https://search.maven.org
[3] https://causeway.apache.org/docs/latest/downloads/how-to.html
----

== Announce on `announce@apache.org`

This mailing list is for official project announcements, including release announcements.
Posting to this mailing list is highly recommended:

[quote, Sally Khudairi, email out to Apache PMCs]
"sending your news to announce@ helps amplify your message to thousands of subscribers, and be included in official ASF promotions, including the Weekly News Round-ups (published every Friday; read by members of the media/analyst community --SD News publishes weekly updates on Apache projects from the Round-ups)"

There are strict guidelines regarding posting to announce@apache.org, which is a moderated list.
The message must:

* be sent from your apache.org address;
* be in PLAINTEXT (no HTML mail, no embedded links) and with no attachments
* contain [ANNOUNCE] or [ANN] before a clear subject line
+
eg: `[ANNOUNCE] Apache PROJECTNAME v2.3 released`.

* include your project boilerplate ~10-60 words (DOAP = description of a project; eg. https://projects.apache.org/project.html?bookkeeper )

* include a link to the project homepage or download source(s)

Examples: link:https://lists.apache.org/list.html?announce\@apache.org[https://lists.apache.org/list.html?announce@apache.org]


== Social Media

Announce the release using the `@ApacheCauseway` Twitter account.



== Update BASELINE for the (non-ASF) nightly builds

Nightly builds of the framework's packages are available in two different locations:

* First, they can be found as packages of the main link:https://github.com/apache/causeway[github.com/apache/causeway] repo; these can be accessed using your github credentials.
+
Bump the `BASELINE` variable in link:https://github.com/apache/causeway/blob/master/.github/workflows/ci-build-artifacts-no-push-maven.yml#L20[ci-build-artifacts-no-push-maven.yml] (workflow file).

* But they are also to be found as packages within the (non-ASF) link:https://github.com/apache-causeway-committers/causeway-nightly[github.com/apache-causeway-committers/causeway-nightly] repo; no credentials are required for these because the git repo is used as a package repository directly.
+
Bump the `BASELINE` variable in link:https://github.com/apache-causeway-committers/causeway-nightly/blob/0fdea0c4e7419b40acc9a03746e4c3cac3f262b2/.github/workflows/apache-causeway-ci-nightly.yml#L15[apache-causeway-ci-nightly.yml] (workflow file).<|MERGE_RESOLUTION|>--- conflicted
+++ resolved
@@ -22,7 +22,7 @@
 
 [source,subs="attributes+"]
 ----
-[RESULT] [VOTE] Apache Causeway Core release {page-causewayrelv3}
+[RESULT] [VOTE] Apache Causeway Core release {page-causewayrelv2}
 ----
 
 using the body (alter last line as appropriate):
@@ -60,7 +60,7 @@
 ----
 export CAUSEWAYJIRA=CAUSEWAY-9999                           # <.>
 export CAUSEWAYTMP=/c/tmp                               # <.>
-export CAUSEWAYREL={page-causewayrelv3}                           # <.>
+export CAUSEWAYREL={page-causewayrelv2}                           # <.>
 export CAUSEWAYRC=RC1                                   # <.>
 export CAUSEWAYBRANCH=release-$CAUSEWAYREL-$CAUSEWAYRC
 export CAUSEWAYART=causeway
@@ -234,7 +234,7 @@
 
 [source,bash,subs="attributes+"]
 ----
-sh upd.sh {page-causewayrelv3}
+sh upd.sh {page-causewayrelv2}
 ----
 
 The script downloads the artifacts from the Nexus release repository and adds the artifacts to subversion.
@@ -304,17 +304,11 @@
 urls:
     latest_version_segment: latest
 ----
-<<<<<<< HEAD
 
 This approach also means that the top-level `index.html` (from the Antora template) does not need to be modified; it can simply refer to "latest".
 To avoid duplicates in the Algolia search index, we also only index the "latest" directory.
-=======
->>>>>>> 1d41ee74
-
-This approach also means that the top-level `index.html` (from the Antora template) does not need to be modified; it can simply refer to "latest".
-To avoid duplicates in the Algolia search index, we also only index the "latest" directory.
-
-<<<<<<< HEAD
+
+
 [#create-2.x.0-doc-branch]
 === Create 2.x.0 doc branch
 
@@ -326,29 +320,14 @@
 git reset --hard rel/causeway-{page-causewayrelv2}
 ----
 
-* update all `antora.yml` files to use the latest branch ({page-causewayrelv3}):
-+
-[source,bash,subs="attributes+"]
-----
-find . -name antora.yml -exec sed -i 's/latest/{page-causewayrelv3}/g' {} \;
+* update all `antora.yml` files to use the latest branch ({page-causewayrelv2}):
++
+[source,bash,subs="attributes+"]
+----
+find . -name antora.yml -exec sed -i 's/latest/{page-causewayrelv2}/g' {} \;
 ----
 
 * build framework
-=======
-
-[#create-2.x.0-doc-branch]
-=== Create 2.x.0 doc branch
-
-* We create the `{page-causewayrelv2}` branch, at the rel/causeway-{page-causewayrelv2} release tag.
-+
-[source,bash,subs="attributes+"]
-----
-git checkout -b {page-causewayrelv2}
-git reset --hard rel/causeway-{page-causewayrelv2}
-----
-
-* update all `antora.yml` files to use the latest branch ({page-causewayrelv2}):
->>>>>>> 1d41ee74
 +
 [source,bash,subs="attributes+"]
 ----
@@ -374,32 +353,6 @@
 git commit -m "$CAUSEWAYJIRA: updates docs on new release branch"
 ----
 
-* build framework
-+
-[source,bash,subs="attributes+"]
-----
-pushd bom
-mvnd clean install -T1C -DskipTests -Dgithub
-popd
-----
-
-* if necessary, build the module tooling, as per xref:release-process-prereqs.adoc#doc-tooling[doc tooling prereqs] process.
-
-* generate the website:
-+
-[source,bash,subs="attributes+"]
-----
-sh preview.sh
-----
-
-* if any files have changed, then commit:
-+
-[source,bash,subs="attributes+"]
-----
-git add .
-git commit -m "$CAUSEWAYJIRA: updates docs on new release branch"
-----
-
 * Commit all these changes:
 +
 [source,bash,subs="attributes+"]
@@ -420,7 +373,6 @@
 === Create 3.x.0 doc branch
 
 * We create the `{page-causewayrelv3}` branch, at the rel/causeway-{page-causewayrelv3} release tag.
-<<<<<<< HEAD
 +
 [source,bash,subs="attributes+"]
 ----
@@ -432,19 +384,6 @@
 +
 [source,bash,subs="attributes+"]
 ----
-=======
-+
-[source,bash,subs="attributes+"]
-----
-git checkout -b {page-causewayrelv3}
-git reset --hard rel/causeway-{page-causewayrelv3}
-----
-
-* update all `antora.yml` files to use the latest branch ({page-causewayrelv3}):
-+
-[source,bash,subs="attributes+"]
-----
->>>>>>> 1d41ee74
 find . -name antora.yml -exec sed -i 's/latest/{page-causewayrelv3}/g' {} \;
 ----
 
@@ -521,11 +460,11 @@
   sources:
     - url: .
       start_path: antora/components/docs # docs
-      branches: [{page-causewayrelv3}, {page-causewayrelv3}]
+      branches: [{page-causewayrelv2}, {page-causewayrelv3}]
       # ...
     - url: .
       start_path: viewers/wicket/adoc # vw
-      branches: [{page-causewayrelv3}, {page-causewayrelv3}]
+      branches: [{page-causewayrelv2}, {page-causewayrelv3}]
 ----
 
 
@@ -586,10 +525,10 @@
 RC=RC1                                                <.>
 git checkout master
 git pull
-git merge release-{page-causewayrelv3}-$RC
+git merge release-{page-causewayrelv2}-$RC
 git push origin master
-git branch -d release-{page-causewayrelv3}-$RC
-git push origin release-{page-causewayrelv3}-$RC --delete
+git branch -d release-{page-causewayrelv2}-$RC
+git push origin release-{page-causewayrelv2}-$RC --delete
 ----
 <.> adjust RC number as required
 
@@ -608,7 +547,7 @@
   build:
 
     env:
-      BASELINE: {page-causewayrelv3}
+      BASELINE: {page-causewayrelv2}
 ----
 
 * in `ci-build-site-no-push.yml`:
@@ -620,7 +559,7 @@
   build:
 
     env:
-      BASELINE: {page-causewayrelv3}
+      BASELINE: {page-causewayrelv2}
 ----
 
 * commit and push:
@@ -655,7 +594,7 @@
     runs-on: ubuntu-latest
     env:
       # to be shared among all steps of this job
-      BASELINE_MAIN: {page-causewayrelv3}
+      BASELINE_MAIN: {page-causewayrelv2}
       BASELINE_EDGE: {page-causewayrelv3}
 ----
 
@@ -711,14 +650,14 @@
 
 [source,subs="attributes+"]
 ----
-[ANN] Apache Causeway version {page-causewayrelv3} Released
+[ANN] Apache Causeway version {page-causewayrelv2} Released
 ----
 
 And use the following body (summarizing the main points as required):
 
 [source,subs="attributes+"]
 ----
-The Apache Causeway team is pleased to announce the release of Apache Causeway {page-causewayrelv3}.
+The Apache Causeway team is pleased to announce the release of Apache Causeway {page-causewayrelv2}.
 
 New features in this release include:
 
