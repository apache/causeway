--- conflicted
+++ resolved
@@ -394,32 +394,9 @@
 To build the site , we need to update the `site.yml`.
 This is done in the release branch (`$CAUSEWAYBRANCH`), _not_ in the documentation branch for the current release ({page-causewayrelv3}).
 
-<<<<<<< HEAD
-* Switch to the release branch:
-+
-[source,bash,subs="attributes+"]
-----
-git checkout $CAUSEWAYBRANCH            #<.>
-----
-<.> will be before the documentation branch of the current release
-
-* Update with the documentation branch for the current release ({page-causewayrelv3})
-+
-[source,bash,subs="attributes+"]
-----
-git merge {page-causewayrelv3} --ff-only  #<.>
-----
-<.> move forward to incorporate any changes made thus far on the documentation branch
-
-
-* Now, revert the commit that changed the `antora.yml` files in the documentation branch
-+
-If there were no doc changes, then you can simply use:
-=======
 * Recreate the `website` branch off of `master`.
 +
 All that will be picked up from this branch is the `supplementary-ui` files (top-level index) and the `site.yml` playbook that identifies which branch(es) to include in the website.
->>>>>>> 72ac7f7b
 +
 [source,bash,subs="attributes+"]
 ----
@@ -451,19 +428,11 @@
   sources:
     - url: .
       start_path: antora/components/docs # docs
-<<<<<<< HEAD
-      branches: [{page-causewayrelv3}]
+      branches: [{page-causewayrelv3}, {page-causewayrelv3}]
       # ...
     - url: .
       start_path: viewers/wicket/adoc # vw
-      branches: [{page-causewayrelv3}]
-=======
-      branches: [{page-causewayrelv2}, {page-causewayrelv3}]
-      # ...
-    - url: .
-      start_path: viewers/wicket/adoc # vw
-      branches: [{page-causewayrelv2}, {page-causewayrelv3}]
->>>>>>> 72ac7f7b
+      branches: [{page-causewayrelv3}, {page-causewayrelv3}]
 ----
 
 
@@ -596,13 +565,8 @@
     runs-on: ubuntu-latest
     env:
       # to be shared among all steps of this job
-<<<<<<< HEAD
       BASELINE_MAIN: {page-causewayrelv3}
-      BASELINE_EDGE: 3.0.0-M1
-=======
-      BASELINE_MAIN: {page-causewayrelv2}
       BASELINE_EDGE: {page-causewayrelv3}
->>>>>>> 72ac7f7b
 ----
 
 * update any other CI scripts that might exist there.
