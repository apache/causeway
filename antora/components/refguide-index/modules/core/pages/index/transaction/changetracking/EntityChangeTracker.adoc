= EntityChangeTracker
:Notice: Licensed to the Apache Software Foundation (ASF) under one or more contributor license agreements. See the NOTICE file distributed with this work for additional information regarding copyright ownership. The ASF licenses this file to you under the Apache License, Version 2.0 (the "License"); you may not use this file except in compliance with the License. You may obtain a copy of the License at. http://www.apache.org/licenses/LICENSE-2.0 . Unless required by applicable law or agreed to in writing, software distributed under the License is distributed on an "AS IS" BASIS, WITHOUT WARRANTIES OR  CONDITIONS OF ANY KIND, either express or implied. See the License for the specific language governing permissions and limitations under the License.

Responsible for collecting the details of all changes to domain objects within a transaction.

== API

[source,java]
.EntityChangeTracker.java
----
interface EntityChangeTracker {
  EntityChangeTracker NOOP;     // <.>
  void enlistCreated(ManagedObject entity)     // <.>
  void enlistUpdating(ManagedObject entity, Can<PropertyChangeRecord> propertyChangeRecords)     // <.>
  void enlistDeleting(ManagedObject entity)     // <.>
  void incrementLoaded(ManagedObject entity)     // <.>
}
----

<.> xref:#NOOP[NOOP]
<<<<<<< HEAD
+
--
Provided primarily for testing, but also used in cases where an attempt is made to resolve a bean but there is no active interaction.
--
<.> xref:#enlistCreated_ManagedObject[enlistCreated(ManagedObject)]
+
--
Publishing support: for object stores to enlist an object that has just been created, capturing a dummy value `'[NEW]'` for the pre-modification value.
--
<.> xref:#enlistUpdating_ManagedObject_Can[enlistUpdating(ManagedObject, Can)]
=======
+
--
Provided primarily for testing, but also used in cases where an attempt is made to resolve a bean but there is no active interaction.
--
<.> xref:#enlistCreated_ManagedObject[enlistCreated(ManagedObject)]
>>>>>>> fd051ec1
+
--
Publishing support: for object stores to enlist an object that has just been created, capturing a dummy value `'[NEW]'` for the pre-modification value.
--
<<<<<<< HEAD
<.> xref:#enlistDeleting_ManagedObject[enlistDeleting(ManagedObject)]
+
--
Publishing support: for object stores to enlist an object that is about to be deleted, capturing the pre-deletion value of the properties of the _ManagedObject_ .
=======
<.> xref:#enlistUpdating_ManagedObject_Can[enlistUpdating(ManagedObject, Can)]
+
--
Publishing support: for object stores to enlist an object that is about to be updated, capturing the pre-modification values of the properties of the xref:refguide:core:index/metamodel/object/ManagedObject.adoc[ManagedObject] .
--
<.> xref:#enlistDeleting_ManagedObject[enlistDeleting(ManagedObject)]
+
--
Publishing support: for object stores to enlist an object that is about to be deleted, capturing the pre-deletion value of the properties of the xref:refguide:core:index/metamodel/object/ManagedObject.adoc[ManagedObject] .
>>>>>>> fd051ec1
--
<.> xref:#incrementLoaded_ManagedObject[incrementLoaded(ManagedObject)]
+
--
Not strictly part of the concern of entity tracking, but allows the default implementation to also implement the _org.apache.isis.applib.services.metrics.MetricsService_ .
--

== Members

[#NOOP]
=== NOOP

Provided primarily for testing, but also used in cases where an attempt is made to resolve a bean but there is no active interaction.

[#enlistCreated_ManagedObject]
=== enlistCreated(ManagedObject)

Publishing support: for object stores to enlist an object that has just been created, capturing a dummy value `'[NEW]'` for the pre-modification value.

The post-modification values are captured when the transaction commits.

[#enlistUpdating_ManagedObject_Can]
=== enlistUpdating(ManagedObject, Can)

<<<<<<< HEAD
Publishing support: for object stores to enlist an object that is about to be updated, capturing the pre-modification values of the properties of the _ManagedObject_ .
=======
Publishing support: for object stores to enlist an object that is about to be updated, capturing the pre-modification values of the properties of the xref:refguide:core:index/metamodel/object/ManagedObject.adoc[ManagedObject] .
>>>>>>> fd051ec1

The post-modification values are captured when the transaction commits.

Overload as an optimization for ORMs (specifically, JPA) where already have access to the changed records by accessing the ORM-specific data structures ( `EntityManager` 's unit-of-work).

[#enlistDeleting_ManagedObject]
=== enlistDeleting(ManagedObject)

<<<<<<< HEAD
Publishing support: for object stores to enlist an object that is about to be deleted, capturing the pre-deletion value of the properties of the _ManagedObject_ .
=======
Publishing support: for object stores to enlist an object that is about to be deleted, capturing the pre-deletion value of the properties of the xref:refguide:core:index/metamodel/object/ManagedObject.adoc[ManagedObject] .
>>>>>>> fd051ec1

The post-modification values are captured when the transaction commits. In the case of deleted objects, a dummy value `'[DELETED]'` is used as the post-modification value.

[#incrementLoaded_ManagedObject]
=== incrementLoaded(ManagedObject)

Not strictly part of the concern of entity tracking, but allows the default implementation to also implement the _org.apache.isis.applib.services.metrics.MetricsService_ .<|MERGE_RESOLUTION|>--- conflicted
+++ resolved
@@ -18,7 +18,6 @@
 ----
 
 <.> xref:#NOOP[NOOP]
-<<<<<<< HEAD
 +
 --
 Provided primarily for testing, but also used in cases where an attempt is made to resolve a bean but there is no active interaction.
@@ -29,24 +28,6 @@
 Publishing support: for object stores to enlist an object that has just been created, capturing a dummy value `'[NEW]'` for the pre-modification value.
 --
 <.> xref:#enlistUpdating_ManagedObject_Can[enlistUpdating(ManagedObject, Can)]
-=======
-+
---
-Provided primarily for testing, but also used in cases where an attempt is made to resolve a bean but there is no active interaction.
---
-<.> xref:#enlistCreated_ManagedObject[enlistCreated(ManagedObject)]
->>>>>>> fd051ec1
-+
---
-Publishing support: for object stores to enlist an object that has just been created, capturing a dummy value `'[NEW]'` for the pre-modification value.
---
-<<<<<<< HEAD
-<.> xref:#enlistDeleting_ManagedObject[enlistDeleting(ManagedObject)]
-+
---
-Publishing support: for object stores to enlist an object that is about to be deleted, capturing the pre-deletion value of the properties of the _ManagedObject_ .
-=======
-<.> xref:#enlistUpdating_ManagedObject_Can[enlistUpdating(ManagedObject, Can)]
 +
 --
 Publishing support: for object stores to enlist an object that is about to be updated, capturing the pre-modification values of the properties of the xref:refguide:core:index/metamodel/object/ManagedObject.adoc[ManagedObject] .
@@ -55,7 +36,6 @@
 +
 --
 Publishing support: for object stores to enlist an object that is about to be deleted, capturing the pre-deletion value of the properties of the xref:refguide:core:index/metamodel/object/ManagedObject.adoc[ManagedObject] .
->>>>>>> fd051ec1
 --
 <.> xref:#incrementLoaded_ManagedObject[incrementLoaded(ManagedObject)]
 +
@@ -80,11 +60,7 @@
 [#enlistUpdating_ManagedObject_Can]
 === enlistUpdating(ManagedObject, Can)
 
-<<<<<<< HEAD
-Publishing support: for object stores to enlist an object that is about to be updated, capturing the pre-modification values of the properties of the _ManagedObject_ .
-=======
 Publishing support: for object stores to enlist an object that is about to be updated, capturing the pre-modification values of the properties of the xref:refguide:core:index/metamodel/object/ManagedObject.adoc[ManagedObject] .
->>>>>>> fd051ec1
 
 The post-modification values are captured when the transaction commits.
 
@@ -93,11 +69,7 @@
 [#enlistDeleting_ManagedObject]
 === enlistDeleting(ManagedObject)
 
-<<<<<<< HEAD
-Publishing support: for object stores to enlist an object that is about to be deleted, capturing the pre-deletion value of the properties of the _ManagedObject_ .
-=======
 Publishing support: for object stores to enlist an object that is about to be deleted, capturing the pre-deletion value of the properties of the xref:refguide:core:index/metamodel/object/ManagedObject.adoc[ManagedObject] .
->>>>>>> fd051ec1
 
 The post-modification values are captured when the transaction commits. In the case of deleted objects, a dummy value `'[DELETED]'` is used as the post-modification value.
 
