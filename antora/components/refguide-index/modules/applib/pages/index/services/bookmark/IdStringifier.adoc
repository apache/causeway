--- conflicted
+++ resolved
@@ -13,16 +13,10 @@
 .IdStringifier.java
 ----
 interface IdStringifier<T> {
-<<<<<<< HEAD
-  Class<T> getCorrespondingClass()
-  String enstring(T value)     // <.>
-  T destring(String stringified)     // <.>
-=======
   public final static char SEPARATOR;
   Class<T> getCorrespondingClass()
   String enstring(T value)     // <.>
   T destring(Class<?> targetEntityClass, String stringified)     // <.>
->>>>>>> fd051ec1
 }
 ----
 
@@ -31,11 +25,7 @@
 --
 Convert the value (which will be of the same type as returned by _#getCorrespondingClass()_ into a string representation.
 --
-<<<<<<< HEAD
-<.> xref:#destring_String[destring(String)]
-=======
 <.> xref:#destring_Class_String[destring(Class, String)]
->>>>>>> fd051ec1
 +
 --
 Convert a string representation of the identifier (as returned by _#enstring(Object)_ ) into an object that can be used to retrieve.
@@ -48,12 +38,7 @@
 
 Convert the value (which will be of the same type as returned by _#getCorrespondingClass()_ into a string representation.
 
-<<<<<<< HEAD
-[#destring_String]
-=== destring(String)
-=======
 [#destring_Class_String]
 === destring(Class, String)
->>>>>>> fd051ec1
 
 Convert a string representation of the identifier (as returned by _#enstring(Object)_ ) into an object that can be used to retrieve.