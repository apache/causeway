#  Licensed to the Apache Software Foundation (ASF) under one
#  or more contributor license agreements.  See the NOTICE file
#  distributed with this work for additional information
#  regarding copyright ownership.  The ASF licenses this file
#  to you under the Apache License, Version 2.0 (the
#  "License"); you may not use this file except in compliance
#  with the License.  You may obtain a copy of the License at
#
#    http://www.apache.org/licenses/LICENSE-2.0
#
#  Unless required by applicable law or agreed to in writing,
#  software distributed under the License is distributed on an
#  "AS IS" BASIS, WITHOUT WARRANTIES OR CONDITIONS OF ANY
#  KIND, either express or implied.  See the License for the
#  specific language governing permissions and limitations
#  under the License.

name: tutorials
title: "Tutorials"
version: 3.1.0
start_page: ROOT:about.adoc
nav:
  - modules/ROOT/nav.adoc
  - modules/petclinic/nav.adoc

asciidoc:
  attributes:
<<<<<<< HEAD
    tag-version: '3.1.0'
    jdk-version: '17'
=======
    tag-version: '2.1.0'
    jdk-version: '11'
>>>>>>> 55886b04
<|MERGE_RESOLUTION|>--- conflicted
+++ resolved
@@ -17,7 +17,7 @@
 
 name: tutorials
 title: "Tutorials"
-version: 3.1.0
+version: latest
 start_page: ROOT:about.adoc
 nav:
   - modules/ROOT/nav.adoc
@@ -25,10 +25,5 @@
 
 asciidoc:
   attributes:
-<<<<<<< HEAD
-    tag-version: '3.1.0'
-    jdk-version: '17'
-=======
     tag-version: '2.1.0'
-    jdk-version: '11'
->>>>>>> 55886b04
+    jdk-version: '11'