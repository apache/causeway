--- conflicted
+++ resolved
@@ -70,14 +70,10 @@
     requires transitive spring.beans;
     requires transitive spring.context;
     requires transitive spring.core;
-<<<<<<< HEAD
 
     requires transitive jakarta.xml.bind;
     requires transitive jakarta.inject;
-=======
-    requires java.inject;
-    requires java.annotation;
->>>>>>> 442b269f
+    requires jakarta.annotation;
 
     // JAXB JUnit test
     opens org.apache.causeway.commons.internal.resources to jakarta.xml.bind;
