--- conflicted
+++ resolved
@@ -83,14 +83,8 @@
     requires com.fasterxml.jackson.datatype.jdk8;
     requires java.management;
 
-<<<<<<< HEAD
     // JAXB JUnit test
     opens org.apache.causeway.commons.internal.resources to jakarta.xml.bind;
     opens org.apache.causeway.commons.io to jakarta.xml.bind;
-=======
-    opens org.apache.causeway.commons.internal.resources to java.xml.bind, com.sun.xml.bind; // JUnit test
-    opens org.apache.causeway.commons.io to java.xml.bind, com.sun.xml.bind;
-    exports org.apache.causeway.commons.memory;
->>>>>>> 5fbcdd60
 
 }