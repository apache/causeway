--- conflicted
+++ resolved
@@ -70,11 +70,9 @@
     requires transitive spring.beans;
     requires transitive spring.context;
     requires transitive spring.core;
-<<<<<<< HEAD
+
     requires transitive jakarta.xml.bind;
-=======
-    requires java.inject;
->>>>>>> 3881ffa0
+    requires transitive jakarta.inject;
 
     // JAXB JUnit test
     opens org.apache.causeway.commons.internal.resources to jakarta.xml.bind;
