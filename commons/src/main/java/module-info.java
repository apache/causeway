--- conflicted
+++ resolved
@@ -66,6 +66,7 @@
     requires transitive java.desktop;
     requires transitive java.sql;
     requires transitive java.xml;
+    requires transitive java.management;
     requires transitive org.jdom2;
     requires transitive org.jspecify;
     requires transitive org.jsoup;
@@ -80,11 +81,7 @@
     requires com.fasterxml.jackson.dataformat.yaml;
     requires com.fasterxml.jackson.datatype.jsr310;
     requires com.fasterxml.jackson.datatype.jdk8;
-<<<<<<< HEAD
     requires org.slf4j;
-=======
-    requires java.management;
->>>>>>> d589bafc
 
     // JAXB JUnit test
     opens org.apache.causeway.commons.internal.resources to jakarta.xml.bind;
