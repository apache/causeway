/*
 *  Licensed to the Apache Software Foundation (ASF) under one
 *  or more contributor license agreements.  See the NOTICE file
 *  distributed with this work for additional information
 *  regarding copyright ownership.  The ASF licenses this file
 *  to you under the Apache License, Version 2.0 (the
 *  "License"); you may not use this file except in compliance
 *  with the License.  You may obtain a copy of the License at
 *
 *        http://www.apache.org/licenses/LICENSE-2.0
 *
 *  Unless required by applicable law or agreed to in writing,
 *  software distributed under the License is distributed on an
 *  "AS IS" BASIS, WITHOUT WARRANTIES OR CONDITIONS OF ANY
 *  KIND, either express or implied.  See the License for the
 *  specific language governing permissions and limitations
 *  under the License.
 */
package org.apache.causeway.commons.io;

import java.io.InputStream;
import java.io.OutputStream;
import java.lang.invoke.MethodHandle;
import java.lang.invoke.MethodHandles;
import java.lang.invoke.MethodType;
import java.util.Collections;
import java.util.List;
import java.util.Map;
import java.util.Optional;
import java.util.function.Consumer;
import java.util.function.UnaryOperator;
import java.util.stream.Collectors;

<<<<<<< HEAD
=======
import javax.xml.bind.JAXBContext;
import javax.xml.bind.JAXBContextFactory;
import javax.xml.bind.JAXBElement;
import javax.xml.bind.JAXBException;
import javax.xml.bind.Marshaller;
import javax.xml.bind.Unmarshaller;
>>>>>>> 9aec5214
import javax.xml.namespace.QName;

import jakarta.xml.bind.JAXBContext;
import jakarta.xml.bind.JAXBElement;
import jakarta.xml.bind.Marshaller;
import jakarta.xml.bind.Unmarshaller;

import org.springframework.lang.Nullable;

import org.apache.causeway.commons.functional.Try;
import org.apache.causeway.commons.internal.base._Casts;
import org.apache.causeway.commons.internal.base._NullSafe;
import org.apache.causeway.commons.internal.codec._DocumentFactories;
import org.apache.causeway.commons.internal.collections._Arrays;
import org.apache.causeway.commons.internal.collections._Maps;
import org.apache.causeway.commons.internal.exceptions._Exceptions;
import org.apache.causeway.commons.internal.functions._Functions;
import org.apache.causeway.commons.internal.reflection._ClassCache;

import lombok.Builder;
import lombok.Data;
import lombok.NonNull;
import lombok.Singular;
import lombok.SneakyThrows;
import lombok.val;
import lombok.experimental.UtilityClass;

/**
 * Utilities to convert from and to JAXB-XML format.
 * @implNote instead of using {@link JAXBContext#newInstance(Class...)},
 *      which does lookup the JaxbContextFactory on each call,
 *      and which - depending on system-properties - could change during the lifetime of an application,
 *      we rather utilize the com.sun.xml.bind.v2.ContextFactory directly.
 *
 * @since 2.0 {@index}
 */
@UtilityClass
public class JaxbUtils {

<<<<<<< HEAD
    /** uses given context factory as the new platform default */
    public void setDefaultJAXBContextFactory(final Class<?> jaxbContextFactoryClass, final boolean force) {
        if(force
                || System.getProperty(JAXBContext.JAXB_CONTEXT_FACTORY)==null) {
            if(jaxbContextFactoryClass!=null) {
                System.setProperty(JAXBContext.JAXB_CONTEXT_FACTORY, jaxbContextFactoryClass.getName());
            } else {
                System.clearProperty(JAXBContext.JAXB_CONTEXT_FACTORY);
            }
        }
    }

    /** uses MOXy */
    public void useMoxy() {
        //setDefaultJAXBContextFactory(org.eclipse.persistence.jaxb.JAXBContextFactory.class, true);
    }
=======
    private final static Class<?> JAXB_CONTEXT_FACTORY = com.sun.xml.bind.v2.ContextFactory.class;
    private final static Map<String,Object> JAXB_CONTEXT_FACTORY_PROPS = Collections.<String,Object>emptyMap();
    private final static MethodHandle JAXB_CONTEXT_FACTORY_METHOD_HANDLE = jaxbContextFactoryMethodHandle();
>>>>>>> 9aec5214

    @SneakyThrows
    private static MethodHandle jaxbContextFactoryMethodHandle() {
        return MethodHandles.publicLookup()
                .findStatic(JAXB_CONTEXT_FACTORY, "createContext",
                        MethodType.methodType(JAXBContext.class, Class[].class, Map.class));
    }

    @Data @Builder
    public static class JaxbOptions {
        private final @Builder.Default boolean useContextCache = true;
        private final @Builder.Default boolean allowMissingRootElement = false;
        private final @Builder.Default boolean formattedOutput = true;
        private final @Singular Map<String, Object> properties;
        private final @Builder.Default @NonNull Consumer<Marshaller> marshallerConfigurer = _Functions.noopConsumer();
        private final @Builder.Default @NonNull Consumer<Unmarshaller> unmarshallerConfigurer = _Functions.noopConsumer();
        private final @Nullable JAXBContext jaxbContextOverride;
        public static JaxbOptions defaults() {
            return JaxbOptions.builder().build();
        }

        // -- HELPER

        private boolean shouldMissingXmlRootElementBeHandledOn(final Class<?> mappedType) {
            return isAllowMissingRootElement()
                    // looking for presence of XmlRootElement annotation
                    && !_ClassCache.getInstance().hasJaxbRootElementSemantics(mappedType);
        }
        @SneakyThrows
        private JAXBContext jaxbContext(final Class<?> mappedType) {
            return jaxbContextOverride!=null
                    ? jaxbContextOverride
                    : jaxbContextFor(mappedType, useContextCache);
        }
        @SneakyThrows
        private Marshaller marshaller(final JAXBContext jaxbContext, final Class<?> mappedType) {
            val marshaller = jaxbContext.createMarshaller();
            if(properties!=null) {
                for(val entry : properties.entrySet()) {
                    marshaller.setProperty(entry.getKey(), entry.getValue());
                }
            }
            if(isFormattedOutput()) {
                marshaller.setProperty(Marshaller.JAXB_FORMATTED_OUTPUT, Boolean.TRUE);
            }
            return marshaller;
        }
        @SneakyThrows
        private Unmarshaller unmarshaller(final JAXBContext jaxbContext, final Class<?> mappedType) {
            val unmarshaller = jaxbContext.createUnmarshaller();
            if(properties!=null) {
                for(val entry : properties.entrySet()) {
                    unmarshaller.setProperty(entry.getKey(), entry.getValue());
                }
            }
            return unmarshaller;
        }
        @SneakyThrows
        private <T> T unmarshal(final Unmarshaller unmarshaller, final Class<T> mappedType, final InputStream is) {
            unmarshallerConfigurer.accept(unmarshaller);
            return shouldMissingXmlRootElementBeHandledOn(mappedType)
                    ? unmarshalTypesafe(unmarshaller, mappedType, is)
                    : _Casts.castTo(mappedType, unmarshaller.unmarshal(is))
                        .orElseGet(()->unmarshalTypesafe(unmarshaller, mappedType, is));
        }
        @SneakyThrows
        private <T> T unmarshalTypesafe(final Unmarshaller unmarshaller, final Class<T> mappedType, final InputStream is) {
            val xsr = _DocumentFactories.xmlInputFactory().createXMLStreamReader(is);
            final JAXBElement<T> userElement = unmarshaller.unmarshal(xsr, mappedType);
            return userElement.getValue();
        }
        @SneakyThrows
        private <T> void marshal(final Marshaller marshaller, final T pojo, final OutputStream os) {
            marshallerConfigurer.accept(marshaller);
            @SuppressWarnings("unchecked")
            val mappedType = (Class<T>)pojo.getClass();
            if(shouldMissingXmlRootElementBeHandledOn(mappedType)) {
                val qName = new QName("", mappedType.getSimpleName());
                val jaxbElement = new JAXBElement<T>(qName, mappedType, null, pojo);
                marshaller.marshal(jaxbElement, os);
            } else {
                marshaller.marshal(pojo, os);
            }
        }
        private <T> T unmarshal(final JAXBContext jaxbContext, final Class<T> mappedType, final InputStream is) {
            return unmarshal(unmarshaller(jaxbContext, mappedType), mappedType, is);
        }
        private <T> void marshal(final JAXBContext jaxbContext, final T pojo, final OutputStream os) {
            @SuppressWarnings("unchecked")
            val mappedType = (Class<T>)pojo.getClass();
            marshal(marshaller(jaxbContext, mappedType), pojo, os);
        }
        private <T> T unmarshal(final Class<T> mappedType, final InputStream is) {
            return unmarshal(jaxbContext(mappedType), mappedType, is);
        }
        private <T> void marshal(final T pojo, final OutputStream os) {
            @SuppressWarnings("unchecked")
            val mappedType = (Class<T>)pojo.getClass();
            marshal(jaxbContext(mappedType), pojo, os);
        }
    }

    @FunctionalInterface
    public interface JaxbCustomizer extends UnaryOperator<JaxbOptions.JaxbOptionsBuilder> {}

    // -- MAPPER

    public <T> DtoMapper<T> mapperFor(final @NonNull Class<T> mappedType, final JaxbUtils.JaxbCustomizer ... customizers) {

        val opts = createOptions(customizers);
        val jaxbContext = opts.jaxbContext(mappedType); // cached with this instance of DtoMapper

        return new DtoMapper<T>() {

            @Override
            public T read(final DataSource source) {
                return source.tryReadAll((final InputStream is)->{
                    return Try.call(()->opts.unmarshal(jaxbContext, mappedType, is));
                })
                .ifFailureFail()
                .getValue().orElseThrow();
            }

            @Override
            public void write(final T dto, final DataSink sink) {
                if(dto==null) return;
                sink.writeAll(os->Try.run(()->opts.marshal(jaxbContext, dto, os)));
            }

        };
    }


    // -- READING

    /**
     * Tries to deserialize JAXB-XML content from given UTF8 encoded {@link String}
     * into an instance of given {@code mappedType}.
     */
    public <T> Try<T> tryRead(
            final @NonNull Class<T> mappedType,
            final @Nullable String stringUtf8,
            final JaxbUtils.JaxbCustomizer ... customizers) {
        return tryRead(mappedType, DataSource.ofStringUtf8(stringUtf8), customizers);
    }

    /**
     * Tries to deserialize JAXB-XML content from given {@link DataSource} into an instance of
     * given {@code mappedType}.
     */
    public <T> Try<T> tryRead(
            final @NonNull Class<T> mappedType,
            final @NonNull DataSource source,
            final JaxbUtils.JaxbCustomizer ... customizers) {
        return source.tryReadAll((final InputStream is)->{
            val opts = createOptions(customizers);
            return Try.call(()->opts.unmarshal(mappedType, is))
                    .mapFailure(cause->verboseException("unmarshalling XML", mappedType, cause));
        });
    }

    // -- WRITING

    /**
     * Writes given {@code pojo} to given {@link DataSink}.
     */
    public <T> void write(
            final @Nullable T pojo,
            final @NonNull DataSink sink,
            final JaxbUtils.JaxbCustomizer ... customizers) {
        if(pojo==null) return;
        val opts = createOptions(customizers);
        try {
            sink.writeAll(os->opts.marshal(pojo, os));
        } catch (Exception cause) {
            throw verboseException("marshalling domain object to XML", pojo.getClass(), cause);
        }
    }

    /**
     * Converts given {@code pojo} to an UTF8 encoded {@link String}.
     * @return <code>null</code> if pojo is <code>null</code>
     */
    @Nullable
    public <T> String toStringUtf8(
            final @Nullable T pojo,
            final JaxbUtils.JaxbCustomizer ... customizers) {
        if(pojo==null) return null;
        val sb = new StringBuilder();
        write(pojo, DataSink.ofStringUtf8Consumer(sb), customizers);
        return sb.toString();
    }

    // -- CUSTOMIZERS

    // -- MAPPER FACTORY

    private JaxbOptions createOptions(
            final JaxbUtils.JaxbCustomizer ... customizers) {
        var opts = JaxbOptions.builder();
        for(JaxbUtils.JaxbCustomizer customizer : customizers) {
            opts = Optional.ofNullable(customizer.apply(opts))
                    .orElse(opts);
        }
        return opts.build();
    }

    // -- JAXB CONTEXT FACTORIES AND CACHING

    /** not cached */
    public static JAXBContext jaxbContextFor(final @NonNull Class<?> primaryClass, final Class<?> ... additionalClassesToBeBound) {
        return contextOf(_Arrays.combine(primaryClass, additionalClassesToBeBound));
    }

    private static Map<Class<?>, JAXBContext> jaxbContextByClass = _Maps.newConcurrentHashMap();

    public static JAXBContext jaxbContextFor(final Class<?> dtoClass, final boolean useCache)  {
        return useCache
                ? jaxbContextByClass.computeIfAbsent(dtoClass, JaxbUtils::contextOf)
                : contextOf(dtoClass);
    }

    @SneakyThrows
    private static <T> JAXBContext contextOf(final Class<?> ... classesToBeBound) {
        try {
            return (JAXBContext) JAXB_CONTEXT_FACTORY_METHOD_HANDLE.invoke(open(classesToBeBound), JAXB_CONTEXT_FACTORY_PROPS);
        } catch (Exception e) {
            val msg = String.format("obtaining JAXBContext for classes (to be bound) {%s}", _NullSafe.stream(classesToBeBound)
                    .map(Class::getName)
                    .collect(Collectors.joining(", ")));
            throw verboseException(msg, classesToBeBound[0], e); // assuming we have at least one argument
        }
    }

    /**
     * Clone of org.glassfish.jaxb.runtime.v2.MUtils.open(Class[]).
     * @param classes used to resolve module for {@linkplain Module#addOpens(String, Module)}
     * @throws JAXBException if any of a classes package is not open to our module.
     */
    private static Class<?>[] open(final Class<?>[] classes) throws JAXBException {
        final Module coreModule = JAXB_CONTEXT_FACTORY.getClass().getModule();
        final Module rtModule = JAXBContextFactory.class.getModule();
        if (rtModule == coreModule || !rtModule.isNamed()) {
            //we're either in a bundle or on the classpath
            return classes;
        }
        for (Class<?> cls : classes) {
            Class<?> jaxbClass = cls.isArray() ? cls.getComponentType() : cls;
            final Module classModule = jaxbClass.getModule();
            //no need for unnamed and java.base types
            if (!classModule.isNamed() || "java.base".equals(classModule.getName())) {
                continue;
            }
            final String packageName = jaxbClass.getPackageName();

            if (classModule.isOpen(packageName, rtModule)) {
                classModule.addOpens(packageName, coreModule);
            } else {
                throw new JAXBException(java.text.MessageFormat.format(
                        "Package {0} with class {1} defined in a module {2} must be open to at least {3} module.",
                        packageName, jaxbClass.getName(), classModule.getName(), rtModule.getName()));
            }
        }
        return classes;
    }

    // -- ENHANCE EXCEPTION MESSAGE IF POSSIBLE

    private static RuntimeException verboseException(final String doingWhat, @Nullable final Class<?> dtoClass, final Throwable cause) {

        val dtoClassName = Optional.ofNullable(dtoClass).map(Class::getName).orElse("unknown");

        if(isIllegalAnnotationsException(cause)) {
            // report a better error if possible
            // this is done reflectively because on JDK 8 this exception type is only provided by Oracle JDK
            try {

                val errors = _Casts.<List<? extends Exception>>uncheckedCast(
                        cause.getClass().getMethod("getErrors").invoke(cause));

                if(_NullSafe.size(errors)>0) {

                    return _Exceptions.unrecoverable(cause,
                            "Error %s, "
                            + "due to illegal annotations on object class '%s'; "
                            + "%d error(s) reported: %s",
                            doingWhat,
                            dtoClassName,
                            errors.size(),
                            errors.stream()
                                .map(Exception::getMessage)
                                .collect(Collectors.joining("; ")));
                }

            } catch (Exception ex) {
                // just fall through if we hit any issues
            }
        }

        return _Exceptions.unrecoverable(cause,
                "Error %s; object class is '%s'", doingWhat, dtoClassName);
    }

    private static boolean isIllegalAnnotationsException(final Throwable cause) {
        /*sonar-ignore-on*/
        return "com.sun.xml.bind.v2.runtime.IllegalAnnotationsException".equals(cause.getClass().getName());
        /*sonar-ignore-off*/
    }

}<|MERGE_RESOLUTION|>--- conflicted
+++ resolved
@@ -20,9 +20,6 @@
 
 import java.io.InputStream;
 import java.io.OutputStream;
-import java.lang.invoke.MethodHandle;
-import java.lang.invoke.MethodHandles;
-import java.lang.invoke.MethodType;
 import java.util.Collections;
 import java.util.List;
 import java.util.Map;
@@ -31,19 +28,12 @@
 import java.util.function.UnaryOperator;
 import java.util.stream.Collectors;
 
-<<<<<<< HEAD
-=======
-import javax.xml.bind.JAXBContext;
-import javax.xml.bind.JAXBContextFactory;
-import javax.xml.bind.JAXBElement;
-import javax.xml.bind.JAXBException;
-import javax.xml.bind.Marshaller;
-import javax.xml.bind.Unmarshaller;
->>>>>>> 9aec5214
 import javax.xml.namespace.QName;
 
 import jakarta.xml.bind.JAXBContext;
+import jakarta.xml.bind.JAXBContextFactory;
 import jakarta.xml.bind.JAXBElement;
+import jakarta.xml.bind.JAXBException;
 import jakarta.xml.bind.Marshaller;
 import jakarta.xml.bind.Unmarshaller;
 
@@ -72,42 +62,16 @@
  * @implNote instead of using {@link JAXBContext#newInstance(Class...)},
  *      which does lookup the JaxbContextFactory on each call,
  *      and which - depending on system-properties - could change during the lifetime of an application,
- *      we rather utilize the com.sun.xml.bind.v2.ContextFactory directly.
+ *      we rather utilize the org.glassfish.jaxb.runtime.v2.JAXBContextFactory directly.
  *
  * @since 2.0 {@index}
  */
 @UtilityClass
 public class JaxbUtils {
 
-<<<<<<< HEAD
-    /** uses given context factory as the new platform default */
-    public void setDefaultJAXBContextFactory(final Class<?> jaxbContextFactoryClass, final boolean force) {
-        if(force
-                || System.getProperty(JAXBContext.JAXB_CONTEXT_FACTORY)==null) {
-            if(jaxbContextFactoryClass!=null) {
-                System.setProperty(JAXBContext.JAXB_CONTEXT_FACTORY, jaxbContextFactoryClass.getName());
-            } else {
-                System.clearProperty(JAXBContext.JAXB_CONTEXT_FACTORY);
-            }
-        }
-    }
-
-    /** uses MOXy */
-    public void useMoxy() {
-        //setDefaultJAXBContextFactory(org.eclipse.persistence.jaxb.JAXBContextFactory.class, true);
-    }
-=======
-    private final static Class<?> JAXB_CONTEXT_FACTORY = com.sun.xml.bind.v2.ContextFactory.class;
+    private final static jakarta.xml.bind.JAXBContextFactory JAXB_CONTEXT_FACTORY =
+            new org.glassfish.jaxb.runtime.v2.JAXBContextFactory();
     private final static Map<String,Object> JAXB_CONTEXT_FACTORY_PROPS = Collections.<String,Object>emptyMap();
-    private final static MethodHandle JAXB_CONTEXT_FACTORY_METHOD_HANDLE = jaxbContextFactoryMethodHandle();
->>>>>>> 9aec5214
-
-    @SneakyThrows
-    private static MethodHandle jaxbContextFactoryMethodHandle() {
-        return MethodHandles.publicLookup()
-                .findStatic(JAXB_CONTEXT_FACTORY, "createContext",
-                        MethodType.methodType(JAXBContext.class, Class[].class, Map.class));
-    }
 
     @Data @Builder
     public static class JaxbOptions {
@@ -326,7 +290,7 @@
     @SneakyThrows
     private static <T> JAXBContext contextOf(final Class<?> ... classesToBeBound) {
         try {
-            return (JAXBContext) JAXB_CONTEXT_FACTORY_METHOD_HANDLE.invoke(open(classesToBeBound), JAXB_CONTEXT_FACTORY_PROPS);
+            return JAXB_CONTEXT_FACTORY.createContext(open(classesToBeBound), JAXB_CONTEXT_FACTORY_PROPS);
         } catch (Exception e) {
             val msg = String.format("obtaining JAXBContext for classes (to be bound) {%s}", _NullSafe.stream(classesToBeBound)
                     .map(Class::getName)
