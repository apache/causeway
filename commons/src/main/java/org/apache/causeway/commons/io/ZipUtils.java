/*
 *  Licensed to the Apache Software Foundation (ASF) under one
 *  or more contributor license agreements.  See the NOTICE file
 *  distributed with this work for additional information
 *  regarding copyright ownership.  The ASF licenses this file
 *  to you under the Apache License, Version 2.0 (the
 *  "License"); you may not use this file except in compliance
 *  with the License.  You may obtain a copy of the License at
 *
 *        http://www.apache.org/licenses/LICENSE-2.0
 *
 *  Unless required by applicable law or agreed to in writing,
 *  software distributed under the License is distributed on an
 *  "AS IS" BASIS, WITHOUT WARRANTIES OR CONDITIONS OF ANY
 *  KIND, either express or implied.  See the License for the
 *  specific language governing permissions and limitations
 *  under the License.
 */
package org.apache.causeway.commons.io;

import java.io.BufferedInputStream;
import java.io.ByteArrayInputStream;
import java.io.InputStream;
import java.nio.charset.Charset;
import java.nio.charset.StandardCharsets;
import java.nio.file.FileSystem;
import java.nio.file.FileSystems;
import java.nio.file.Files;
import java.nio.file.Path;
import java.util.ArrayList;
import java.util.List;
import java.util.Optional;
import java.util.function.Function;
import java.util.function.Predicate;
import java.util.stream.Collectors;
import java.util.stream.Stream;
import java.util.zip.ZipEntry;
import java.util.zip.ZipInputStream;
import java.util.zip.ZipOutputStream;

import org.springframework.lang.Nullable;

import org.apache.causeway.commons.functional.Try;
import org.apache.causeway.commons.internal.base._Bytes;
import org.apache.causeway.commons.internal.base._NullSafe;
import org.apache.causeway.commons.internal.base._Strings;
import org.apache.causeway.commons.internal.collections._Lists;
import org.apache.causeway.commons.internal.functions._Predicates;

import lombok.Builder;
import lombok.Getter;
import lombok.NonNull;
import lombok.RequiredArgsConstructor;
import lombok.SneakyThrows;
import lombok.Value;
import lombok.val;
import lombok.experimental.Accessors;
import lombok.experimental.UtilityClass;

/**
 * Utilities to zip and unzip data.
 *
 * @since 2.0 {@index}
 */
@UtilityClass
public class ZipUtils {

    //XXX record candidate
    @Builder
    @Value @Accessors(fluent=true)
    public static class ZipOptions {
        @Builder.Default
        private final int bufferSize = 64*1024; // 64k
        /**
         * The {@link java.nio.charset.Charset charset} to be
         *        used to decode the ZIP entry name (ignored if the
         *        <a href="package-summary.html#lang_encoding"> language
         *        encoding bit</a> of the ZIP entry's general purpose bit
         *        flag is set).
         */
        @Builder.Default @NonNull
        private final Charset zipEntryCharset = StandardCharsets.UTF_8;

        @Builder.Default @NonNull
        private final Predicate<ZipEntry> zipEntryFilter = _Predicates.alwaysTrue();
    }

    //XXX record candidate
    @RequiredArgsConstructor
    public static class ZipEntryDataSource implements DataSource {
        @Getter @Accessors(fluent=true)
        private final ZipEntry zipEntry;
        private final byte[] bytes;

        @Override
        public <T> Try<T> tryReadAll(@NonNull final Function<InputStream, Try<T>> consumingMapper) {
            try {
                try(val bis = new ByteArrayInputStream(bytes)){
                    return consumingMapper.apply(bis);
                }
            } catch (Throwable e) {
                return Try.failure(e);
            }
        }

        public static ZipEntryDataSource of(
                final @NonNull ZipEntry zipEntry,
                final @Nullable byte[] bytes) {
            return new ZipEntryDataSource(zipEntry, _NullSafe.toNonNull(bytes));
        }

        public static ZipEntryDataSource of(
                final @NonNull ZipEntry zipEntry,
                final @NonNull DataSource dataSource) {
            return of(zipEntry, dataSource.bytes());
        }

        @SneakyThrows
        void writeTo(
                final ZipOutputStream zipOutputStream) {
            zipOutputStream.putNextEntry(zipEntry());
            if(!_NullSafe.isEmpty(bytes)) {
                zipOutputStream.write(bytes);
            }
            zipOutputStream.closeEntry();
        }
    }

    // -- READING

    /**
     * Returns a {@link Stream} of {@link ZipEntryDataSource}, buffered in memory,
     * which allows consumption even after the underlying zipped {@link DataSource} was closed.
     * @implNote Only partly optimized for heap usage, as it just reads all pre-filtered data into memory,
     *      doing so, regardless of what is actually consumed later from the returned {@link Stream}.
     */
    @SneakyThrows
    public Stream<ZipEntryDataSource> streamZipEntries(
            final @NonNull DataSource zippedSource,
            final @NonNull ZipOptions zipOptions) {

        val zipEntryDataSources = _Lists.<ZipEntryDataSource>newArrayList();
<<<<<<< HEAD

        var tempFile = File.createTempFile("causeway", "zip-utils");
        try {
            zippedSource.tryReadAndWrite(DataSink.ofFile(tempFile), 4096);
            try (FileSystem fs = FileSystems.newFileSystem(tempFile.toPath())) {
=======
        
        zippedSource.consumeAsFile(zipFile->{
            try (FileSystem fs = FileSystems.newFileSystem(zipFile.toPath(), null)) {
>>>>>>> ccdf06d5
                try (Stream<Path> entries = Files.walk(fs.getPath("/"))) {
                    final List<Path> filesInZip = entries.filter(Files::isRegularFile).collect(Collectors.toList());
                    for(Path path : filesInZip) {
                        var zipEntry = new ZipEntry(path.toString());
                        if(!zipOptions.zipEntryFilter().test(zipEntry)) continue;
                        var bytes = Files.readAllBytes(path);
                        zipEntryDataSources.add(new ZipEntryDataSource(zipEntry, bytes));
                    }
                }
            }
        });
        
        return zipEntryDataSources.stream();
    }

    /*
     * Former implementation: did not require a temp file,
     * but may result in Exception 'Only DEFLATED entries can have EXT descriptor'
     * @see https://bugs.openjdk.org/browse/JDK-8327690
     */
    /*
    public Stream<ZipEntryDataSource> streamZipEntries(
            final @NonNull DataSource zippedSource,
            final @NonNull ZipOptions zipOptions) {

        val zipEntryDataSources = _Lists.<ZipEntryDataSource>newArrayList();

        zippedSource.tryReadAndAccept(is->{
            try(final ZipInputStream in = new ZipInputStream(
                    new BufferedInputStream(is, zipOptions.bufferSize()),
                    zipOptions.zipEntryCharset())) {

                ZipEntry zipEntry;
                while((zipEntry = in.getNextEntry())!=null) {
                    if(zipEntry.isDirectory()) continue;
                    if(zipOptions.zipEntryFilter().test(zipEntry)) {
                        zipEntryDataSources.add(
                                new ZipEntryDataSource(zipEntry, _Bytes.ofKeepOpen(in)));
                    }
                }
            }
        })
        .ifFailureFail();

        return zipEntryDataSources.stream();
    }*/


    /**
     * Shortcut for {@code streamZipEntries(zippedSource, ZipOptions.builder().build())}
     * @see #streamZipEntries(DataSource, ZipOptions)
     */
    public Stream<ZipEntryDataSource> streamZipEntries(
            final @NonNull DataSource zippedSource) {
        return streamZipEntries(zippedSource, ZipOptions.builder().build());
    }

    /**
     * Optionally the first zip-entry as {@link ZipEntryDataSource}, based on whether an entry exists.
     */
    public Optional<ZipEntryDataSource> firstZipEntry(
            final @NonNull DataSource zippedSource,
            final @NonNull ZipOptions zipOptions) {

        val zipEntryDataSources = _Lists.<ZipEntryDataSource>newArrayList(1);

        zippedSource.tryReadAndAccept(is->{
            try(final ZipInputStream in = new ZipInputStream(
                    new BufferedInputStream(is, zipOptions.bufferSize()),
                    zipOptions.zipEntryCharset())) {

                ZipEntry zipEntry;
                while((zipEntry = in.getNextEntry())!=null) {
                    if(zipEntry.isDirectory()) continue;
                    if(zipOptions.zipEntryFilter().test(zipEntry)) {
                        zipEntryDataSources.add(
                                new ZipEntryDataSource(zipEntry, _Bytes.ofKeepOpen(in)));
                        return; // stop further processing
                    }
                }
            }
        })
        .ifFailureFail();

        return _Lists.firstElement(zipEntryDataSources);
    }

    /**
     * Shortcut for {@code firstZipEntry(zippedSource, ZipOptions.builder().build())}
     * @see #firstZipEntry(DataSource, ZipOptions)
     */
    public Optional<ZipEntryDataSource> firstZipEntry(
            final @NonNull DataSource zippedSource) {
        return firstZipEntry(zippedSource, ZipOptions.builder().build());
    }

    // -- WRITING

    public static byte[] zipToBytes(final @NonNull Stream<ZipEntryDataSource> entryStream) {
        val buffer = DataPeer.inMemory(16*1024); // 16k default
        writeTo(entryStream, buffer);
        return buffer.bytes();
    }

    @SneakyThrows
    public static void writeTo(final @NonNull Stream<ZipEntryDataSource> entryStream, final @NonNull DataSink dataSink) {
        dataSink.writeAll(os->{
            try(val zos = new ZipOutputStream(os)) {
                entryStream.forEach(entry->entry.writeTo(zos));
            }
        });
    }

    // -- ENTRY BUILDER

    public static class EntryBuilder {

        private final List<ZipEntryDataSource> entries = new ArrayList<>();

        public EntryBuilder add(final @NonNull ZipEntryDataSource zipEntryDataSource){
            entries.add(zipEntryDataSource);
            return this;
        }

        // -- SHORTCUTS

        public EntryBuilder add(final @NonNull String entryName, final @Nullable byte[] bytes){
            return add(ZipEntryDataSource.of(new ZipEntry(entryName), bytes));
        }

        public EntryBuilder add(final @NonNull String entryName, final @NonNull DataSource dataSource){
            return add(entryName, dataSource.bytes());
        }

        public EntryBuilder add(final @NonNull String entryName, final @Nullable String string, final @NonNull Charset charset){
            return add(entryName, _Strings.toBytes(string, charset));
        }

        public EntryBuilder addAsUtf8(final @NonNull String entryName, final @Nullable String string){
            return add(entryName, _Strings.toBytes(string, StandardCharsets.UTF_8));
        }

        // -- TERMINALS

        public Stream<ZipEntryDataSource> stream(){
            return entries.stream();
        }

        public void writeTo(final DataSink dataSink) {
            ZipUtils.writeTo(stream(), dataSink);
        }

        public byte[] toBytes() {
            return ZipUtils.zipToBytes(stream());
        }

    }

    /**
     * typical example:
     * <pre>{@code
     * var builder = ZipUtils.zipEntryBuilder();
     * for (Map.Entry<String, String> entry : schemaMap.entrySet()) {
     *     var namespaceUri = entry.getKey();
     *     var schemaText = entry.getValue();
     *     builder.addAsUtf8(zipEntryNameFor(namespaceUri), schemaText);
     * }
     * return Blob.of(fileName, CommonMimeType.ZIP, builder.toBytes());
     * }
     * <pre>
     */
    public EntryBuilder zipEntryBuilder() {
        return new EntryBuilder();
    }

}<|MERGE_RESOLUTION|>--- conflicted
+++ resolved
@@ -140,17 +140,9 @@
             final @NonNull ZipOptions zipOptions) {
 
         val zipEntryDataSources = _Lists.<ZipEntryDataSource>newArrayList();
-<<<<<<< HEAD
-
-        var tempFile = File.createTempFile("causeway", "zip-utils");
-        try {
-            zippedSource.tryReadAndWrite(DataSink.ofFile(tempFile), 4096);
-            try (FileSystem fs = FileSystems.newFileSystem(tempFile.toPath())) {
-=======
-        
+       
         zippedSource.consumeAsFile(zipFile->{
-            try (FileSystem fs = FileSystems.newFileSystem(zipFile.toPath(), null)) {
->>>>>>> ccdf06d5
+            try (FileSystem fs = FileSystems.newFileSystem(zipFile.toPath())) {
                 try (Stream<Path> entries = Files.walk(fs.getPath("/"))) {
                     final List<Path> filesInZip = entries.filter(Files::isRegularFile).collect(Collectors.toList());
                     for(Path path : filesInZip) {
