--- conflicted
+++ resolved
@@ -138,13 +138,8 @@
             final @NonNull DataSource zippedSource,
             final @NonNull ZipOptions zipOptions) {
 
-<<<<<<< HEAD
-        val zipEntryDataSources = _Lists.<ZipEntryDataSource>newArrayList();
-       
-=======
         var zipEntryDataSources = _Lists.<ZipEntryDataSource>newArrayList();
-        
->>>>>>> d028da76
+
         zippedSource.consumeAsFile(zipFile->{
             try (FileSystem fs = FileSystems.newFileSystem(zipFile.toPath())) {
                 try (Stream<Path> entries = Files.walk(fs.getPath("/"))) {
@@ -158,7 +153,7 @@
                 }
             }
         });
-        
+
         return zipEntryDataSources.stream();
     }
 
