--- conflicted
+++ resolved
@@ -36,14 +36,11 @@
 import org.yaml.snakeyaml.LoaderOptions;
 import org.yaml.snakeyaml.Yaml;
 import org.yaml.snakeyaml.constructor.Constructor;
-<<<<<<< HEAD
 import org.yaml.snakeyaml.error.YAMLException;
 import org.yaml.snakeyaml.introspector.BeanAccess;
 import org.yaml.snakeyaml.introspector.MethodProperty;
 import org.yaml.snakeyaml.introspector.Property;
 import org.yaml.snakeyaml.introspector.PropertyUtils;
-=======
->>>>>>> 21914c1e
 import org.yaml.snakeyaml.representer.Representer;
 
 import org.apache.causeway.commons.collections.Can;
@@ -140,37 +137,26 @@
 
     private Yaml createMapper(
             final Class<?> mappedType,
-<<<<<<< HEAD
-            final YamlUtils.YamlCustomizer ... customizers) {
-        var options = new DumperOptions();
-        options.setIndent(2);
-        options.setLineBreak(LineBreak.UNIX); // fixated for consistency
-=======
             final Can<YamlUtils.YamlLoadCustomizer> loadCustomizers,
             final Can<YamlUtils.YamlDumpCustomizer> dumpCustomizers) {
         var dumperOptions = new DumperOptions();
         dumperOptions.setIndent(2);
         dumperOptions.setLineBreak(LineBreak.UNIX); // fixated for consistency
->>>>>>> 21914c1e
         //options.setPrettyFlow(true);
         //options.setDefaultFlowStyle(FlowStyle.BLOCK);
         for(YamlUtils.YamlDumpCustomizer customizer : dumpCustomizers) {
             dumperOptions = Optional.ofNullable(customizer.apply(dumperOptions))
                     .orElse(dumperOptions);
         }
+        var presenter = new Representer(dumperOptions);
+        presenter.setPropertyUtils(new PropertyUtils2());
 
         var loaderOptions = new LoaderOptions();
         for(YamlUtils.YamlLoadCustomizer customizer : loadCustomizers) {
             loaderOptions = Optional.ofNullable(customizer.apply(loaderOptions))
                     .orElse(loaderOptions);
         }
-<<<<<<< HEAD
-        var presenter = new Representer(options);
-        presenter.setPropertyUtils(new PropertyUtils2());
-        var mapper = new Yaml(new Constructor(mappedType, new LoaderOptions()), presenter);
-=======
-        var mapper = new Yaml(new Constructor(mappedType), new Representer(dumperOptions), dumperOptions, loaderOptions);
->>>>>>> 21914c1e
+        var mapper = new Yaml(new Constructor(mappedType, loaderOptions), presenter, dumperOptions, loaderOptions);
         return mapper;
     }
 
