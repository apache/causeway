--- conflicted
+++ resolved
@@ -181,17 +181,13 @@
     private ObjectMapper createJacksonReader(
             final Optional<YamlLoadCustomizer> loadCustomizer,
             final JsonUtils.JacksonCustomizer ... customizers) {
-<<<<<<< HEAD
         var yamlFactory = YAMLFactory.builder()
                 .loaderOptions(loadCustomizer
                         .map(YamlUtils::createLoaderOptions)
                         .orElseGet(YamlUtils::createLoaderOptions))
                 .build();
         var mapper = new ObjectMapper(yamlFactory);
-=======
-        var mapper = new ObjectMapper(new YAMLFactory());
         mapper = JsonUtils.jdk8Support(mapper);
->>>>>>> 8da4588d
         mapper = JsonUtils.readingJavaTimeSupport(mapper);
         mapper = JsonUtils.readingCanSupport(mapper);
         for(JsonUtils.JacksonCustomizer customizer : customizers) {
@@ -207,7 +203,6 @@
     private ObjectMapper createJacksonWriter(
             final Optional<YamlDumpCustomizer> dumpCustomizer,
             final JsonUtils.JacksonCustomizer ... customizers) {
-<<<<<<< HEAD
         var yamlFactory = YAMLFactory.builder()
                 .dumperOptions(dumpCustomizer
                         .map(YamlUtils::createDumperOptions)
@@ -215,11 +210,7 @@
                 .build()
                 .disable(YAMLGenerator.Feature.WRITE_DOC_START_MARKER);
         var mapper = new ObjectMapper(yamlFactory);
-=======
-        var mapper = new ObjectMapper(new YAMLFactory()
-                .disable(YAMLGenerator.Feature.WRITE_DOC_START_MARKER));
         mapper = JsonUtils.jdk8Support(mapper);
->>>>>>> 8da4588d
         mapper = JsonUtils.writingJavaTimeSupport(mapper);
         mapper = JsonUtils.writingCanSupport(mapper);
         for(JsonUtils.JacksonCustomizer customizer : customizers) {
