/*
 *  Licensed to the Apache Software Foundation (ASF) under one
 *  or more contributor license agreements.  See the NOTICE file
 *  distributed with this work for additional information
 *  regarding copyright ownership.  The ASF licenses this file
 *  to you under the Apache License, Version 2.0 (the
 *  "License"); you may not use this file except in compliance
 *  with the License.  You may obtain a copy of the License at
 *
 *        http://www.apache.org/licenses/LICENSE-2.0
 *
 *  Unless required by applicable law or agreed to in writing,
 *  software distributed under the License is distributed on an
 *  "AS IS" BASIS, WITHOUT WARRANTIES OR CONDITIONS OF ANY
 *  KIND, either express or implied.  See the License for the
 *  specific language governing permissions and limitations
 *  under the License.
 */
package org.apache.causeway.commons.io;

import java.io.File;
import java.io.FileInputStream;
import java.io.IOException;
import java.io.InputStream;
import java.nio.file.DirectoryStream;
import java.nio.file.Files;
import java.nio.file.NoSuchFileException;
import java.nio.file.NotDirectoryException;
import java.nio.file.Path;
import java.nio.file.StandardCopyOption;
import java.util.LinkedHashSet;
import java.util.Optional;
import java.util.Set;
import java.util.function.Consumer;
import java.util.function.Function;
import java.util.function.Predicate;

import org.springframework.lang.Nullable;
import org.springframework.util.function.ThrowingConsumer;
import org.springframework.util.function.ThrowingFunction;

import org.apache.causeway.commons.functional.ThrowingConsumer;
import org.apache.causeway.commons.functional.ThrowingFunction;
import org.apache.causeway.commons.functional.Try;
import org.apache.causeway.commons.internal.exceptions._Exceptions;

import lombok.NonNull;
import lombok.SneakyThrows;
import lombok.val;
import lombok.experimental.UtilityClass;

/**
 * Utilities related to the <i>Java</i> {@link File} type.
 *
 * @since 2.0 {@index}
 */
@UtilityClass
public class FileUtils {

    /**
     * Opens an {@link InputStream} for give {@link File}
     * and passes it to given {@link Consumer} for consumption,
     * then finally closes it.
     * @return either a successful or failed {@link Try} (non-null);
     *     if the file is null or not readable, the failure may hold a {@link NoSuchFileException} or other i/o related exceptions
     */
<<<<<<< HEAD
    public Try<Void> tryRead(final @Nullable File file, final @NonNull ThrowingConsumer<InputStream> inputStreamConsumer) {
=======
    public Try<Void> tryReadAndAccept(final @Nullable File file, final @NonNull ThrowingConsumer<InputStream> inputStreamConsumer) {
>>>>>>> d57c6fa7
        return Try.run(()->{
            try(val inputStream = new FileInputStream(existingFileElseFail(file))){
                inputStreamConsumer.accept(inputStream);
            }
        });
    }

    /**
     * Opens an {@link InputStream} for give {@link File}
     * and passes it to given {@link Function} for applying,
     * then finally closes it.
     * @return either a successful or failed {@link Try} (non-null),
     *      where in the success case, the Try is holding the returned value from the given {@link Function inputStreamMapper};
     *      if the file is null or not readable, the failure may hold a {@link NoSuchFileException} or other i/o related exceptions
     */
<<<<<<< HEAD
    public <T> Try<T> tryMap(final @Nullable File file, final @NonNull ThrowingFunction<InputStream, T> inputStreamMapper) {
=======
    public <T> Try<T> tryReadAndApply(final @Nullable File file, final @NonNull ThrowingFunction<InputStream, T> inputStreamMapper) {
>>>>>>> d57c6fa7
        return Try.call(()->{
            try(val inputStream = new FileInputStream(existingFileElseFail(file))){
                return inputStreamMapper.apply(inputStream);
            }
        });
    }

    /**
     * Recursive file search, starting at {@code dir}, going deeper based on predicate
     * {@code dirFilter}, collecting files (not directories) based on predicate
     * {@code fileFilter}.
     * @param dir
     * @param dirFilter
     * @param fileFilter
     * @return set of matching files
     * @throws IOException
     */
    public Set<File> searchFiles(
            final File dir,
            final Predicate<File> dirFilter,
            final Predicate<File> fileFilter) throws IOException {
        final Set<File> fileList = new LinkedHashSet<>();
        searchFiles(dir, dirFilter, fileFilter, fileList::add);
        return fileList;
    }

    /**
     * Recursive file search, starting at {@code dir}, going deeper based on predicate
     * {@code dirFilter}, consuming files (not directories) based on predicate
     * {@code fileFilter}.
     * @param dir
     * @param dirFilter
     * @param fileFilter
     * @param onFileFound
     * @throws IOException
     */
    public void searchFiles(
            final File dir,
            final Predicate<File> dirFilter,
            final Predicate<File> fileFilter,
            final Consumer<File> onFileFound) throws IOException {
        if(!dir.exists()) {
            return;
        }
        try (DirectoryStream<Path> stream = Files.newDirectoryStream(dir.toPath())) {
            for (Path path : stream) {
                val file = path.toFile();
                if (Files.isDirectory(path)) {
                    if(dirFilter.test(file)) {
                        // go deeper
                        searchFiles(file, dirFilter, fileFilter, onFileFound);
                    }
                } else {
                    if(fileFilter.test(file)) {
                        onFileFound.accept(file);
                    }
                }
            }
        }
    }

    /**
     *
     * @param file
     * @return optionally {@code file.getCanonicalPath()} based on whether {@code file}
     * is not {@code null} and the 'file I/O system' can handle this call without
     * throwing an exception.
     */
    public Optional<String> canonicalPath(@Nullable final File file) {
        if(file==null) {
            return Optional.empty();
        }
        try {
            return Optional.of(file.getCanonicalPath());
        } catch (Exception e) {
            return Optional.empty();
        }
    }

    /**
     *
     * @param commonPath
     * @param absolutePath
     * @return prefix removed from {@code absolutePath}, if {@code commonPath} appears to be a prefix
     * of {@code absolutePath}, otherwise returns the {@code absolutePath} unmodified.
     */
    public String toRelativePath(@NonNull final String commonPath, @NonNull final String absolutePath) {
        if(absolutePath.startsWith(commonPath)) {
            return absolutePath.substring(commonPath.length());
        }
        return absolutePath;
    }

    /**
     * Deletes given {@link File}. This operation is ignored if the file is a directory or does not exist.
     * @param file - the file to be deleted (null-able)
     */
    @SneakyThrows
    public void deleteFile(@Nullable final File file) {
        if(file==null
                || !file.exists()
                || file.isDirectory()) {
            return; // silently ignore if not an existing file
        }
        Files.delete(file.toPath());
    }

    public static boolean deleteDirectory(final File directoryToBeDeleted) {
        File[] allContents = directoryToBeDeleted.listFiles();
        if (allContents != null) {
            for (File file : allContents) {
                deleteDirectory(file);
            }
        }
        return directoryToBeDeleted.delete();
    }

    /**
     * Returns a temp directory with delete-on-exit policy.
     */
    @SneakyThrows
    public File tempDir(final String name) {
        val tempDir =  Files.createTempDirectory(name).toFile();
        tempDir.deleteOnExit();
        return tempDir;
    }

    public static String realtiveFileName(final File root, final File file) {
        return file.getAbsolutePath().substring(root.getAbsolutePath().length()+1);
    }

    public static Function<File, String> realtiveFileName(final File root) {
        return file->realtiveFileName(root, file);
    }

    /**
     * Creates the given directory if it does not already exist.
     * If directory is null acts as a no-op.
     * @throws IllegalArgumentException if any pre-existing file is in conflict
     */
    public File makeDir(final @Nullable File directory) {
        if(directory==null) {
            return directory; // no-op
        }
        if(directory.exists()) {
            if(directory.isDirectory()) {
                return directory; // nothing to do
            }
            throw _Exceptions.illegalArgument(
                    "cannot create directory over pre-existing file of same name %s",
                    directory.getAbsolutePath());
        }
        if(!directory.mkdirs()) {
            throw _Exceptions.unrecoverable(
                    "failed to create directory %s",
                    directory.getAbsolutePath());
        }
        return directory;
    }

    /**
     * Optionally given file, based on whether non-null and exists and is a file (not a directory).
     */
    public Optional<File> existingFile(final @Nullable File file) {
        return file!=null
                && file.isFile()
                ? Optional.of(file)
                : Optional.empty();
    }

    /**
     * Guard given file against null, non-existence and not representing a file.
     */
    @SneakyThrows
    public File existingFileElseFail(final @Nullable File file) {
        if(file==null) {
            throw new NoSuchFileException("<null>");
        }
        if(!file.exists()) {
            throw new NoSuchFileException(file.getAbsolutePath());
        }
        if(!file.isFile()) {
            throw new NoSuchFileException(file.getAbsolutePath());
        }
        return file;
    }

    /**
     * Optionally given file, based on whether non-null and exists and is a directory (not a file).
     */
    public Optional<File> existingDirectory(final @Nullable File file) {
        return file!=null
                && file.isDirectory()
                ? Optional.of(file)
                : Optional.empty();
    }

    /**
     * Guard given file against null, non-existence and not representing a directory (not a file).
     */
    @SneakyThrows
    public File existingDirectoryElseFail(final @Nullable File file) {
        if(file==null) {
            throw new NoSuchFileException("<null>");
        }
        if(!file.exists()) {
            throw new NoSuchFileException(file.getAbsolutePath());
        }
        if(!file.isDirectory()) {
            throw new NotDirectoryException(file.getAbsolutePath());
        }
        return file;
    }

    /**
     * Copy {@code from} file {@code to} file, replacing existing.
     * @param from
     * @param to
     */
    @SneakyThrows
    public void copy(final @NonNull File from, final @NonNull File to) {
        Files.copy(from.toPath(), to.toPath(), StandardCopyOption.REPLACE_EXISTING);
    }

}<|MERGE_RESOLUTION|>--- conflicted
+++ resolved
@@ -39,8 +39,6 @@
 import org.springframework.util.function.ThrowingConsumer;
 import org.springframework.util.function.ThrowingFunction;
 
-import org.apache.causeway.commons.functional.ThrowingConsumer;
-import org.apache.causeway.commons.functional.ThrowingFunction;
 import org.apache.causeway.commons.functional.Try;
 import org.apache.causeway.commons.internal.exceptions._Exceptions;
 
@@ -64,11 +62,7 @@
      * @return either a successful or failed {@link Try} (non-null);
      *     if the file is null or not readable, the failure may hold a {@link NoSuchFileException} or other i/o related exceptions
      */
-<<<<<<< HEAD
-    public Try<Void> tryRead(final @Nullable File file, final @NonNull ThrowingConsumer<InputStream> inputStreamConsumer) {
-=======
     public Try<Void> tryReadAndAccept(final @Nullable File file, final @NonNull ThrowingConsumer<InputStream> inputStreamConsumer) {
->>>>>>> d57c6fa7
         return Try.run(()->{
             try(val inputStream = new FileInputStream(existingFileElseFail(file))){
                 inputStreamConsumer.accept(inputStream);
@@ -84,11 +78,7 @@
      *      where in the success case, the Try is holding the returned value from the given {@link Function inputStreamMapper};
      *      if the file is null or not readable, the failure may hold a {@link NoSuchFileException} or other i/o related exceptions
      */
-<<<<<<< HEAD
-    public <T> Try<T> tryMap(final @Nullable File file, final @NonNull ThrowingFunction<InputStream, T> inputStreamMapper) {
-=======
     public <T> Try<T> tryReadAndApply(final @Nullable File file, final @NonNull ThrowingFunction<InputStream, T> inputStreamMapper) {
->>>>>>> d57c6fa7
         return Try.call(()->{
             try(val inputStream = new FileInputStream(existingFileElseFail(file))){
                 return inputStreamMapper.apply(inputStream);
