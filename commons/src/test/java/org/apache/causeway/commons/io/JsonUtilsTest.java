/*
 *  Licensed to the Apache Software Foundation (ASF) under one
 *  or more contributor license agreements.  See the NOTICE file
 *  distributed with this work for additional information
 *  regarding copyright ownership.  The ASF licenses this file
 *  to you under the Apache License, Version 2.0 (the
 *  "License"); you may not use this file except in compliance
 *  with the License.  You may obtain a copy of the License at
 *
 *        http://www.apache.org/licenses/LICENSE-2.0
 *
 *  Unless required by applicable law or agreed to in writing,
 *  software distributed under the License is distributed on an
 *  "AS IS" BASIS, WITHOUT WARRANTIES OR CONDITIONS OF ANY
 *  KIND, either express or implied.  See the License for the
 *  specific language governing permissions and limitations
 *  under the License.
 */
package org.apache.causeway.commons.io;

import org.approvaltests.Approvals;
import org.junit.jupiter.api.BeforeEach;
import org.junit.jupiter.api.Test;

import static org.junit.jupiter.api.Assertions.assertEquals;

import org.apache.causeway.commons.io._TestDomain.Person;

import lombok.val;

class JsonUtilsTest {

    /*
     * [ERROR] Failed to execute goal org.apache.maven.plugins:maven-compiler-plugin:3.11.0:testCompile
     *      on project causeway-commons: Compilation failure:
     * [ERROR] package com.google.gson does not exist
     * [ERROR] cannot find symbol
     * [ERROR]   symbol:   class GsonBuilder
     * [ERROR]   location: class org.approvaltests.JsonApprovals
     */
    org.approvaltests.JsonApprovals dummy1; // references com.google.gson.GsonBuilder
    com.google.gson.GsonBuilder dummy2; // Requires (GSON)[https://mvnrepository.com/artifact/com.google.code.gson/gson]

    private Person person;

    @BeforeEach
    void setup() {
        this.person = _TestDomain.samplePerson();
    }

    @Test
    void toStringUtf8_indentedOutput() {
        val json = JsonUtils.toStringUtf8(person, JsonUtils::indentedOutput);
        Approvals.verify(json);
    }

    @Test
    void parseRecord() {
        var jsonTemplate =
<<<<<<< HEAD
                """
                {
                    "name": "sven",
                    "java8Time": {
                        "localTime" : "${localTime}",
                        "localDate" : "${localDate}",
                        "localDateTime" : "${localDateTime}",
                        "offsetTime" : "${offsetTime}",
                        "offsetDateTime" : "${offsetDateTime}",
                        "zonedDateTime" : "${zonedDateTime}"
                    },
                    "address": {
                        "zip":1234,
                        "street":"backerstreet"
                    },
                    "additionalAddresses" : [ {
                        "zip" : 23,
                        "street" : "brownstreet"
                    }, {
                        "zip" : 34,
                        "street" : "bluestreet"
                    } ]
                }
                """;
=======
                  " {\r\n"
                + "     \"name\": \"sven\",\r\n"
                + "     \"java8Time\": {\r\n"
                + "         \"localTime\" : \"${localTime}\",\r\n"
                + "         \"localDate\" : \"${localDate}\",\r\n"
                + "         \"localDateTime\" : \"${localDateTime}\",\r\n"
                + "         \"offsetTime\" : \"${offsetTime}\",\r\n"
                + "         \"offsetDateTime\" : \"${offsetDateTime}\",\r\n"
                + "         \"zonedDateTime\" : \"${zonedDateTime}\"\r\n"
                + "     },\r\n"
                + "     \"address\": {\r\n"
                + "         \"zip\":1234,\r\n"
                + "         \"street\":\"backerstreet\"\r\n"
                + "     },\r\n"
                + "     \"additionalAddresses\" : [ {\r\n"
                + "         \"zip\" : 23,\r\n"
                + "         \"street\" : \"brownstreet\"\r\n"
                + "     }, {\r\n"
                + "         \"zip\" : 34,\r\n"
                + "         \"street\" : \"bluestreet\"\r\n"
                + "     } ],\r\n"
                + "  \"phone\" : {\r\n"
                + "    \"home\" : \"+99 1234\",\r\n"
                + "    \"work\" : null\r\n"
                + "  }"
                + " }";
>>>>>>> 8da4588d

        var json = person.java8Time().interpolator().applyTo(jsonTemplate);

        //debug
        //System.err.printf("%s%n", json);

        var person = JsonUtils.tryRead(Person.class, json)
                .valueAsNonNullElseFail();
        assertEquals(this.person, person);
    }

}<|MERGE_RESOLUTION|>--- conflicted
+++ resolved
@@ -57,7 +57,6 @@
     @Test
     void parseRecord() {
         var jsonTemplate =
-<<<<<<< HEAD
                 """
                 {
                     "name": "sven",
@@ -79,37 +78,13 @@
                     }, {
                         "zip" : 34,
                         "street" : "bluestreet"
-                    } ]
+                    } ],
+                    "phone" : {
+                        "home" : "+99 1234",
+                        "work" : null
+                      }
                 }
                 """;
-=======
-                  " {\r\n"
-                + "     \"name\": \"sven\",\r\n"
-                + "     \"java8Time\": {\r\n"
-                + "         \"localTime\" : \"${localTime}\",\r\n"
-                + "         \"localDate\" : \"${localDate}\",\r\n"
-                + "         \"localDateTime\" : \"${localDateTime}\",\r\n"
-                + "         \"offsetTime\" : \"${offsetTime}\",\r\n"
-                + "         \"offsetDateTime\" : \"${offsetDateTime}\",\r\n"
-                + "         \"zonedDateTime\" : \"${zonedDateTime}\"\r\n"
-                + "     },\r\n"
-                + "     \"address\": {\r\n"
-                + "         \"zip\":1234,\r\n"
-                + "         \"street\":\"backerstreet\"\r\n"
-                + "     },\r\n"
-                + "     \"additionalAddresses\" : [ {\r\n"
-                + "         \"zip\" : 23,\r\n"
-                + "         \"street\" : \"brownstreet\"\r\n"
-                + "     }, {\r\n"
-                + "         \"zip\" : 34,\r\n"
-                + "         \"street\" : \"bluestreet\"\r\n"
-                + "     } ],\r\n"
-                + "  \"phone\" : {\r\n"
-                + "    \"home\" : \"+99 1234\",\r\n"
-                + "    \"work\" : null\r\n"
-                + "  }"
-                + " }";
->>>>>>> 8da4588d
 
         var json = person.java8Time().interpolator().applyTo(jsonTemplate);
 
