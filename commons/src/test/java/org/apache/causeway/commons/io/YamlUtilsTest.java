--- conflicted
+++ resolved
@@ -45,7 +45,6 @@
 
     @Test
     void parseRecord() {
-<<<<<<< HEAD
         var yamlTemplate = """
                 name: sven
                 address: {street: backerstreet, zip: 1234}
@@ -61,27 +60,10 @@
                   offsetTime: ${offsetTime}
                   offsetDateTime: ${offsetDateTime}
                   zonedDateTime: ${zonedDateTime}
+                phone:
+                  home: "+99 1234"
+                  work: null
                 """;
-=======
-        var yamlTemplate = ""
-                + "name: sven\r\n"
-                + "address: {street: backerstreet, zip: 1234}\r\n"
-                + "additionalAddresses:\r\n"
-                + "- zip: 23\r\n"
-                + "  street: \"brownstreet\"\r\n"
-                + "- zip: 34\r\n"
-                + "  street: \"bluestreet\"\r\n"
-                + "java8Time:\r\n"
-                + "  localTime: ${localTime}\r\n"
-                + "  localDate: ${localDate}\r\n"
-                + "  localDateTime: ${localDateTime}\r\n"
-                + "  offsetTime: ${offsetTime}\r\n"
-                + "  offsetDateTime: ${offsetDateTime}\r\n"
-                + "  zonedDateTime: ${zonedDateTime}\r\n"
-                + "phone:\r\n"
-                + "  home: \"+99 1234\"\r\n"
-                + "  work: null";
->>>>>>> 8da4588d
 
         var yaml = person.java8Time().interpolator().applyTo(yamlTemplate);
 
