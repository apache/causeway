<?xml version="1.0" encoding="UTF-8"?>
<!--
  Licensed to the Apache Software Foundation (ASF) under one
  or more contributor license agreements.  See the NOTICE file
  distributed with this work for additional information
  regarding copyright ownership.  The ASF licenses this file
  to you under the Apache License, Version 2.0 (the
  "License"); you may not use this file except in compliance
  with the License.  You may obtain a copy of the License at

         http://www.apache.org/licenses/LICENSE-2.0

  Unless required by applicable law or agreed to in writing,
  software distributed under the License is distributed on an
  "AS IS" BASIS, WITHOUT WARRANTIES OR CONDITIONS OF ANY
  KIND, either express or implied.  See the License for the
  specific language governing permissions and limitations
  under the License.
-->
<project xmlns="http://maven.apache.org/POM/4.0.0"
	xmlns:xsi="http://www.w3.org/2001/XMLSchema-instance"
	xsi:schemaLocation="http://maven.apache.org/POM/4.0.0 http://maven.apache.org/maven-v4_0_0.xsd">
	<modelVersion>4.0.0</modelVersion>

	<parent>
		<groupId>org.apache.causeway.core</groupId>
		<artifactId>causeway-core</artifactId>
		<version>3.0.0-SNAPSHOT</version>
		<relativePath>../core/pom.xml</relativePath>
	</parent>

	<groupId>org.apache.causeway.commons</groupId>
	<artifactId>causeway-commons</artifactId>

	<name>Apache Causeway Commons</name>
	<description>
		Apache Causeway Commons is a library with utilities, that are shared with the entire Apache Causeway ecosystem.
    </description>

	<properties>
		<jar-plugin.automaticModuleName>org.apache.causeway.commons</jar-plugin.automaticModuleName>
		<git-plugin.propertiesDir>org/apache/causeway/commons</git-plugin.propertiesDir>
	</properties>

	<build>
		<resources>
			<resource>
				<filtering>false</filtering>
				<directory>src/main/resources</directory>
			</resource>
			<resource>
				<filtering>false</filtering>
				<directory>src/main/java</directory>
				<includes>
					<include>**</include>
				</includes>
				<excludes>
					<exclude>**/*.java</exclude>
				</excludes>
			</resource>
		</resources>
	</build>

	<dependencies>
		<dependency>
			<groupId>com.fasterxml.woodstox</groupId>
			<artifactId>woodstox-core</artifactId>
		</dependency>
		<dependency>
			<groupId>org.codehaus.woodstox</groupId>
			<artifactId>stax2-api</artifactId>
		</dependency>
		
		<dependency>
			<!-- provides @Inject, @Qualifier, -->
		    <groupId>jakarta.inject</groupId>
		    <artifactId>jakarta.inject-api</artifactId>
		</dependency>
		<dependency>
            <groupId>jakarta.enterprise</groupId>
            <artifactId>jakarta.enterprise.cdi-api</artifactId>
            <version>4.0.1</version>
            <exclusions>
				<exclusion>
					<!-- outdated v5.0.0 transitively brought in by 
						jakarta.enterprise:jakarta.enterprise.cdi-api:jar:4.0.1:compile
						-->
					<groupId>jakarta.el</groupId>
		    		<artifactId>jakarta.el-api</artifactId>
				</exclusion>
            	<exclusion>
            		<groupId>jakarta.inject</groupId>
		    		<artifactId>jakarta.inject-api</artifactId>
            	</exclusion>
            </exclusions>
        </dependency>
        <dependency>
        	<!-- provides javax.transaction.TransactionalException -->
		    <groupId>jakarta.transaction</groupId>
		    <artifactId>jakarta.transaction-api</artifactId>
		</dependency>
		<dependency>
			<groupId>jakarta.annotation</groupId>
			<artifactId>jakarta.annotation-api</artifactId>
		</dependency>
		<dependency>
			<!-- MediaType support -->
            <groupId>org.jboss.spec.javax.ws.rs</groupId>
            <artifactId>jboss-jaxrs-api_2.1_spec</artifactId>
        </dependency>
		
		<dependency>
            <groupId>com.sun.xml.bind</groupId>
            <artifactId>jaxb-impl</artifactId>
        </dependency>
		
		<dependency>
			<groupId>com.fasterxml.jackson.core</groupId>
			<artifactId>jackson-databind</artifactId>
		</dependency>
		<dependency>
            <groupId>com.fasterxml.jackson.dataformat</groupId>
            <artifactId>jackson-dataformat-yaml</artifactId>
        </dependency>
        <dependency>
<<<<<<< HEAD
		    <groupId>com.fasterxml.jackson.module</groupId>
		    <artifactId>jackson-module-jakarta-xmlbind-annotations</artifactId>
=======
            <groupId>com.fasterxml.jackson.module</groupId>
            <artifactId>jackson-module-jaxb-annotations</artifactId>
        </dependency>
		<dependency>
			<groupId>com.fasterxml.jackson.datatype</groupId>
			<artifactId>jackson-datatype-jdk8</artifactId>
>>>>>>> 8da4588d
		</dependency>
        <dependency>
		    <groupId>com.fasterxml.jackson.jakarta.rs</groupId>
		    <artifactId>jackson-jakarta-rs-json-provider</artifactId>
		</dependency>
		<dependency>
		    <groupId>com.fasterxml.jackson.datatype</groupId>
		    <artifactId>jackson-datatype-jsr310</artifactId>
		</dependency>
		
		<dependency>
			<groupId>org.jsoup</groupId>
			<artifactId>jsoup</artifactId>
		</dependency>

		<dependency>
			<groupId>org.jdom</groupId>
			<artifactId>jdom2</artifactId>
		</dependency>

		<dependency>
			<groupId>org.yaml</groupId>
			<artifactId>snakeyaml</artifactId>
		</dependency>

		<dependency>
			<groupId>org.springframework</groupId>
			<artifactId>spring-context</artifactId>
		</dependency>

		<dependency>
			<groupId>org.springframework</groupId>
			<artifactId>spring-tx</artifactId>
		</dependency>

		<dependency>
			<groupId>org.springframework.boot</groupId>
			<artifactId>spring-boot-starter</artifactId>
			<exclusions>
				<exclusion>
					<groupId>javax.validation</groupId>
					<artifactId>validation-api</artifactId>
				</exclusion>
				<exclusion>
					<!-- we use log4j-2 instead -->
					<groupId>org.springframework.boot</groupId>
					<artifactId>spring-boot-starter-logging</artifactId>
				</exclusion>
			</exclusions>
		</dependency>

		<!-- Add Log4j2 Dependency, as a replacement for Spring's default 'logback'.
			This requires for the 'spring-boot-starter' to exclude the default logging
			artifact 'org.springframework.boot:spring-boot-starter-logging' see https://www.callicoder.com/spring-boot-log4j-2-example/ -->
		<dependency>
			<groupId>org.springframework.boot</groupId>
			<artifactId>spring-boot-starter-log4j2</artifactId>
			<exclusions>
				<exclusion>
					<!-- convergence issues from spring-boot-starter-log4j2 -->
					<groupId>org.slf4j</groupId>
					<artifactId>slf4j-api</artifactId>
				</exclusion>
				<exclusion>
					<!-- version clash -->
				    <groupId>org.osgi</groupId>
				    <artifactId>org.osgi.core</artifactId>
			    </exclusion>
			</exclusions>
		</dependency>
		<dependency>
			<groupId>org.slf4j</groupId>
			<artifactId>slf4j-api</artifactId>
		</dependency>

		<!-- TEST DEPENDENCIES -->
		<dependency>
			<groupId>org.junit.jupiter</groupId>
			<artifactId>junit-jupiter-api</artifactId>
			<scope>test</scope>
		</dependency>
		<dependency>
			<groupId>org.junit.jupiter</groupId>
			<artifactId>junit-jupiter-engine</artifactId>
			<scope>test</scope>
		</dependency>
		<dependency>
			<groupId>org.junit.jupiter</groupId>
			<artifactId>junit-jupiter-params</artifactId>
			<scope>test</scope>
		</dependency>
		<dependency>
			<groupId>org.hamcrest</groupId>
			<artifactId>hamcrest-library</artifactId>
			<scope>test</scope>
		</dependency>
		<dependency>
            <groupId>com.approvaltests</groupId>
            <artifactId>approvaltests</artifactId>
            <scope>test</scope>
        </dependency>
        <dependency>
			<!-- required by com.approvaltests:test
				(version manged by spring boot) -->
		    <groupId>com.google.code.gson</groupId>
		    <artifactId>gson</artifactId>
		    <scope>test</scope>
		</dependency>
    </dependencies>

</project><|MERGE_RESOLUTION|>--- conflicted
+++ resolved
@@ -123,17 +123,12 @@
             <artifactId>jackson-dataformat-yaml</artifactId>
         </dependency>
         <dependency>
-<<<<<<< HEAD
 		    <groupId>com.fasterxml.jackson.module</groupId>
 		    <artifactId>jackson-module-jakarta-xmlbind-annotations</artifactId>
-=======
-            <groupId>com.fasterxml.jackson.module</groupId>
-            <artifactId>jackson-module-jaxb-annotations</artifactId>
-        </dependency>
+		</dependency>
 		<dependency>
 			<groupId>com.fasterxml.jackson.datatype</groupId>
 			<artifactId>jackson-datatype-jdk8</artifactId>
->>>>>>> 8da4588d
 		</dependency>
         <dependency>
 		    <groupId>com.fasterxml.jackson.jakarta.rs</groupId>
