--- conflicted
+++ resolved
@@ -68,15 +68,6 @@
 			<artifactId>causeway-core-privileged</artifactId>
 		</dependency>
 		
-<<<<<<< HEAD
-		<!-- provides @Nullable that's required by Spring 5.x (as Spring is on the module path) 
-		<dependency>
-			<groupId>com.google.code.findbugs</groupId>
-			<artifactId>jsr305</artifactId>
-		</dependency>
-
-=======
->>>>>>> 7a9f63fa
 		<dependency>
 			<groupId>com.fasterxml.jackson.core</groupId>
 			<artifactId>jackson-databind</artifactId>
@@ -86,8 +77,7 @@
             <groupId>com.fasterxml.jackson.module</groupId>
             <artifactId>jackson-module-jaxb-annotations</artifactId>
         </dependency>
-        -->
-        
+
         <dependency>
 		    <groupId>com.fasterxml.jackson.jakarta.rs</groupId>
 		    <artifactId>jackson-jakarta-rs-json-provider</artifactId>
