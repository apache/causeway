name: Build Site (w/ Antora)

on:
  push:
    branches:
      - master
  pull_request:
    branches:
      - master

permissions:
  contents: read

jobs:
  build:
    name: build-local-no-push
    runs-on: ubuntu-latest
    env:
      # to be shared among all steps of this job
<<<<<<< HEAD
      BASELINE: 3.0.0
=======
      BASELINE: 2.1.0
>>>>>>> 645621cc
      PROJECT_ROOT_PATH: ${{ github.workspace }}
      CI_SCRIPTS_PATH: ${{ github.workspace }}/scripts/ci
      ANTORA_PLAYBOOKS_PATH: ${{ github.workspace }}/antora/playbooks

      # used for printing
      TIMESTAMP: ${{ github.event.head_commit.timestamp }}

      # though equivalent, setting SHARED_VARS_FILE to ~/.env breaks the build, not sure why
      # the tilde character appears to produce strange side-effects when used here
      SHARED_VARS_FILE: /home/runner/.env

    steps:
    - uses: actions/checkout@v4

    - name: Set up JDK 22
      uses: actions/setup-java@v4
      with:
        distribution: 'zulu'
        java-version: 22

    - name: Setup Script Environment
      shell: bash
      # we write the more tricky variables to the $SHARED_VARS_FILE using the full power of bash commands
      # then we simply print all the (non-secret) variables as used by the build scripts to the console
      run: |
        echo REVISION=$BASELINE.$(date +%Y%m%d)-$(date +%H%M)-$(echo $GITHUB_SHA | cut -c1-8) > $SHARED_VARS_FILE
        echo ==============  ENV  =================
        echo BASELINE               \: $BASELINE
        echo TIMESTAMP              \: $TIMESTAMP
        echo PROJECT_ROOT_PATH      \: $PROJECT_ROOT_PATH
        echo CI_SCRIPTS_PATH        \: $CI_SCRIPTS_PATH
        echo ANTORA_PLAYBOOKS_PATH  \: $ANTORA_PLAYBOOKS_PATH
        echo REVISION               \: $REVISION
        cat $SHARED_VARS_FILE
        echo ======================================


    - name: Print Node Version
      run: node --version

    - name: Install NVM
      shell: bash
      run: bash $CI_SCRIPTS_PATH/install-nvm.sh

    - name: Install Antora
      shell: bash
      working-directory: ${{ env.PROJECT_ROOT_PATH }}
      # we install the 'node' modules into the project root under 'node_modules',
      # because we have no privileges to install them globally with -g option
      run: npm i @antora/cli@^3.1.1 @antora/site-generator-default@^3.1.1  asciidoctor-kroki

    - name: List Versions of installed NPM Packages
      shell: bash
      working-directory: ${{ env.PROJECT_ROOT_PATH }}
      run: npm list

    - name: Setup Groovy
      if: steps.revision.outputs.revision != 'skip'
      run: |
        sudo apt-get update
        sudo apt-get -f install groovy

    - name: Print Groovy Version
      if: steps.revision.outputs.revision != 'skip'
      shell: bash
      run: groovy --version

    - name: Build Apache Causeway Site
      shell: bash
      working-directory: ${{ env.PROJECT_ROOT_PATH }}
      run: bash -x $CI_SCRIPTS_PATH/_build-site.sh $ANTORA_PLAYBOOKS_PATH/site.yml
      env:
        REVISION: ${{ steps.revision.outputs.revision }}
        SKIP_PROJDOC_GENERATION: true
        SKIP_EXAMPLES: true
        SKIP_CONFIGS: true
        SKIP_STALE_EXAMPLE_CHECK: true<|MERGE_RESOLUTION|>--- conflicted
+++ resolved
@@ -17,11 +17,7 @@
     runs-on: ubuntu-latest
     env:
       # to be shared among all steps of this job
-<<<<<<< HEAD
-      BASELINE: 3.0.0
-=======
-      BASELINE: 2.1.0
->>>>>>> 645621cc
+      BASELINE: 3.1.0
       PROJECT_ROOT_PATH: ${{ github.workspace }}
       CI_SCRIPTS_PATH: ${{ github.workspace }}/scripts/ci
       ANTORA_PLAYBOOKS_PATH: ${{ github.workspace }}/antora/playbooks
