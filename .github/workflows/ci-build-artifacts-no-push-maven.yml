name: Build, Test (JDK 22)

on:
  push:
    branches:
      - master
      - v3
  pull_request:
    branches:
      - master
      - v3

jobs:
  # This is a matrix build {'java', 'javascript'},
  # where only the 'java' part triggers the Maven build,
  # and only the 'javascript' part triggers the CodeQL autobuild.
  # Those builds must run in between the "CodeQL: Initialize" and "CodeQL: Perform Analysis" steps!
  # CodeQL can be disabled via SKIP_CODE_QL: true
  build:
    name: build-local-no-push
    runs-on: ubuntu-latest
    permissions:
      actions: read
      contents: read
      security-events: write
    strategy:
      matrix:
        # CodeQL supports [ 'cpp', 'csharp', 'go', 'java', 'javascript', 'python', 'ruby' ]
        # Use only 'java' to analyze code written in Java, Kotlin or both
        # Use only 'javascript' to analyze code written in JavaScript, TypeScript or both
        # Learn more about CodeQL language support at https://aka.ms/codeql-docs/language-support
        language: [ 'java', 'javascript' ]
    env:
      # to be shared among all steps of this job
      BRANCH_NAME: ${{ github.head_ref || github.ref_name }}
<<<<<<< HEAD
      BASELINE: 3.0.0
=======
      BASELINE: 2.1.0
>>>>>>> 645621cc
      PROJECT_ROOT_PATH: ${{ github.workspace }}
      CI_SCRIPTS_PATH: ${{ github.workspace }}/scripts/ci

      # not used, would be nice if we could transform the TIMESTAMP string into the REVISION
      # variable here, but it seems github not yet has any string expression manipulation
      # operators other than concatination
      TIMESTAMP: ${{ github.event.head_commit.timestamp }}

      # set this to 'deploy' when intent is to push the built packages to a repo
      # requires 'secrets' which we don't have yet
      MVN_STAGES: install

      # options
      # CodeQL action seems broken on JDK22, waiting for updates
      SKIP_CODE_QL: true

    steps:
    - uses: actions/checkout@v4

    - name: Set up JDK 22
      if: matrix.language == 'java'
      uses: actions/setup-java@v4
      with:
        distribution: 'zulu'
        java-version: 22

    - name: Print Maven Version
      if: matrix.language == 'java'
      run: mvn --version

    - name: Activate Cache for Maven Downloads
      if: matrix.language == 'java'
      uses: actions/cache@v4
      env:
        # change the cache-name if we want to rebuild the cache
        # can be reset via github action page
        cache-name: maven-shared
      with:
        path: ~/.m2/repository
        key: ${{ runner.os }}-${{ env.cache-name }}
        restore-keys: |
          ${{ runner.os }}-${{ env.cache-name }}
          ${{ runner.os }}-

    - name: Setup Script Environment
      if: matrix.language == 'java'
      shell: bash
      run: |
        echo ==============  ENV  =================
        echo BRANCH_NAME      \: $BRANCH_NAME
        echo BASELINE         \: $BASELINE
        echo TIMESTAMP        \: $TIMESTAMP
        echo PROJECT_ROOT_PATH\: $PROJECT_ROOT_PATH
        echo CI_SCRIPTS_PATH  \: $CI_SCRIPTS_PATH
        echo MVN_STAGES       \: $MVN_STAGES
        echo ======================================

    # CodeQL Analysis (https://codeql.github.com/docs/codeql-overview/about-codeql/)
    - name: "CodeQL: Initialize"
      if: env.SKIP_CODE_QL != 'true'
      uses: github/codeql-action/init@v3
      with:
        languages: ${{ matrix.language }}

    - name: Build Artifacts
      if: matrix.language == 'java'
      shell: bash
      run: bash $CI_SCRIPTS_PATH/build-artifacts.sh
      env:
        # -Dmodule-all ... build all modules (default if all is well)
        # -Dmodule-all-except-incubator ... build all modules except 'incubator'
        # -Dmodule-all-except-kroviz ... build all modules except 'kroviz' (eg. when kroviz build fails)
        # -Denforcer.failFast=true ... fail fast on convergence issues (enforcer plugin)
        # -Dmaven.source.skip=true ... no need for the CI build to pull sources
        # -Dproject.build.outputTimestamp=2023-01-01T00:00:00Z see https://maven.apache.org/guides/mini/guide-reproducible-builds.html
        # -T 1C ... 1 build thread per core
        MVN_ADDITIONAL_OPTS: >-
          -Dmodule-all
          -Denforcer.failFast=true
          -Dmaven.source.skip=true
          -Dproject.build.outputTimestamp=2023-01-01T00:00:00Z
          -e

    # Autobuild attempts to build any compiled languages  (C/C++, C#, Go, or Java).
    # If this step fails, then you should remove it and run the build manually
    - name: "CodeQL: Autobuild"
      if: env.SKIP_CODE_QL != 'true' && matrix.language == 'javascript'
      uses: github/codeql-action/autobuild@v3

    - name: "CodeQL: Perform Analysis"
      if: env.SKIP_CODE_QL != 'true'
      uses: github/codeql-action/analyze@v3
      with:
        category: "/language:${{matrix.language}}"


# FOR DEBUG USE
#   - name: Dump GitHub context
#     env:
#       ENV_CONTEXT: ${{ toJson(env) }}
#     run: echo "$ENV_CONTEXT"
#   - name: Dump GitHub context
#     env:
#       GITHUB_CONTEXT: ${{ toJson(github) }}
#     run: echo "$GITHUB_CONTEXT"
#   - name: Dump job context
#     env:
#       JOB_CONTEXT: ${{ toJson(job) }}
#     run: echo "$JOB_CONTEXT"
#   - name: Dump steps context
#     env:
#       STEPS_CONTEXT: ${{ toJson(steps) }}
#     run: echo "$STEPS_CONTEXT"
#   - name: Dump runner context
#     env:
#       RUNNER_CONTEXT: ${{ toJson(runner) }}
#     run: echo "$RUNNER_CONTEXT"
#   - name: Dump strategy context
#     env:
#       STRATEGY_CONTEXT: ${{ toJson(strategy) }}
#     run: echo "$STRATEGY_CONTEXT"
#   - name: Dump matrix context
#     env:
#       MATRIX_CONTEXT: ${{ toJson(matrix) }}
#     run: echo "$MATRIX_CONTEXT"
<|MERGE_RESOLUTION|>--- conflicted
+++ resolved
@@ -33,11 +33,7 @@
     env:
       # to be shared among all steps of this job
       BRANCH_NAME: ${{ github.head_ref || github.ref_name }}
-<<<<<<< HEAD
-      BASELINE: 3.0.0
-=======
-      BASELINE: 2.1.0
->>>>>>> 645621cc
+      BASELINE: 3.1.0
       PROJECT_ROOT_PATH: ${{ github.workspace }}
       CI_SCRIPTS_PATH: ${{ github.workspace }}/scripts/ci
 
