*~
*.swp
*.class
bin/
target/
.asciidoctor/
target-ide/
logs/
.settings/
.project
.classpath
.idea
*.iml

JArchitectOut/
*.jdproj

mothballed/component/objectstore/sql/sql-tests-common/hsql-db/
mothballed/component/objectstore/sql/sql-tests-common/xml/
component/objectstore/xml/tmp/objects/
component/objectstore/xml/xml/objects/
component/objectstore/xml/tmp/tests/

# log files
datanucleus.log
isis.log
hs_err_pid*.log

# Package Files #
*.jar
*.war
*.ear

dependency-reduced-pom.xml
pom.xml.tag
pom.xml.next
pom.xml.releaseBackup
pom.xml.versionsBackup

.clover/
*.jdproj
JArchitectOut/

core/integtestsupport/fixture-data

rebel.xml
**/.DS_Store
<<<<<<< HEAD
=======

>>>>>>> ca24c1f9
.flattened-pom.xml<|MERGE_RESOLUTION|>--- conflicted
+++ resolved
@@ -45,8 +45,5 @@
 
 rebel.xml
 **/.DS_Store
-<<<<<<< HEAD
-=======
 
->>>>>>> ca24c1f9
 .flattened-pom.xml