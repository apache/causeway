--- conflicted
+++ resolved
@@ -25,21 +25,13 @@
 import org.apache.causeway.applib.annotation.ObjectSupport;
 import org.apache.causeway.applib.annotation.Value;
 
-<<<<<<< HEAD
 import demoapp.dom.domain.progmodel.objects.embedded.embedded.ComplexNumber;
 import lombok.AccessLevel;
 import lombok.val;
 
-=======
-import lombok.AccessLevel;
-import lombok.val;
-
-import demoapp.dom.domain.progmodel.objects.embedded.embedded.ComplexNumber;
-
->>>>>>> de008fd3
 // tag::class[]
 //@Entity                                                               // <.>
-@jakarta.persistence.Embeddable                                           // <.>
+@jakarta.persistence.Embeddable                                         // <.>
 @Value                                                                  // <.>
 @lombok.Getter                                                          // <.>
 @lombok.Setter(AccessLevel.PRIVATE)                                     // <.>
