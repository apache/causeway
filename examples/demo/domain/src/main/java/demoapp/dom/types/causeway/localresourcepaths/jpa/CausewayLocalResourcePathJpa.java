--- conflicted
+++ resolved
@@ -89,12 +89,7 @@
 
     @Property(editing = Editing.ENABLED, optionality = Optionality.OPTIONAL)
     @PropertyLayout(fieldSetId = "optional-properties", sequence = "2")
-<<<<<<< HEAD
-    @jakarta.persistence.Transient
-    // @Column(nullable = true)
-=======
     @Column(nullable = true)
->>>>>>> 19ee05a3
     @Getter @Setter
     private LocalResourcePath readWriteOptionalProperty;
 
