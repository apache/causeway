/*
 *  Licensed to the Apache Software Foundation (ASF) under one
 *  or more contributor license agreements.  See the NOTICE file
 *  distributed with this work for additional information
 *  regarding copyright ownership.  The ASF licenses this file
 *  to you under the Apache License, Version 2.0 (the
 *  "License"); you may not use this file except in compliance
 *  with the License.  You may obtain a copy of the License at
 *
 *        http://www.apache.org/licenses/LICENSE-2.0
 *
 *  Unless required by applicable law or agreed to in writing,
 *  software distributed under the License is distributed on an
 *  "AS IS" BASIS, WITHOUT WARRANTIES OR CONDITIONS OF ANY
 *  KIND, either express or implied.  See the License for the
 *  specific language governing permissions and limitations
 *  under the License.
 */
package demoapp.dom.domain.objects.DomainObject.autoComplete;

<<<<<<< HEAD
import jakarta.inject.Inject;
=======
import javax.inject.Inject;
>>>>>>> de008fd3

import org.springframework.stereotype.Service;

import demoapp.dom._infra.seed.SeedServiceAbstract;
import demoapp.dom._infra.values.ValueHolderRepository;

@Service
public class DomainObjectAutoCompleteSeeding
extends SeedServiceAbstract {

    @Inject
    public DomainObjectAutoCompleteSeeding(
            final ValueHolderRepository<String, ? extends DomainObjectAutoComplete> entities) {
        super(entities);
    }

}<|MERGE_RESOLUTION|>--- conflicted
+++ resolved
@@ -18,11 +18,7 @@
  */
 package demoapp.dom.domain.objects.DomainObject.autoComplete;
 
-<<<<<<< HEAD
 import jakarta.inject.Inject;
-=======
-import javax.inject.Inject;
->>>>>>> de008fd3
 
 import org.springframework.stereotype.Service;
 
@@ -35,7 +31,7 @@
 
     @Inject
     public DomainObjectAutoCompleteSeeding(
-            final ValueHolderRepository<String, ? extends DomainObjectAutoComplete> entities) {
+            ValueHolderRepository<String, ? extends DomainObjectAutoComplete> entities) {
         super(entities);
     }
 
