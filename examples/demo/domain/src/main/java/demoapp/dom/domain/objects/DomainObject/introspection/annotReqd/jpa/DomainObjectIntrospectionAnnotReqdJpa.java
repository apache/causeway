--- conflicted
+++ resolved
@@ -18,30 +18,15 @@
  */
 package demoapp.dom.domain.objects.DomainObject.introspection.annotReqd.jpa;
 
-<<<<<<< HEAD
-import jakarta.inject.Named;
-import jakarta.persistence.Entity;
-import jakarta.persistence.EntityListeners;
-import jakarta.persistence.GeneratedValue;
-import jakarta.persistence.Id;
-import jakarta.persistence.Table;
-=======
 import demoapp.dom.domain.objects.DomainObject.introspection.annotReqd.DomainObjectIntrospectionAnnotReqd;
 import lombok.NoArgsConstructor;
->>>>>>> 73034914
 
+import jakarta.inject.Named;
+import jakarta.persistence.*;
+
+import org.apache.causeway.applib.annotation.*;
+import org.apache.causeway.persistence.jpa.applib.integration.CausewayEntityListener;
 import org.springframework.context.annotation.Profile;
-
-import org.apache.causeway.applib.annotation.Action;
-import org.apache.causeway.applib.annotation.DomainObject;
-import org.apache.causeway.applib.annotation.Introspection;
-import org.apache.causeway.applib.annotation.MemberSupport;
-import org.apache.causeway.applib.annotation.Property;
-import org.apache.causeway.applib.annotation.SemanticsOf;
-import org.apache.causeway.persistence.jpa.applib.integration.CausewayEntityListener;
-
-import demoapp.dom.domain.objects.DomainObject.introspection.annotReqd.DomainObjectIntrospectionAnnotReqd;
-import lombok.NoArgsConstructor;
 
 @Profile("demo-jpa")
 @Entity
@@ -62,7 +47,7 @@
     // ...
 //end::class[]
 
-    public DomainObjectIntrospectionAnnotReqdJpa(final String value) {
+    public DomainObjectIntrospectionAnnotReqdJpa(String value) {
         setName(value);
     }
 
@@ -72,13 +57,11 @@
 //tag::class[]
 
     private String name;
-    @Override
     @Property                                                                   // <.>
     public String getName() {
         return name;
     }
-    @Override
-    public void setName(final String name) {
+    public void setName(String name) {
         this.name = name;
     }
 
