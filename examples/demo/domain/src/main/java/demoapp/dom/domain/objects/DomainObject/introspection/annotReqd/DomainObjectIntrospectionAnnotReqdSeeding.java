/*
 *  Licensed to the Apache Software Foundation (ASF) under one
 *  or more contributor license agreements.  See the NOTICE file
 *  distributed with this work for additional information
 *  regarding copyright ownership.  The ASF licenses this file
 *  to you under the Apache License, Version 2.0 (the
 *  "License"); you may not use this file except in compliance
 *  with the License.  You may obtain a copy of the License at
 *
 *        http://www.apache.org/licenses/LICENSE-2.0
 *
 *  Unless required by applicable law or agreed to in writing,
 *  software distributed under the License is distributed on an
 *  "AS IS" BASIS, WITHOUT WARRANTIES OR CONDITIONS OF ANY
 *  KIND, either express or implied.  See the License for the
 *  specific language governing permissions and limitations
 *  under the License.
 */
package demoapp.dom.domain.objects.DomainObject.introspection.annotReqd;

<<<<<<< HEAD
import jakarta.inject.Inject;
=======
import javax.inject.Inject;
>>>>>>> de008fd3

import org.springframework.stereotype.Service;

import demoapp.dom._infra.seed.SeedServiceAbstract;
import demoapp.dom._infra.values.ValueHolderRepository;

@Service
public class DomainObjectIntrospectionAnnotReqdSeeding
extends SeedServiceAbstract {

    @Inject
    public DomainObjectIntrospectionAnnotReqdSeeding(
            final ValueHolderRepository<String, ? extends DomainObjectIntrospectionAnnotReqd> entities) {
        super(entities);
    }

}<|MERGE_RESOLUTION|>--- conflicted
+++ resolved
@@ -18,11 +18,7 @@
  */
 package demoapp.dom.domain.objects.DomainObject.introspection.annotReqd;
 
-<<<<<<< HEAD
 import jakarta.inject.Inject;
-=======
-import javax.inject.Inject;
->>>>>>> de008fd3
 
 import org.springframework.stereotype.Service;
 
@@ -35,7 +31,7 @@
 
     @Inject
     public DomainObjectIntrospectionAnnotReqdSeeding(
-            final ValueHolderRepository<String, ? extends DomainObjectIntrospectionAnnotReqd> entities) {
+            ValueHolderRepository<String, ? extends DomainObjectIntrospectionAnnotReqd> entities) {
         super(entities);
     }
 
