--- conflicted
+++ resolved
@@ -18,11 +18,7 @@
  */
 package demoapp.dom.domain.objects.DomainObject.introspection.annotOpt;
 
-<<<<<<< HEAD
 import jakarta.inject.Inject;
-=======
-import javax.inject.Inject;
->>>>>>> de008fd3
 
 import org.springframework.stereotype.Service;
 
@@ -35,7 +31,7 @@
 
     @Inject
     public DomainObjectIntrospectionAnnotOptSeeding(
-            final ValueHolderRepository<String, ? extends DomainObjectIntrospectionAnnotOpt> entities) {
+            ValueHolderRepository<String, ? extends DomainObjectIntrospectionAnnotOpt> entities) {
         super(entities);
     }
 
