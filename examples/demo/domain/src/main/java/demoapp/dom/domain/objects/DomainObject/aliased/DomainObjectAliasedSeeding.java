--- conflicted
+++ resolved
@@ -18,11 +18,7 @@
  */
 package demoapp.dom.domain.objects.DomainObject.aliased;
 
-<<<<<<< HEAD
 import jakarta.inject.Inject;
-=======
-import javax.inject.Inject;
->>>>>>> de008fd3
 
 import org.springframework.stereotype.Service;
 
@@ -35,7 +31,7 @@
 
     @Inject
     public DomainObjectAliasedSeeding(
-            final ValueHolderRepository<String, ? extends DomainObjectAliased> entities) {
+            ValueHolderRepository<String, ? extends DomainObjectAliased> entities) {
         super(entities);
     }
 
