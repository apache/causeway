--- conflicted
+++ resolved
@@ -18,11 +18,8 @@
  */
 package demoapp.webapp.wicket.jpa;
 
-<<<<<<< HEAD
 import org.apache.causeway.security.bypass.CausewayModuleSecurityBypass;
-import org.apache.causeway.viewer.wicket.applib.CausewayModuleViewerWicketApplibMixins;
-=======
->>>>>>> e4e2964c
+
 import org.springframework.boot.SpringApplication;
 import org.springframework.boot.autoconfigure.SpringBootApplication;
 import org.springframework.boot.web.servlet.support.SpringBootServletInitializer;
@@ -75,7 +72,7 @@
     // Custom Demo UI (Wicket Viewer)
     DemoAppWicketCommon.class,
 
-    // bypassing sycurity for kroviz development
+    // bypassing security for kroviz development
     CausewayModuleSecurityBypass.class,
 
     // Persistence/Converters (JPA)
