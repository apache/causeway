--- conflicted
+++ resolved
@@ -63,111 +63,6 @@
 		</resources>
 	</build>
 
-<<<<<<< HEAD
-	<dependencyManagement>
-		<dependencies>
-
-			<!-- this module -->
-
-			<dependency>
-				<groupId>org.apache.causeway.testing</groupId>
-				<artifactId>causeway-testing-archtestsupport</artifactId>
-				<version>3.0.0-SNAPSHOT</version>
-			</dependency>
-			<dependency>
-				<groupId>org.apache.causeway.testing</groupId>
-				<artifactId>causeway-testing-archtestsupport-applib</artifactId>
-				<version>3.0.0-SNAPSHOT</version>
-			</dependency>
-
-			<dependency>
-				<groupId>org.apache.causeway.testing</groupId>
-				<artifactId>causeway-testing-fakedata</artifactId>
-				<version>3.0.0-SNAPSHOT</version>
-			</dependency>
-			<dependency>
-				<groupId>org.apache.causeway.testing</groupId>
-				<artifactId>causeway-testing-fakedata-applib</artifactId>
-				<version>3.0.0-SNAPSHOT</version>
-			</dependency>
-			<dependency>
-				<groupId>org.apache.causeway.testing</groupId>
-				<artifactId>causeway-testing-fakedata-fixtures</artifactId>
-				<version>3.0.0-SNAPSHOT</version>
-			</dependency>
-			<dependency>
-				<groupId>org.apache.causeway.testing</groupId>
-				<artifactId>causeway-testing-fakedata-integtests</artifactId>
-				<version>3.0.0-SNAPSHOT</version>
-			</dependency>
-
-			<dependency>
-				<groupId>org.apache.causeway.testing</groupId>
-				<artifactId>causeway-testing-fixtures</artifactId>
-				<version>3.0.0-SNAPSHOT</version>
-				<type>pom</type>
-			</dependency>
-			<dependency>
-				<groupId>org.apache.causeway.testing</groupId>
-				<artifactId>causeway-testing-fixtures-applib</artifactId>
-				<version>3.0.0-SNAPSHOT</version>
-			</dependency>
-
-			<dependency>
-				<groupId>org.apache.causeway.testing</groupId>
-				<artifactId>causeway-testing-h2console</artifactId>
-				<version>3.0.0-SNAPSHOT</version>
-			</dependency>
-			<dependency>
-				<groupId>org.apache.causeway.testing</groupId>
-				<artifactId>causeway-testing-h2console-ui</artifactId>
-				<version>3.0.0-SNAPSHOT</version>
-			</dependency>
-
-			<dependency>
-				<groupId>org.apache.causeway.testing</groupId>
-				<artifactId>causeway-testing-integtestsupport</artifactId>
-				<version>3.0.0-SNAPSHOT</version>
-			</dependency>
-			<dependency>
-				<groupId>org.apache.causeway.testing</groupId>
-				<artifactId>causeway-testing-integtestsupport-applib</artifactId>
-				<version>3.0.0-SNAPSHOT</version>
-			</dependency>
-
-			<dependency>
-				<groupId>org.apache.causeway.testing</groupId>
-				<artifactId>causeway-testing-hsqldbmgr-ui</artifactId>
-				<version>3.0.0-SNAPSHOT</version>
-			</dependency>
-
-			<dependency>
-				<groupId>org.apache.causeway.testing</groupId>
-				<artifactId>causeway-testing-specsupport</artifactId>
-				<version>3.0.0-SNAPSHOT</version>
-			</dependency>
-			<dependency>
-				<groupId>org.apache.causeway.testing</groupId>
-				<artifactId>causeway-testing-specsupport-applib</artifactId>
-				<version>3.0.0-SNAPSHOT</version>
-			</dependency>
-
-			<dependency>
-				<groupId>org.apache.causeway.testing</groupId>
-				<artifactId>causeway-testing-unittestsupport</artifactId>
-				<version>3.0.0-SNAPSHOT</version>
-			</dependency>
-			<dependency>
-				<groupId>org.apache.causeway.testing</groupId>
-				<artifactId>causeway-testing-unittestsupport-applib</artifactId>
-				<version>3.0.0-SNAPSHOT</version>
-			</dependency>
-
-		</dependencies>
-	</dependencyManagement>
-
-=======
->>>>>>> b4e1b03f
 
 	<modules>
 		<module>archtestsupport</module>
