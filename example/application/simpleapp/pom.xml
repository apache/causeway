--- conflicted
+++ resolved
@@ -35,12 +35,9 @@
 
     <properties>
         <isis.version>1.14.0-SNAPSHOT</isis.version>
-<<<<<<< HEAD
-=======
 
         <lombok.version>1.16.10</lombok.version>
         <assertj-core.version>2.4.0</assertj-core.version>
->>>>>>> e35c1539
 
         <project.build.sourceEncoding>UTF-8</project.build.sourceEncoding>
         <project.reporting.outputEncoding>UTF-8</project.reporting.outputEncoding>
