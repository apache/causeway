--- conflicted
+++ resolved
@@ -103,44 +103,6 @@
                     </mixins>
                 </configuration>
             </plugin>
-<<<<<<< HEAD
-            <plugin>
-                <groupId>org.apache.isis.tool</groupId>
-                <artifactId>isis-maven-plugin</artifactId>
-                <version>${revision}</version>
-                <executions>
-                    <execution>
-                        <phase>package</phase>
-                        <goals>
-                            <goal>swagger</goal>
-                        </goals>
-                        <configuration>
-                            <appManifest>${isis-maven-plugin.appManifest}</appManifest>
-                            <visibilities>
-                                <visibility>PUBLIC</visibility>
-                                <visibility>PRIVATE</visibility>
-                            </visibilities>
-                            <format>JSON</format>
-                            <fileNamePrefix>swagger</fileNamePrefix>
-                        </configuration>
-                    </execution>
-                </executions>
-                <dependencies>
-                    <dependency>
-                        <groupId>${project.groupId}</groupId>
-                        <artifactId>${project.parent.artifactId}-application</artifactId>
-                        <version>${project.version}</version>
-                    </dependency>
-                    <dependency>
-                        <groupId>org.hsqldb</groupId>
-                        <artifactId>hsqldb</artifactId>
-                        <version>2.3.1</version>
-                    </dependency>
-                    <!-- workaround to avoid conflict with plexus-default -->
-                </dependencies>
-            </plugin>
-=======
->>>>>>> 529112d6
         </plugins>
     </build>
 
@@ -163,40 +125,6 @@
 
     <profiles>
         <profile>
-<<<<<<< HEAD
-            <!--
-            specifying -Drevision means that scope=pom dependencies are not resolved.
-            This is a workaround for that issue
-            -->
-            <id>revision</id>
-            <activation>
-                <property>
-                    <name>revision</name>
-                </property>
-            </activation>
-            <dependencies>
-                <dependency>
-                    <groupId>org.apache.isis.core</groupId>
-                    <artifactId>isis-core-viewer-wicket-impl</artifactId>
-                    <version>${revision}</version>
-                </dependency>
-                <dependency>
-                    <groupId>org.apache.isis.core</groupId>
-                    <artifactId>isis-core-viewer-restfulobjects-server</artifactId>
-                    <version>${revision}</version>
-                </dependency>
-                <dependency>
-                    <groupId>org.apache.isis.core</groupId>
-                    <artifactId>isis-core-security-shiro</artifactId>
-                    <version>${revision}</version>
-                </dependency>
-                <dependency>
-                    <groupId>org.apache.isis.core</groupId>
-                    <artifactId>isis-core-security</artifactId>
-                    <version>${revision}</version>
-                </dependency>
-            </dependencies>
-=======
             <id>isis-swagger</id>
             <activation>
                 <property>
@@ -242,7 +170,6 @@
                     </plugin>
                 </plugins>
             </build>
->>>>>>> 529112d6
         </profile>
         <profile>
             <id>jdbc-hsqldb</id>
