--- conflicted
+++ resolved
@@ -43,23 +43,9 @@
         <compiler-plugin.target>1.8</compiler-plugin.target>
         <compiler-plugin.compilerArgument>-parameters</compiler-plugin.compilerArgument>
 
-<<<<<<< HEAD
-        <!-- override incode-build -->
-        <maven-compiler-plugin.version>3.7.0</maven-compiler-plugin.version>
-
         <!-- override incode-build (see dn5-xxx.version in isis-core-plugins-jdo-datanucleus-5) -->
         <datanucleus-api-jdo.version>5.1.9</datanucleus-api-jdo.version>
         <datanucleus-core.version>5.1.11</datanucleus-core.version>
-        <datanucleus-api-jdo.version>5.1.9</datanucleus-api-jdo.version>
-        <datanucleus-jodatime.version>5.1.0-release</datanucleus-jodatime.version>
-        <hsqldb.version>2.3.4</hsqldb.version>
-
-        <failOnMissingWebXml>false</failOnMissingWebXml>
-=======
-        <!-- override incode-build (see dn5-xxx.version in isis-core-plugins-jdo-datanucleus-5) -->
-        <datanucleus-api-jdo.version>5.1.9</datanucleus-api-jdo.version>
-        <datanucleus-core.version>5.1.11</datanucleus-core.version>
->>>>>>> 84a8d5df
 
         <project.build.sourceEncoding>UTF-8</project.build.sourceEncoding>
         <project.reporting.outputEncoding>UTF-8</project.reporting.outputEncoding>
@@ -69,13 +55,6 @@
 
     <build>
         <resources>
-            <resource>
-                <filtering>true</filtering>
-                <directory>src/main/resources</directory>
-                <includes>
-                    <include>**</include>
-                </includes>
-            </resource>
             <resource>
                 <filtering>false</filtering>
                 <directory>src/main/java</directory>
