--- conflicted
+++ resolved
@@ -53,16 +53,11 @@
 
     @Action(semantics = SemanticsOf.SAFE)
     @MemberOrder(sequence = "2")
-<<<<<<< HEAD
-    public List<HelloWorldObject> findByName(final String name) {
-    	JDOQLTypedQuery<HelloWorldObject> q = isisJdoSupport.newTypesafeQuery(HelloWorldObject.class);
-=======
     public List<HelloWorldObject> findByName(
             @Parameter(maxLength = 40)
             @ParameterLayout(named = "Name")
             final String name) {
-        TypesafeQuery<HelloWorldObject> q = isisJdoSupport.newTypesafeQuery(HelloWorldObject.class);
->>>>>>> 4aeada02
+    	JDOQLTypedQuery<HelloWorldObject> q = isisJdoSupport.newTypesafeQuery(HelloWorldObject.class);
         final QHelloWorldObject cand = QHelloWorldObject.candidate();
         q = q.filter(
                 cand.name.indexOf(q.stringParameter("name")).ne(-1)
