<<<<<<< HEAD
#Sat Dec 10 12:36:10 GMT 2016
=======
#Sat Dec 31 15:00:50 GMT 2016
>>>>>>> 1538333c
package=it.pkg
version=0.1-SNAPSHOT
groupId=archetype.it
artifactId=basic<|MERGE_RESOLUTION|>--- conflicted
+++ resolved
@@ -1,8 +1,4 @@
-<<<<<<< HEAD
-#Sat Dec 10 12:36:10 GMT 2016
-=======
 #Sat Dec 31 15:00:50 GMT 2016
->>>>>>> 1538333c
 package=it.pkg
 version=0.1-SNAPSHOT
 groupId=archetype.it
