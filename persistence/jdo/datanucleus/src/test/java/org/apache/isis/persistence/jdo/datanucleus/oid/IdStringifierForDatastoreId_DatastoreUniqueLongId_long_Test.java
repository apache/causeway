--- conflicted
+++ resolved
@@ -28,11 +28,7 @@
 import org.junit.jupiter.params.provider.Arguments;
 import org.junit.jupiter.params.provider.MethodSource;
 
-<<<<<<< HEAD
-import org.apache.isis.persistence.jdo.datanucleus.valuetypes.JdoDatastoreUniqueLongIdValueSemantics;
-=======
 import org.apache.isis.persistence.jdo.datanucleus.valuetypes.DnDatastoreUniqueLongIdValueSemantics;
->>>>>>> fd051ec1
 
 import lombok.val;
 
@@ -56,11 +52,7 @@
 
         //val entityType = Customer.class;
 
-<<<<<<< HEAD
-        val stringifier = new JdoDatastoreUniqueLongIdValueSemantics();
-=======
         val stringifier = new DnDatastoreUniqueLongIdValueSemantics();
->>>>>>> fd051ec1
 
         val stringified = stringifier.enstring(new DatastoreUniqueLongId(value));
         val parse = stringifier.destring(stringified); // no need to pass entityType
