--- conflicted
+++ resolved
@@ -354,12 +354,8 @@
     private void enableCommandPublishing() {
         val alreadySet = persistentChangesEncountered.getAndSet(true);
         if(!alreadySet) {
-<<<<<<< HEAD
-            currentInteraction().getCommand(); //TODO does this call have side-effects? if so explain, else remove
-=======
             // has side effects
             val command = currentInteraction().getCommand();
->>>>>>> 1a4ea189
         }
     }
 
