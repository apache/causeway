/*
 *  Licensed to the Apache Software Foundation (ASF) under one
 *  or more contributor license agreements.  See the NOTICE file
 *  distributed with this work for additional information
 *  regarding copyright ownership.  The ASF licenses this file
 *  to you under the Apache License, Version 2.0 (the
 *  "License"); you may not use this file except in compliance
 *  with the License.  You may obtain a copy of the License at
 *
 *        http://www.apache.org/licenses/LICENSE-2.0
 *
 *  Unless required by applicable law or agreed to in writing,
 *  software distributed under the License is distributed on an
 *  "AS IS" BASIS, WITHOUT WARRANTIES OR CONDITIONS OF ANY
 *  KIND, either express or implied.  See the License for the
 *  specific language governing permissions and limitations
 *  under the License.
 */
package org.apache.causeway.persistence.commons.integration.deadlock;

import lombok.RequiredArgsConstructor;
<<<<<<< HEAD
import lombok.extern.slf4j.Slf4j;
import lombok.val;
=======
import lombok.extern.log4j.Log4j2;
>>>>>>> 0e72eb98

import jakarta.annotation.Priority;
import jakarta.inject.Inject;

import org.apache.causeway.applib.annotation.PriorityPrecedence;

import org.apache.causeway.core.metamodel.services.deadlock.DeadlockRecognizer;

import org.springframework.dao.DeadlockLoserDataAccessException;
import org.springframework.stereotype.Component;

/**
 * Default implementation that supports Spring Boot's {@link DeadlockLoserDataAccessException} and also the standard
 * message thrown by SQL Server.
 *
 * @since 2.1
 */
@Component
@Priority(PriorityPrecedence.LATE)
@RequiredArgsConstructor(onConstructor_ = {@Inject})
@Slf4j
public class DeadlockRecognizerDefault implements DeadlockRecognizer {

    static final String SQL_SERVER_DEADLOCK_MESSAGE = "chosen as the deadlock victim";

    @Override
<<<<<<< HEAD
    public boolean isDeadlock(final Throwable ex) {
        val whetherDeadlock = ex instanceof DeadlockLoserDataAccessException || isMessage(ex, SQL_SERVER_DEADLOCK_MESSAGE);
=======
    public boolean isDeadlock(Throwable ex) {
        var whetherDeadlock = ex instanceof DeadlockLoserDataAccessException || isMessage(ex, SQL_SERVER_DEADLOCK_MESSAGE);
>>>>>>> 0e72eb98
        if (whetherDeadlock) {
            log.warn("Detected deadlock");
            log.debug("Detected deadlock details:", ex);
        }
        return whetherDeadlock;
    }

    private static boolean isMessage(final Throwable ex, final String message) {
        return isMessage(ex.getMessage(), message);
    }

    private static boolean isMessage(final String exMessage, final String message) {
        return exMessage != null && exMessage.contains(message);
    }

}<|MERGE_RESOLUTION|>--- conflicted
+++ resolved
@@ -19,13 +19,7 @@
 package org.apache.causeway.persistence.commons.integration.deadlock;
 
 import lombok.RequiredArgsConstructor;
-<<<<<<< HEAD
 import lombok.extern.slf4j.Slf4j;
-import lombok.val;
-=======
-import lombok.extern.log4j.Log4j2;
->>>>>>> 0e72eb98
-
 import jakarta.annotation.Priority;
 import jakarta.inject.Inject;
 
@@ -34,6 +28,7 @@
 import org.apache.causeway.core.metamodel.services.deadlock.DeadlockRecognizer;
 
 import org.springframework.dao.DeadlockLoserDataAccessException;
+import org.springframework.dao.PessimisticLockingFailureException;
 import org.springframework.stereotype.Component;
 
 /**
@@ -51,13 +46,9 @@
     static final String SQL_SERVER_DEADLOCK_MESSAGE = "chosen as the deadlock victim";
 
     @Override
-<<<<<<< HEAD
     public boolean isDeadlock(final Throwable ex) {
-        val whetherDeadlock = ex instanceof DeadlockLoserDataAccessException || isMessage(ex, SQL_SERVER_DEADLOCK_MESSAGE);
-=======
-    public boolean isDeadlock(Throwable ex) {
-        var whetherDeadlock = ex instanceof DeadlockLoserDataAccessException || isMessage(ex, SQL_SERVER_DEADLOCK_MESSAGE);
->>>>>>> 0e72eb98
+        var whetherDeadlock = ex instanceof PessimisticLockingFailureException
+            || isMessage(ex, SQL_SERVER_DEADLOCK_MESSAGE);
         if (whetherDeadlock) {
             log.warn("Detected deadlock");
             log.debug("Detected deadlock details:", ex);
