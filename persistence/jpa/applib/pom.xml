--- conflicted
+++ resolved
@@ -95,8 +95,13 @@
             <artifactId>causeway-core-transaction</artifactId>
 			<scope>provided</scope>
         </dependency>
-
-<<<<<<< HEAD
+        
+        <dependency>
+            <groupId>com.querydsl</groupId>
+            <artifactId>querydsl-core</artifactId>
+            <optional>true</optional>
+        </dependency>
+
         <!-- TODO JPA API (providing compile dependency) -->
 		<dependency>
 			<groupId>org.eclipse.persistence</groupId>
@@ -116,17 +121,7 @@
 				</exclusion>
 			</exclusions>
 		</dependency>
-
 	</dependencies>
-=======
-        <dependency>
-            <groupId>com.querydsl</groupId>
-            <artifactId>querydsl-core</artifactId>
-            <optional>true</optional>
-        </dependency>
->>>>>>> ccae92df
-
-    </dependencies>
 
     <profiles>
         <profile>
