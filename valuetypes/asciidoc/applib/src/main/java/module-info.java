/*
 *  Licensed to the Apache Software Foundation (ASF) under one
 *  or more contributor license agreements.  See the NOTICE file
 *  distributed with this work for additional information
 *  regarding copyright ownership.  The ASF licenses this file
 *  to you under the Apache License, Version 2.0 (the
 *  "License"); you may not use this file except in compliance
 *  with the License.  You may obtain a copy of the License at
 *
 *        http://www.apache.org/licenses/LICENSE-2.0
 *
 *  Unless required by applicable law or agreed to in writing,
 *  software distributed under the License is distributed on an
 *  "AS IS" BASIS, WITHOUT WARRANTIES OR CONDITIONS OF ANY
 *  KIND, either express or implied.  See the License for the
 *  specific language governing permissions and limitations
 *  under the License.
 */
module org.apache.causeway.valuetypes.asciidoc.applib {
    exports org.apache.causeway.valuetypes.asciidoc.applib;
    exports org.apache.causeway.valuetypes.asciidoc.applib.value;
    exports org.apache.causeway.valuetypes.asciidoc.applib.jaxb;

<<<<<<< HEAD
    requires asciidoctorj.api;
    requires jakarta.inject;
    requires jakarta.xml.bind;
=======
    requires java.inject;
    requires java.xml.bind;
>>>>>>> 943e822b
    requires lombok;
    requires org.apache.causeway.applib;
    requires org.apache.causeway.commons;
    requires spring.context;
    requires spring.core;
    requires org.apache.causeway.core.config;
    requires spring.boot.autoconfigure;
    requires java.net.http;
    requires org.asciidoctor.asciidoctorj.api;
}<|MERGE_RESOLUTION|>--- conflicted
+++ resolved
@@ -21,14 +21,8 @@
     exports org.apache.causeway.valuetypes.asciidoc.applib.value;
     exports org.apache.causeway.valuetypes.asciidoc.applib.jaxb;
 
-<<<<<<< HEAD
-    requires asciidoctorj.api;
     requires jakarta.inject;
     requires jakarta.xml.bind;
-=======
-    requires java.inject;
-    requires java.xml.bind;
->>>>>>> 943e822b
     requires lombok;
     requires org.apache.causeway.applib;
     requires org.apache.causeway.commons;
