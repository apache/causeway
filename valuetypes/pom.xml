<?xml version="1.0" encoding="UTF-8"?>
<!-- Licensed to the Apache Software Foundation (ASF) under one or more contributor
	license agreements. See the NOTICE file distributed with this work for additional
	information regarding copyright ownership. The ASF licenses this file to
	you under the Apache License, Version 2.0 (the "License"); you may not use
	this file except in compliance with the License. You may obtain a copy of
	the License at http://www.apache.org/licenses/LICENSE-2.0 Unless required
	by applicable law or agreed to in writing, software distributed under the
	License is distributed on an "AS IS" BASIS, WITHOUT WARRANTIES OR CONDITIONS
	OF ANY KIND, either express or implied. See the License for the specific
	language governing permissions and limitations under the License. -->
<project xmlns="http://maven.apache.org/POM/4.0.0"
	xmlns:xsi="http://www.w3.org/2001/XMLSchema-instance"
	xsi:schemaLocation="http://maven.apache.org/POM/4.0.0 http://maven.apache.org/maven-v4_0_0.xsd">
	<modelVersion>4.0.0</modelVersion>

	<parent>
		<groupId>org.apache.causeway.core</groupId>
		<artifactId>causeway-core</artifactId>
		<version>3.0.0-SNAPSHOT</version>
		<relativePath>../core/pom.xml</relativePath>
	</parent>

	<groupId>org.apache.causeway.valuetypes</groupId>
	<artifactId>causeway-valuetypes</artifactId>

	<name>Apache Causeway Value types</name>
	<description>
        Value types for use within Apache Causeway applications.
    </description>

	<packaging>pom</packaging>

	<properties>
		<jar-plugin.automaticModuleName>org.apache.causeway.valuetypes</jar-plugin.automaticModuleName>
		<git-plugin.propertiesDir>org/apache/causeway/valuetypes</git-plugin.propertiesDir>
	</properties>

	<build>
		<resources>
			<resource>
				<filtering>true</filtering>
				<directory>src/main/resources</directory>
				<includes>
					<include>**</include>
				</includes>
			</resource>
			<resource>
				<filtering>false</filtering>
				<directory>src/main/java</directory>
				<includes>
					<include>**</include>
				</includes>
				<excludes>
					<exclude>**/*.java</exclude>
				</excludes>
			</resource>
		</resources>
	</build>

<<<<<<< HEAD
	<dependencyManagement>
		<dependencies>

			<dependency>
				<groupId>org.apache.causeway.valuetypes</groupId>
				<artifactId>causeway-valuetypes-jodatime-applib</artifactId>
				<version>3.0.0-SNAPSHOT</version>
			</dependency>
			<dependency>
				<groupId>org.apache.causeway.valuetypes</groupId>
				<artifactId>causeway-valuetypes-jodatime-integration</artifactId>
				<version>3.0.0-SNAPSHOT</version>
			</dependency>
			
			<dependency>
				<groupId>org.apache.causeway.valuetypes</groupId>
				<artifactId>causeway-valuetypes-asciidoc-applib</artifactId>
				<version>3.0.0-SNAPSHOT</version>
			</dependency>
			<dependency>
				<groupId>org.apache.causeway.valuetypes</groupId>
				<artifactId>causeway-valuetypes-asciidoc-metamodel</artifactId>
				<version>3.0.0-SNAPSHOT</version>
			</dependency>
			<dependency>
				<groupId>org.apache.causeway.valuetypes</groupId>
				<artifactId>causeway-valuetypes-asciidoc-ui-vaa</artifactId>
				<version>3.0.0-SNAPSHOT</version>
			</dependency>
			<dependency>
				<groupId>org.apache.causeway.valuetypes</groupId>
				<artifactId>causeway-valuetypes-asciidoc-ui-wkt</artifactId>
				<version>3.0.0-SNAPSHOT</version>
			</dependency>
			<dependency>
				<groupId>org.apache.causeway.valuetypes</groupId>
				<artifactId>causeway-valuetypes-asciidoc-persistence-jdo</artifactId>
				<version>3.0.0-SNAPSHOT</version>
			</dependency>
			<dependency>
				<groupId>org.apache.causeway.valuetypes</groupId>
				<artifactId>causeway-valuetypes-asciidoc-persistence-jpa</artifactId>
				<version>3.0.0-SNAPSHOT</version>
			</dependency>

			<dependency>
				<groupId>org.apache.causeway.valuetypes</groupId>
				<artifactId>causeway-valuetypes-markdown-applib</artifactId>
				<version>3.0.0-SNAPSHOT</version>
			</dependency>
			<dependency>
				<groupId>org.apache.causeway.valuetypes</groupId>
				<artifactId>causeway-valuetypes-markdown-metamodel</artifactId>
				<version>3.0.0-SNAPSHOT</version>
			</dependency>
			<dependency>
				<groupId>org.apache.causeway.valuetypes</groupId>
				<artifactId>causeway-valuetypes-markdown-ui-wkt</artifactId>
				<version>3.0.0-SNAPSHOT</version>
			</dependency>
			<dependency>
				<groupId>org.apache.causeway.valuetypes</groupId>
				<artifactId>causeway-valuetypes-markdown-persistence-jdo</artifactId>
				<version>3.0.0-SNAPSHOT</version>
			</dependency>
			<dependency>
				<groupId>org.apache.causeway.valuetypes</groupId>
				<artifactId>causeway-valuetypes-markdown-persistence-jpa</artifactId>
				<version>3.0.0-SNAPSHOT</version>
			</dependency>
			
			<dependency>
				<groupId>org.apache.causeway.valuetypes</groupId>
				<artifactId>causeway-valuetypes-vega-applib</artifactId>
				<version>3.0.0-SNAPSHOT</version>
			</dependency>
			<dependency>
				<groupId>org.apache.causeway.valuetypes</groupId>
				<artifactId>causeway-valuetypes-vega-metamodel</artifactId>
				<version>3.0.0-SNAPSHOT</version>
			</dependency>
			<dependency>
				<groupId>org.apache.causeway.valuetypes</groupId>
				<artifactId>causeway-valuetypes-vega-ui-vaa</artifactId>
				<version>3.0.0-SNAPSHOT</version>
			</dependency>
			<dependency>
				<groupId>org.apache.causeway.valuetypes</groupId>
				<artifactId>causeway-valuetypes-vega-ui-wkt</artifactId>
				<version>3.0.0-SNAPSHOT</version>
			</dependency>
			<dependency>
				<groupId>org.apache.causeway.valuetypes</groupId>
				<artifactId>causeway-valuetypes-vega-persistence-jdo</artifactId>
				<version>3.0.0-SNAPSHOT</version>
			</dependency>
			<dependency>
				<groupId>org.apache.causeway.valuetypes</groupId>
				<artifactId>causeway-valuetypes-vega-persistence-jpa</artifactId>
				<version>3.0.0-SNAPSHOT</version>
			</dependency>

			<!-- testing -->

			<dependency>
				<groupId>org.apache.causeway.testing</groupId>
				<artifactId>causeway-testing-fixtures-applib</artifactId>
				<version>3.0.0-SNAPSHOT</version>
			</dependency>

		</dependencies>
	</dependencyManagement>

=======
>>>>>>> b4e1b03f
	<dependencies>
		<dependency>
			<groupId>org.projectlombok</groupId>
			<artifactId>lombok</artifactId>
			<scope>provided</scope>
		</dependency>
	</dependencies>

	<modules>
		<module>jodatime</module>
		<module>asciidoc</module>
		<module>markdown</module>
		<module>vega</module>
	</modules>

</project>

<|MERGE_RESOLUTION|>--- conflicted
+++ resolved
@@ -58,122 +58,6 @@
 		</resources>
 	</build>
 
-<<<<<<< HEAD
-	<dependencyManagement>
-		<dependencies>
-
-			<dependency>
-				<groupId>org.apache.causeway.valuetypes</groupId>
-				<artifactId>causeway-valuetypes-jodatime-applib</artifactId>
-				<version>3.0.0-SNAPSHOT</version>
-			</dependency>
-			<dependency>
-				<groupId>org.apache.causeway.valuetypes</groupId>
-				<artifactId>causeway-valuetypes-jodatime-integration</artifactId>
-				<version>3.0.0-SNAPSHOT</version>
-			</dependency>
-			
-			<dependency>
-				<groupId>org.apache.causeway.valuetypes</groupId>
-				<artifactId>causeway-valuetypes-asciidoc-applib</artifactId>
-				<version>3.0.0-SNAPSHOT</version>
-			</dependency>
-			<dependency>
-				<groupId>org.apache.causeway.valuetypes</groupId>
-				<artifactId>causeway-valuetypes-asciidoc-metamodel</artifactId>
-				<version>3.0.0-SNAPSHOT</version>
-			</dependency>
-			<dependency>
-				<groupId>org.apache.causeway.valuetypes</groupId>
-				<artifactId>causeway-valuetypes-asciidoc-ui-vaa</artifactId>
-				<version>3.0.0-SNAPSHOT</version>
-			</dependency>
-			<dependency>
-				<groupId>org.apache.causeway.valuetypes</groupId>
-				<artifactId>causeway-valuetypes-asciidoc-ui-wkt</artifactId>
-				<version>3.0.0-SNAPSHOT</version>
-			</dependency>
-			<dependency>
-				<groupId>org.apache.causeway.valuetypes</groupId>
-				<artifactId>causeway-valuetypes-asciidoc-persistence-jdo</artifactId>
-				<version>3.0.0-SNAPSHOT</version>
-			</dependency>
-			<dependency>
-				<groupId>org.apache.causeway.valuetypes</groupId>
-				<artifactId>causeway-valuetypes-asciidoc-persistence-jpa</artifactId>
-				<version>3.0.0-SNAPSHOT</version>
-			</dependency>
-
-			<dependency>
-				<groupId>org.apache.causeway.valuetypes</groupId>
-				<artifactId>causeway-valuetypes-markdown-applib</artifactId>
-				<version>3.0.0-SNAPSHOT</version>
-			</dependency>
-			<dependency>
-				<groupId>org.apache.causeway.valuetypes</groupId>
-				<artifactId>causeway-valuetypes-markdown-metamodel</artifactId>
-				<version>3.0.0-SNAPSHOT</version>
-			</dependency>
-			<dependency>
-				<groupId>org.apache.causeway.valuetypes</groupId>
-				<artifactId>causeway-valuetypes-markdown-ui-wkt</artifactId>
-				<version>3.0.0-SNAPSHOT</version>
-			</dependency>
-			<dependency>
-				<groupId>org.apache.causeway.valuetypes</groupId>
-				<artifactId>causeway-valuetypes-markdown-persistence-jdo</artifactId>
-				<version>3.0.0-SNAPSHOT</version>
-			</dependency>
-			<dependency>
-				<groupId>org.apache.causeway.valuetypes</groupId>
-				<artifactId>causeway-valuetypes-markdown-persistence-jpa</artifactId>
-				<version>3.0.0-SNAPSHOT</version>
-			</dependency>
-			
-			<dependency>
-				<groupId>org.apache.causeway.valuetypes</groupId>
-				<artifactId>causeway-valuetypes-vega-applib</artifactId>
-				<version>3.0.0-SNAPSHOT</version>
-			</dependency>
-			<dependency>
-				<groupId>org.apache.causeway.valuetypes</groupId>
-				<artifactId>causeway-valuetypes-vega-metamodel</artifactId>
-				<version>3.0.0-SNAPSHOT</version>
-			</dependency>
-			<dependency>
-				<groupId>org.apache.causeway.valuetypes</groupId>
-				<artifactId>causeway-valuetypes-vega-ui-vaa</artifactId>
-				<version>3.0.0-SNAPSHOT</version>
-			</dependency>
-			<dependency>
-				<groupId>org.apache.causeway.valuetypes</groupId>
-				<artifactId>causeway-valuetypes-vega-ui-wkt</artifactId>
-				<version>3.0.0-SNAPSHOT</version>
-			</dependency>
-			<dependency>
-				<groupId>org.apache.causeway.valuetypes</groupId>
-				<artifactId>causeway-valuetypes-vega-persistence-jdo</artifactId>
-				<version>3.0.0-SNAPSHOT</version>
-			</dependency>
-			<dependency>
-				<groupId>org.apache.causeway.valuetypes</groupId>
-				<artifactId>causeway-valuetypes-vega-persistence-jpa</artifactId>
-				<version>3.0.0-SNAPSHOT</version>
-			</dependency>
-
-			<!-- testing -->
-
-			<dependency>
-				<groupId>org.apache.causeway.testing</groupId>
-				<artifactId>causeway-testing-fixtures-applib</artifactId>
-				<version>3.0.0-SNAPSHOT</version>
-			</dependency>
-
-		</dependencies>
-	</dependencyManagement>
-
-=======
->>>>>>> b4e1b03f
 	<dependencies>
 		<dependency>
 			<groupId>org.projectlombok</groupId>
