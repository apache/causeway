--- conflicted
+++ resolved
@@ -54,12 +54,7 @@
         return commandLogEntryRepository.findByParent(commandLogEntry);
     }
 
-<<<<<<< HEAD
     @jakarta.inject.Inject
-    private CommandLogEntryRepository<? extends CommandLogEntry> commandLogEntryRepository;
-=======
-    @javax.inject.Inject
     private CommandLogEntryRepositoryAbstract<? extends CommandLogEntry> commandLogEntryRepository;
->>>>>>> 16028323
 
 }