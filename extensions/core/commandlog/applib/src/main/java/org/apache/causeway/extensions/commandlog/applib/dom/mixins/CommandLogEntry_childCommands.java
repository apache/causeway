/*
 *  Licensed to the Apache Software Foundation (ASF) under one
 *  or more contributor license agreements.  See the NOTICE file
 *  distributed with this work for additional information
 *  regarding copyright ownership.  The ASF licenses this file
 *  to you under the Apache License, Version 2.0 (the
 *  "License"); you may not use this file except in compliance
 *  with the License.  You may obtain a copy of the License at
 *
 *        http://www.apache.org/licenses/LICENSE-2.0
 *
 *  Unless required by applicable law or agreed to in writing,
 *  software distributed under the License is distributed on an
 *  "AS IS" BASIS, WITHOUT WARRANTIES OR CONDITIONS OF ANY
 *  KIND, either express or implied.  See the License for the
 *  specific language governing permissions and limitations
 *  under the License.
 */
package org.apache.causeway.extensions.commandlog.applib.dom.mixins;

import java.util.List;

import org.apache.causeway.applib.annotation.Collection;
import org.apache.causeway.applib.annotation.CollectionLayout;
import org.apache.causeway.applib.annotation.MemberSupport;
import org.apache.causeway.extensions.commandlog.applib.CausewayModuleExtCommandLogApplib;
import org.apache.causeway.extensions.commandlog.applib.dom.CommandLogEntry;
import org.apache.causeway.extensions.commandlog.applib.dom.CommandLogEntryRepository;
import lombok.RequiredArgsConstructor;

import javax.inject.Inject;


/**
 * Contributes the <code>childCommands</code> collection to {@link CommandLogEntry} entity.
 *
 * @since 2.x {@index}
 */
@Collection(
    domainEvent = CommandLogEntry_childCommands.CollectionDomainEvent.class
)
@CollectionLayout(
    defaultView = "table",
    sequence = "100.100"
)
@RequiredArgsConstructor
public class CommandLogEntry_childCommands {

    public static class CollectionDomainEvent
            extends CausewayModuleExtCommandLogApplib.CollectionDomainEvent<CommandLogEntry_childCommands, CommandLogEntry> { }

    private final CommandLogEntry commandLogEntry;

    @MemberSupport public List<? extends CommandLogEntry> coll() {
        return commandLogEntryRepository.findByParent(commandLogEntry);
    }

<<<<<<< HEAD
    @jakarta.inject.Inject
    private CommandLogEntryRepositoryAbstract<? extends CommandLogEntry> commandLogEntryRepository;
=======
    @Inject private CommandLogEntryRepository commandLogEntryRepository;
>>>>>>> 4279d278

}<|MERGE_RESOLUTION|>--- conflicted
+++ resolved
@@ -28,7 +28,7 @@
 import org.apache.causeway.extensions.commandlog.applib.dom.CommandLogEntryRepository;
 import lombok.RequiredArgsConstructor;
 
-import javax.inject.Inject;
+import jakarta.inject.Inject;
 
 
 /**
@@ -55,11 +55,6 @@
         return commandLogEntryRepository.findByParent(commandLogEntry);
     }
 
-<<<<<<< HEAD
-    @jakarta.inject.Inject
-    private CommandLogEntryRepositoryAbstract<? extends CommandLogEntry> commandLogEntryRepository;
-=======
     @Inject private CommandLogEntryRepository commandLogEntryRepository;
->>>>>>> 4279d278
 
 }