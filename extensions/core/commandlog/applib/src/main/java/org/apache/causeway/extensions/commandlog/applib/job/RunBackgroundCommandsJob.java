--- conflicted
+++ resolved
@@ -23,15 +23,11 @@
 import java.util.UUID;
 import java.util.stream.Collectors;
 
-<<<<<<< HEAD
 import jakarta.inject.Inject;
-=======
-import javax.inject.Inject;
 
 import org.apache.causeway.commons.functional.Try;
 import org.apache.causeway.core.config.CausewayConfiguration;
 import org.apache.causeway.extensions.commandlog.applib.dom.CommandLogEntryRepository;
->>>>>>> f9bfaf8e
 
 import org.apache.causeway.extensions.commandlog.applib.spi.RunBackgroundCommandsJobListener;
 
@@ -41,7 +37,7 @@
 import org.quartz.PersistJobDataAfterExecution;
 
 import org.springframework.beans.factory.annotation.Autowired;
-import org.springframework.dao.DeadlockLoserDataAccessException;
+import org.springframework.dao.PessimisticLockingFailureException;
 import org.springframework.stereotype.Component;
 import org.springframework.transaction.annotation.Propagation;
 
@@ -52,9 +48,7 @@
 import org.apache.causeway.applib.services.user.UserMemento;
 import org.apache.causeway.applib.services.xactn.TransactionService;
 import org.apache.causeway.applib.util.schema.CommandDtoUtils;
-import org.apache.causeway.commons.functional.Try;
 import org.apache.causeway.extensions.commandlog.applib.dom.CommandLogEntry;
-import org.apache.causeway.extensions.commandlog.applib.dom.CommandLogEntryRepository;
 import org.apache.causeway.schema.cmd.v2.CommandDto;
 
 import lombok.val;
@@ -159,7 +153,7 @@
         }
     }
 
-    private void executeCommandWithinOwnTransactionElseFail(final CommandDto commandDto) {
+    private void executeCommandWithinOwnTransactionElseFail(CommandDto commandDto) {
         transactionService.runTransactional(Propagation.REQUIRES_NEW, () -> {
                 // look up the CommandLogEntry again because we are within a new transaction.
                 val commandLogEntryIfAny = commandLogEntryRepository.findByInteractionId(UUID.fromString(commandDto.getInteractionId()));
@@ -175,7 +169,7 @@
             .ifFailureFail();
     }
 
-    private void logAndCaptureFailure(final Throwable throwable, final CommandDto commandDto, final InteractionContext interactionContext) {
+    private void logAndCaptureFailure(Throwable throwable, CommandDto commandDto, InteractionContext interactionContext) {
         log.error("Failed to execute command: " + CommandDtoUtils.dtoMapper().toString(commandDto), throwable);
         // update this command as having failed.
         interactionService.runAndCatch(interactionContext, () -> {
@@ -192,9 +186,6 @@
         });
     }
 
-<<<<<<< HEAD
-    private static boolean isEncounteredDeadlock(final Try<?> result) {
-=======
     private void invokeListenerCallbackWithinTransaction(RunBackgroundCommandsJobListener listener, List<String> interactionIds, InteractionContext interactionContext) {
         interactionService.runAndCatch(interactionContext, () -> {
             transactionService.runTransactional(Propagation.REQUIRES_NEW, () -> {
@@ -205,16 +196,15 @@
     }
 
     private static boolean isEncounteredDeadlock(Try<?> result) {
->>>>>>> f9bfaf8e
         if (!result.isFailure()) {
             return false;
         }
         return result.getFailure()
-                .map(throwable -> throwable instanceof DeadlockLoserDataAccessException)
+                .map(throwable -> throwable instanceof PessimisticLockingFailureException)
                 .orElse(false);
     }
 
-    private static void sleep(final long retryIntervalMs) {
+    private static void sleep(long retryIntervalMs) {
         try {
             Thread.sleep(retryIntervalMs);
         } catch (InterruptedException e) {
