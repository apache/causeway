--- conflicted
+++ resolved
@@ -74,10 +74,6 @@
 		<dependency>
 			<groupId>org.apache.causeway.viewer</groupId>
 			<artifactId>causeway-viewer-restfulobjects-client</artifactId>
-<<<<<<< HEAD
-			<version>3.0.0-SNAPSHOT</version>
-=======
->>>>>>> 26b93919
 		</dependency>
 
 		<!-- TESTING -->
