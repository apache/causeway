/*
 *  Licensed to the Apache Software Foundation (ASF) under one
 *  or more contributor license agreements.  See the NOTICE file
 *  distributed with this work for additional information
 *  regarding copyright ownership.  The ASF licenses this file
 *  to you under the Apache License, Version 2.0 (the
 *  "License"); you may not use this file except in compliance
 *  with the License.  You may obtain a copy of the License at
 *
 *        http://www.apache.org/licenses/LICENSE-2.0
 *
 *  Unless required by applicable law or agreed to in writing,
 *  software distributed under the License is distributed on an
 *  "AS IS" BASIS, WITHOUT WARRANTIES OR CONDITIONS OF ANY
 *  KIND, either express or implied.  See the License for the
 *  specific language governing permissions and limitations
 *  under the License.
 */
package org.apache.causeway.extensions.pdfjs.wkt.ui.components;

import java.util.Map;

import org.apache.wicket.Component;
import org.apache.wicket.IRequestListener;
import org.apache.wicket.MarkupContainer;
import org.apache.wicket.ajax.AbstractDefaultAjaxBehavior;
import org.apache.wicket.ajax.AjaxRequestTarget;
import org.apache.wicket.core.request.handler.ListenerRequestHandler;
import org.apache.wicket.core.request.handler.PageAndComponentProvider;
import org.apache.wicket.feedback.ComponentFeedbackMessageFilter;
import org.apache.wicket.markup.ComponentTag;
import org.apache.wicket.markup.head.IHeaderResponse;
import org.apache.wicket.markup.head.JavaScriptHeaderItem;
import org.apache.wicket.markup.html.WebMarkupContainer;
import org.apache.wicket.request.cycle.RequestCycle;
import org.apache.wicket.request.handler.resource.ResourceRequestHandler;
import org.apache.wicket.request.http.flow.AbortWithHttpErrorCodeException;
import org.apache.wicket.request.resource.ByteArrayResource;

import org.apache.causeway.applib.services.user.UserService;
import org.apache.causeway.applib.value.Blob;
import org.apache.causeway.core.metamodel.object.MmUnwrapUtils;
import org.apache.causeway.extensions.pdfjs.applib.config.PdfJsConfig;
import org.apache.causeway.extensions.pdfjs.applib.config.Scale;
import org.apache.causeway.extensions.pdfjs.applib.spi.PdfJsViewerAdvisor;
import org.apache.causeway.extensions.pdfjs.metamodel.facet.PdfJsViewerFacet;
import org.apache.causeway.extensions.pdfjs.wkt.integration.components.PdfJsPanel;
import org.apache.causeway.viewer.wicket.model.models.UiAttributeWkt;
import org.apache.causeway.viewer.wicket.ui.util.Wkt;
import org.apache.causeway.viewer.wicket.ui.util.WktComponents;

import org.jspecify.annotations.NonNull;

import de.agilecoders.wicket.core.markup.html.bootstrap.common.NotificationPanel;

/**
 *
 */
class PdfJsViewerPanel
extends ScalarPanelAbstractLegacy
implements IRequestListener {

    private static final long serialVersionUID = 1L;

    private static final String ID_SCALAR_IF_REGULAR = "regularFrame";
    private static final String ID_SCALAR_IF_COMPACT = "compactFrame";

    // regular frame
    private static final String ID_SCALAR_NAME = "scalarName";
    private static final String ID_SCALAR_VALUE = "scalarValue";
    private static final String ID_FEEDBACK = "feedback";
    private static final String ID_DOWNLOAD = "download";

    // compact frame
    private static final String ID_FILE_NAME_IF_COMPACT = "compactFrame-fileName";
    private static final String ID_DOWNLOAD_IF_COMPACT = "compactFrame-download";

    AbstractDefaultAjaxBehavior updatePageNum;
    AbstractDefaultAjaxBehavior updateScale;
    AbstractDefaultAjaxBehavior updateHeight;

    PdfJsViewerPanel(final String id, final UiAttributeWkt attributeModel) {
        super(id, attributeModel);
    }

    interface Updater{
        void update(PdfJsViewerAdvisor advisor, final PdfJsViewerAdvisor.InstanceKey instanceKey);
    }

    @Override
    protected void onBeforeRender() {
        super.onBeforeRender();

        // so we have a callback URL

        updatePageNum = new AbstractDefaultAjaxBehavior() {
            private static final long serialVersionUID = 1L;

            @Override
            protected void respond(final AjaxRequestTarget _target)
            {
                String newPageNum = RequestCycle.get().getRequest().getRequestParameters().getParameterValue("pageNum").toString();
                try {
                    final int pageNum = Integer.parseInt(newPageNum);
                    final Updater updater = (advisor, renderKey) -> advisor.pageNumChangedTo(renderKey, pageNum);
                    updateAdvisors(updater);
                } catch(Exception ex) {
                    // ignore
                }
            }
        };

        updateScale = new AbstractDefaultAjaxBehavior() {
            private static final long serialVersionUID = 1L;

            @Override
            protected void respond(final AjaxRequestTarget _target)
            {
                String newScale = RequestCycle.get().getRequest().getRequestParameters().getParameterValue("scale").toString();
                try {
                    final Scale scale = Scale.forValue(newScale);
                    final Updater updater = (advisor, renderKey) -> advisor.scaleChangedTo(renderKey, scale);
                    updateAdvisors(updater);
                } catch(Exception ex) {
                    // ignore
                }

            }
        };

        updateHeight = new AbstractDefaultAjaxBehavior() {
            private static final long serialVersionUID = 1L;

            @Override
            protected void respond(final AjaxRequestTarget _target)
            {
                String newHeight = RequestCycle.get().getRequest().getRequestParameters().getParameterValue("height").toString();
                try {
                    final int height = Integer.parseInt(newHeight);
                    final Updater updater = (advisor, renderKey) -> advisor.heightChangedTo(renderKey, height);
                    updateAdvisors(updater);
                } catch(Exception ex) {
                    // ignore
                }
            }

        };

        add(updatePageNum, updateScale, updateHeight);
    }

    private void updateAdvisors(final Updater updater) {
        var instanceKey = buildKey();
        getServiceRegistry().select(PdfJsViewerAdvisor.class)
        .forEach(advisor -> updater.update(advisor, instanceKey));
    }

    private PdfJsViewerAdvisor.InstanceKey buildKey() {
        return getServiceRegistry().lookupService(UserService.class)
                .map(this::toInstanceKey)
                .orElseThrow(() -> new IllegalStateException(
                        "Could not locate UserService"));
    }

    private PdfJsViewerAdvisor.InstanceKey toInstanceKey(final UserService userService) {
        String userName = userService.currentUserNameElseNobody();

        var attributeModel = getModel();
        var propertyId = attributeModel.getIdentifier();
        var bookmark = attributeModel.getParentUiModel().getOwnerBookmark();
        var logicalTypeName = bookmark.logicalTypeName();
        var identifier = bookmark.identifier();

        return new PdfJsViewerAdvisor.InstanceKey(logicalTypeName, identifier, propertyId, userName);
    }

    @Override
    protected MarkupContainer createRegularFrame() {
        var blob = getBlob();
        if (blob == null) {
            return createShallowRegularFrame();
        }

        var attributeModel = attributeModel();

        var regularFrame = new WebMarkupContainer(ID_SCALAR_IF_REGULAR);

<<<<<<< HEAD
        var pdfJsConfig =
            attributeModel.getMetaModel().lookupFacet(PdfJsViewerFacet.class)
=======
        CharSequence documentUrl = urlFor(
                new ListenerRequestHandler(
                        new PageAndComponentProvider(getPage(), this))) + "&noCache=" + System.currentTimeMillis();
        val pdfJsConfig =
                scalarModel.getMetaModel().lookupFacet(PdfJsViewerFacet.class)
>>>>>>> 5fbcdd60
                .map(pdfJsViewerFacet->pdfJsViewerFacet.configFor(buildKey()))
                .orElseGet(PdfJsConfig::new)
                .withDocumentUrl(documentUrl);

        var pdfJsPanel = new PdfJsPanel(ID_SCALAR_VALUE, pdfJsConfig);

        var prevPageButton = createToolbarComponent("prevPage", pdfJsPanel);
        var nextPageButton = createToolbarComponent("nextPage", pdfJsPanel);
        var currentZoomSelect = createToolbarComponent("currentZoom", pdfJsPanel);
        var currentPageLabel = createToolbarComponent("currentPage", pdfJsPanel);
        var totalPagesLabel = createToolbarComponent("totalPages", pdfJsPanel);

        var currentHeightSelect = createToolbarComponent("currentHeight", pdfJsPanel);
        var printButton = createToolbarComponent("print", pdfJsPanel);

        var downloadResourceLink = Wkt.downloadLinkNoCache(ID_DOWNLOAD, asBlobResource(blob));

        regularFrame.addOrReplace(
                pdfJsPanel, prevPageButton, nextPageButton, currentPageLabel, totalPagesLabel,
                currentZoomSelect, currentHeightSelect, printButton, downloadResourceLink,
                new NotificationPanel(ID_FEEDBACK,
                        pdfJsPanel,
                        new ComponentFeedbackMessageFilter(pdfJsPanel)));

        return regularFrame;
    }

    @Override
    protected MarkupContainer createShallowRegularFrame() {
        var shallowRegularFrame = new WebMarkupContainer(ID_SCALAR_IF_REGULAR);
        WktComponents.permanentlyHide(shallowRegularFrame,
                ID_SCALAR_NAME, ID_SCALAR_VALUE, ID_FEEDBACK, ID_DOWNLOAD);
        return shallowRegularFrame;
    }

    @Override
    protected Component createCompactFrame() {
        var blob = getBlob();
        if (blob == null) {
            return createShallowCompactFrame();
        }
        var compactFrame = new WebMarkupContainer(ID_SCALAR_IF_COMPACT);
        var downloadLink = Wkt.add(compactFrame, Wkt.downloadLinkNoCache(ID_DOWNLOAD_IF_COMPACT, asBlobResource(blob)));
        Wkt.labelAdd(downloadLink, ID_FILE_NAME_IF_COMPACT, blob.getName());
        return compactFrame;
    }

    @Override
    protected Component createShallowCompactFrame() {
        var shallowCompactFrame = new WebMarkupContainer(ID_SCALAR_IF_COMPACT);
        WktComponents.permanentlyHide(shallowCompactFrame,
                ID_DOWNLOAD_IF_COMPACT, ID_FILE_NAME_IF_COMPACT);
        return shallowCompactFrame;
    }

    @Override
    public void renderHead(final IHeaderResponse response) {
        super.renderHead(response);

        response.render(PdfJsViewerCssReference.asHeaderItem());
        response.render(PdfJsViewerJsReference.asHeaderItem());

        var script = PdfJsViewerCallbacksReference.instance().asString(Map.of(
                "pageNumCallbackUrl", updatePageNum.getCallbackUrl(),
                "scaleCallbackUrl", updateScale.getCallbackUrl(),
                "heightCallbackUrl", updateHeight.getCallbackUrl()));

        response.render(JavaScriptHeaderItem.forScript(script, "pdfJsViewerCallbacks"));
    }

    /**
     * from migration notes (https://cwiki.apache.org/confluence/display/WICKET/Migration+to+Wicket+8.0):
     * "If you implemented IResourceListener previously, you have to override IRequestListener#rendersPage() now to return false."
     */
    @Override
    public boolean rendersPage() {
        return false;
    }

    /**
     * per migration notes (https://cwiki.apache.org/confluence/display/WICKET/Migration+to+Wicket+8.0)
     * Assume this replaces IResourceListener#onResourceRequested()
     */
    @Override
    public void onRequest() {
        var blob = getBlob();
        if (blob == null) {
            throw new AbortWithHttpErrorCodeException(404);
        }
        getRequestCycle().scheduleRequestHandlerAfterCurrent(
                new ResourceRequestHandler(asBlobResourceNoCache(blob), null));
    }

//    @Override
//    protected void setupInlinePrompt() {
//        // not used
//    }
//
//    @Override
//    protected Component getValidationFeedbackReceiver() {
//        return null; // not used
//    }

    // -- HELPER

    private Blob getBlob() {
        return (Blob) MmUnwrapUtils.single(attributeModel().getObject());
    }

    private static ByteArrayResource asBlobResource(final @NonNull Blob blob) {
        return new ByteArrayResource(blob.getMimeType().getBaseType(), blob.getBytes(), blob.getName());
    }

    private static ByteArrayResource asBlobResourceNoCache(final @NonNull Blob blob) {
        final byte[] bytes = blob.getBytes();
        return new ByteArrayResource("application/pdf", bytes) {
            private static final long serialVersionUID = 1L;
            @Override protected void configureResponse(
                    final ResourceResponse response, final Attributes attributes) {
                super.configureResponse(response, attributes);
                response.disableCaching();
            }
        };
    }

    private MarkupContainer createToolbarComponent(final String id, final PdfJsPanel pdfJsPanel) {
        return new WebMarkupContainer(id) {
            private static final long serialVersionUID = 1L;
            @Override protected void onComponentTag(final ComponentTag tag) {
                super.onComponentTag(tag);
                tag.put("data-canvas-id", pdfJsPanel.getCanvasId());
            }
        };
    }

}<|MERGE_RESOLUTION|>--- conflicted
+++ resolved
@@ -36,9 +36,11 @@
 import org.apache.wicket.request.handler.resource.ResourceRequestHandler;
 import org.apache.wicket.request.http.flow.AbortWithHttpErrorCodeException;
 import org.apache.wicket.request.resource.ByteArrayResource;
+import org.jspecify.annotations.NonNull;
 
 import org.apache.causeway.applib.services.user.UserService;
 import org.apache.causeway.applib.value.Blob;
+import org.apache.causeway.commons.internal.base._NullSafe;
 import org.apache.causeway.core.metamodel.object.MmUnwrapUtils;
 import org.apache.causeway.extensions.pdfjs.applib.config.PdfJsConfig;
 import org.apache.causeway.extensions.pdfjs.applib.config.Scale;
@@ -48,8 +50,6 @@
 import org.apache.causeway.viewer.wicket.model.models.UiAttributeWkt;
 import org.apache.causeway.viewer.wicket.ui.util.Wkt;
 import org.apache.causeway.viewer.wicket.ui.util.WktComponents;
-
-import org.jspecify.annotations.NonNull;
 
 import de.agilecoders.wicket.core.markup.html.bootstrap.common.NotificationPanel;
 
@@ -177,7 +177,8 @@
     @Override
     protected MarkupContainer createRegularFrame() {
         var blob = getBlob();
-        if (blob == null) {
+        if (blob == null
+                || _NullSafe.isEmpty(blob.bytes())) { 
             return createShallowRegularFrame();
         }
 
@@ -185,16 +186,13 @@
 
         var regularFrame = new WebMarkupContainer(ID_SCALAR_IF_REGULAR);
 
-<<<<<<< HEAD
+        var documentUrl = urlFor(
+                new ListenerRequestHandler(
+                        new PageAndComponentProvider(getPage(), this)))
+                // adds a hash to the URL, such that browser caching works as desired 
+                + "&md5=" + blob.md5Hex();
         var pdfJsConfig =
-            attributeModel.getMetaModel().lookupFacet(PdfJsViewerFacet.class)
-=======
-        CharSequence documentUrl = urlFor(
-                new ListenerRequestHandler(
-                        new PageAndComponentProvider(getPage(), this))) + "&noCache=" + System.currentTimeMillis();
-        val pdfJsConfig =
-                scalarModel.getMetaModel().lookupFacet(PdfJsViewerFacet.class)
->>>>>>> 5fbcdd60
+                attributeModel.getMetaModel().lookupFacet(PdfJsViewerFacet.class)
                 .map(pdfJsViewerFacet->pdfJsViewerFacet.configFor(buildKey()))
                 .orElseGet(PdfJsConfig::new)
                 .withDocumentUrl(documentUrl);
@@ -238,7 +236,7 @@
         }
         var compactFrame = new WebMarkupContainer(ID_SCALAR_IF_COMPACT);
         var downloadLink = Wkt.add(compactFrame, Wkt.downloadLinkNoCache(ID_DOWNLOAD_IF_COMPACT, asBlobResource(blob)));
-        Wkt.labelAdd(downloadLink, ID_FILE_NAME_IF_COMPACT, blob.getName());
+        Wkt.labelAdd(downloadLink, ID_FILE_NAME_IF_COMPACT, blob.name());
         return compactFrame;
     }
 
@@ -288,28 +286,18 @@
                 new ResourceRequestHandler(asBlobResourceNoCache(blob), null));
     }
 
-//    @Override
-//    protected void setupInlinePrompt() {
-//        // not used
-//    }
-//
-//    @Override
-//    protected Component getValidationFeedbackReceiver() {
-//        return null; // not used
-//    }
-
     // -- HELPER
-
+    
     private Blob getBlob() {
         return (Blob) MmUnwrapUtils.single(attributeModel().getObject());
     }
 
     private static ByteArrayResource asBlobResource(final @NonNull Blob blob) {
-        return new ByteArrayResource(blob.getMimeType().getBaseType(), blob.getBytes(), blob.getName());
+        return new ByteArrayResource(blob.mimeType().getBaseType(), blob.bytes(), blob.name());
     }
 
     private static ByteArrayResource asBlobResourceNoCache(final @NonNull Blob blob) {
-        final byte[] bytes = blob.getBytes();
+        final byte[] bytes = blob.bytes();
         return new ByteArrayResource("application/pdf", bytes) {
             private static final long serialVersionUID = 1L;
             @Override protected void configureResponse(
