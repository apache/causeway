<?xml version="1.0" encoding="UTF-8"?>
<!--
  Licensed to the Apache Software Foundation (ASF) under one
  or more contributor license agreements.  See the NOTICE file
  distributed with this work for additional information
  regarding copyright ownership.  The ASF licenses this file
  to you under the Apache License, Version 2.0 (the
  "License"); you may not use this file except in compliance
  with the License.  You may obtain a copy of the License at

         http://www.apache.org/licenses/LICENSE-2.0

  Unless required by applicable law or agreed to in writing,
  software distributed under the License is distributed on an
  "AS IS" BASIS, WITHOUT WARRANTIES OR CONDITIONS OF ANY
  KIND, either express or implied.  See the License for the
  specific language governing permissions and limitations
  under the License.
-->
<project xmlns="http://maven.apache.org/POM/4.0.0"
	xmlns:xsi="http://www.w3.org/2001/XMLSchema-instance"
	xsi:schemaLocation="http://maven.apache.org/POM/4.0.0 http://maven.apache.org/xsd/maven-4.0.0.xsd">
	<modelVersion>4.0.0</modelVersion>

	<groupId>org.apache.causeway</groupId>
	<artifactId>causeway-all</artifactId>
	<version>3.0.0-SNAPSHOT</version>

	<packaging>pom</packaging>

	<name>Apache Causeway (Aggregator)</name>
	<description>
        Convenience aggregator POM that references all modules, some explicitely,
        others via profiles, that are not activiated per default.
        The parent POM of the core framework is bom/pom.xml.
    </description>

    <properties>
        <project.build.sourceEncoding>UTF-8</project.build.sourceEncoding>
        <maven.deploy.skip>true</maven.deploy.skip> <!-- don't deploy the aggregator -->

		<maven-timeline.version>1.8</maven-timeline.version>
	</properties>

	<scm>
		<connection>scm:git:https://github.com/apache/causeway.git</connection>
		<developerConnection>scm:git:https://github.com/apache/causeway.git</developerConnection>
		<url>https://github.com/apache/causeway.git</url>
		<tag>HEAD</tag>
	</scm>

	<build>
		<extensions>
			<extension>
				<groupId>io.takari.maven</groupId>
				<artifactId>maven-timeline</artifactId>
				<version>${maven-timeline.version}</version>
			</extension>
		</extensions>
	</build>

	<profiles>

		<!-- ESSENTIAL MODULES -->

		<profile>
			<id>essential</id>
			<activation>
				<property>
					<name>!skip.essential</name>
				</property>
			</activation>
			<modules>
				<!--
                essential modules required to run web applications and tests;
                non-essential modules can be added to the build via profiles
                (as defined below);

                keep module declarations in alphabetical order!

                also keep profiles in sync with the site documentation
                https://github.com/apache/causeway/blob/master/antora/components/conguide/modules/ROOT/pages/building-apache-causeway.adoc
                    -->
                <module>bom</module>
				<module>core</module>
				<module>extensions</module>
				<module>mavendeps</module>
				<module>starters</module>
				<module>testing</module>
				<module>valuetypes</module>
			</modules>

		</profile>

		<!-- RELEASED MODULES -->

		<profile>
			<id>released</id>
			<activation>
				<property>
					<name>released</name>
				</property>
			</activation>
			<modules>
				<module>bom</module>
				<module>core</module>
				<module>extensions</module>
				<module>mavendeps</module>
				<module>starters</module>
				<module>testing</module>
				<module>valuetypes</module>
			</modules>
		</profile>

		<!-- ALL MODULES -->
		
		<profile>
		    <id>module-all</id>
			<activation>
				<property>
					<name>module-all</name>
				</property>
			</activation>
			<modules>
				<module>antora</module>

				<!-- incubator, without kroviz -->
				<module>incubator/extensions/core/commandreplay</module>

				<module>regressiontests</module>
			</modules>
		</profile>

		<!-- ALL MODULES - TROUBLE SHOOTING -->

		<profile>
			<id>module-all-except-incubator</id>
			<activation>
				<property>
					<name>module-all-except-incubator</name>
				</property>
			</activation>
			<modules>
				<module>antora</module>
				<module>regressiontests</module>
			</modules>
		</profile>

		<profile>
			<id>module-all-except-kroviz</id>
			<activation>
				<property>
					<name>module-all-except-kroviz</name>
				</property>
			</activation>
			<modules>
				<module>antora</module>

				<!-- incubator, without kroviz -->
				<module>incubator/extensions/core/commandreplay</module>

				<module>regressiontests</module>
				<module>tooling</module>
			</modules>
		</profile>

		<!-- NON-ESSENTIAL MODULES -->

		<profile>
			<id>module-antora</id>
			<activation>
				<property>
					<name>module-antora</name>
				</property>
			</activation>
			<modules>
				<module>antora</module>
			</modules>
		</profile>

		<profile>
			<id>module-extensions</id>
			<activation>
				<property>
					<name>module-extensions</name>
				</property>
			</activation>
			<modules>
				<module>extensions</module>
			</modules>
		</profile>

		<profile>
			<id>module-ext-secman</id>
			<activation>
				<property>
					<name>module-secman</name>
				</property>
			</activation>
			<modules>
				<module>extensions/security/secman</module>
			</modules>
		</profile>

		<profile>
			<id>module-incubator-all</id>
			<activation>
				<property>
					<name>module-incubator-all</name>
				</property>
			</activation>
			<modules>
				<module>incubator/clients/kroviz</module>
				<module>incubator/extensions/core/commandreplay</module>
			</modules>
		</profile>

		<profile>
			<id>module-incubator-commandreplay</id>
			<activation>
				<property>
					<name>module-incubator-commandreplay</name>
				</property>
			</activation>
			<modules>
				<module>incubator/extensions/core/commandreplay</module>
			</modules>
		</profile>

		<profile>
			<id>module-incubator-kroviz</id>
			<activation>
				<property>
					<name>module-incubator-kroviz</name>
				</property>
			</activation>
			<modules>
				<module>incubator/clients/kroviz</module>
			</modules>
		</profile>

		<profile>
			<id>module-regressiontests</id>
			<activation>
				<property>
					<name>module-regressiontests</name>
				</property>
			</activation>
			<modules>
				<module>regressiontests</module>
			</modules>
		</profile>

		<profile>
<<<<<<< HEAD
			<id>module-tooling</id>
			<activation>
				<property>
					<name>module-tooling</name>
				</property>
			</activation>
			<modules>
				<module>tooling</module>
			</modules>
=======
			<id>causeway-app-starter-surefire</id>
			<activation>
				<property>
					<name>!skip.causeway-app-starter-surefire</name>
				</property>
			</activation>

			<properties>
				<!-- uses maven-surefire-plugin.version, which is declared by spring-boot-starter-parent -->
				<skipTests>false</skipTests>
				<skipUTs>${skipTests}</skipUTs>
				<skipITs>${skipTests}</skipITs>
				<skipBDDs>${skipTests}</skipBDDs>
				<surefire-plugin.argLine></surefire-plugin.argLine>
			</properties>

			<build>
				<pluginManagement>
					<plugins>
						<plugin>
							<groupId>org.apache.maven.plugins</groupId>
							<artifactId>maven-surefire-plugin</artifactId>
							<version>${maven-surefire-plugin.version}</version>
							<executions>
								<execution>
									<id>default-test</id>
									<phase>test</phase>
									<goals>
										<goal>test</goal>
									</goals>
									<configuration>
										<skipTests>${skipUTs}</skipTests>
										<includes>
											<include>**/*Test*.java</include>
										</includes>
										<excludes>
											<exclude>**/*Testing.java</exclude>
											<exclude>**/*IntegTest*.java</exclude>
											<exclude>**/*Abstract*.java</exclude>
										</excludes>
										<useFile>true</useFile>
										<printSummary>true</printSummary>
										<reportsDirectory>${project.build.directory}/surefire-unittest-reports</reportsDirectory>
										<forkCount>1</forkCount>
										<reuseForks>true</reuseForks>
										<argLine>${surefire-plugin.argLine}</argLine>
									</configuration>
								</execution>
								<execution>
									<id>integ-test</id>
									<phase>integration-test</phase>
									<goals>
										<goal>test</goal>
									</goals>
									<configuration>
										<skipTests>${skipITs}</skipTests>
										<includes>
											<include>**/*IntegTest*.java</include>
										</includes>
										<excludes>
											<exclude>**/*Abstract*.java</exclude>
										</excludes>
										<useFile>true</useFile>
										<printSummary>true</printSummary>
										<reportsDirectory>${project.build.directory}/surefire-integtest-reports</reportsDirectory>
										<forkCount>1</forkCount>
										<reuseForks>true</reuseForks>
										<argLine>${surefire-plugin.argLine}</argLine>
									</configuration>
								</execution>
								<execution>
									<id>bdd-specs</id>
									<phase>integration-test</phase>
									<goals>
										<goal>test</goal>
									</goals>
									<configuration>
										<skipTests>${skipBDDs}</skipTests>
										<includes>
											<include>**/*Spec*.java</include>
										</includes>
										<excludes>
											<exclude>**/*Test.java</exclude>
											<exclude>**/*Testing.java</exclude>
											<exclude>**/*IntegTest*.java</exclude>
											<exclude>**/*Abstract*.java</exclude>
										</excludes>
										<useFile>true</useFile>
										<printSummary>true</printSummary>
										<reportsDirectory>${project.build.directory}/surefire-bddspecs-reports</reportsDirectory>
										<forkCount>1</forkCount>
										<reuseForks>true</reuseForks>
										<argLine>${surefire-plugin.argLine}</argLine>
									</configuration>
								</execution>
							</executions>
						</plugin>
						<plugin>
							<groupId>org.apache.maven.plugins</groupId>
							<artifactId>maven-surefire-report-plugin</artifactId>
							<version>${maven-surefire-report-plugin.version}</version>
							<configuration>
								<showSuccess>false</showSuccess>
							</configuration>
							<executions>
								<execution>
									<id>test</id>
									<phase>test</phase>
								</execution>
								<execution>
									<id>integration-test</id>
									<phase>integration-test</phase>
								</execution>
								<execution>
									<id>bdd-specs</id>
									<phase>integration-test</phase>
								</execution>
							</executions>
						</plugin>
					</plugins>
				</pluginManagement>
			</build>
		</profile>

		<profile>
			<id>causeway-app-starter-docker</id>
			<activation>
				<property>
					<name>!skip.causeway-app-starter-docker</name>
				</property>
			</activation>
			<properties>
				<jib-maven-plugin.version>3.4.1</jib-maven-plugin.version>
			</properties>
			<build>
				<pluginManagement>
					<plugins>
						<plugin>
							<groupId>com.google.cloud.tools</groupId>
							<artifactId>jib-maven-plugin</artifactId>
							<version>${jib-maven-plugin.version}</version>
						</plugin>
					</plugins>
				</pluginManagement>
			</build>
		</profile>

		<!-- running: mvn spring-boot:run -->
		<profile>
			<id>causeway-app-starter-boot</id>
			<activation>
				<property>
					<name>!skip.causeway-app-starter-boot</name>
				</property>
			</activation>
			<properties>
			</properties>
			<build>
				<pluginManagement>
					<plugins>
						<plugin>
							<groupId>org.springframework.boot</groupId>
							<artifactId>spring-boot-maven-plugin</artifactId>
							<version>${spring-boot.version}</version>
							<executions>
								<execution>
									<goals>
										<goal>repackage</goal>
									</goals>
								</execution>
							</executions>
						</plugin>
					</plugins>
				</pluginManagement>
			</build>
>>>>>>> f3a583ad
		</profile>

		<profile>
			<id>apache-release</id>
			<activation>
				<property>
					<name>apache-release</name>
				</property>
			</activation>
			<properties>
				<skipTests>true</skipTests>
				<altDeploymentRepository>apache.releases.https::default::https://repository.apache.org/service/local/staging/deploy/maven2</altDeploymentRepository>
			</properties>
			<build>
				<plugins>
					<!-- We want to sign the artifact, the POM, and all attached artifacts -->
					<plugin>
						<groupId>org.apache.maven.plugins</groupId>
						<artifactId>maven-gpg-plugin</artifactId>
						<version>3.2.2</version>
						<executions>
							<execution>
								<id>sign-release-artifacts</id>
								<goals>
									<goal>sign</goal>
								</goals>
							</execution>
						</executions>
						<configuration>
							<gpgArguments>
								<arg>--digest-algo=SHA512</arg>
							</gpgArguments>
						</configuration>
					</plugin>
					<plugin>
						<groupId>net.nicoulaj.maven.plugins</groupId>
						<artifactId>checksum-maven-plugin</artifactId>
						<version>1.11</version>
						<executions>
							<execution>
								<id>source-release-checksum</id>
								<goals>
									<goal>files</goal>
								</goals>
							</execution>
						</executions>
						<configuration>
							<algorithms>
								<algorithm>SHA-512</algorithm>
							</algorithms>
							<csvSummary>false</csvSummary>
							<fileSets>
								<fileSet>
									<directory>${project.build.directory}</directory>
									<includes>
										<include>${project.artifactId}-${project.version}-source-release.zip</include>
										<include>${project.artifactId}-${project.version}-source-release.tar*</include>
									</includes>
								</fileSet>
							</fileSets>
							<failIfNoFiles>false</failIfNoFiles><!-- usually, no file to do checksum:
								don't consider error -->
						</configuration>
					</plugin>
				</plugins>
			</build>
		</profile>

		<profile>
			<id>github</id>
			<activation>
				<property>
					<name>github</name>
				</property>
			</activation>
			<distributionManagement>
				<repository>
					<id>github</id>
					<name>Github Releases</name>
					<url>https://maven.pkg.github.com/apache/causeway</url>
				</repository>
			</distributionManagement>
		</profile>

		<profile>
			<id>nightly-localfs-repo</id>
			<activation>
				<property>
					<name>nightly-localfs-repo</name>
				</property>
			</activation>
			<distributionManagement>
				<repository>
					<id>nightly-localfs-repo</id>
					<name>Temporary Local Filesystem Staging Repository</name>
					<url>file://${MVN_SNAPSHOTS_PATH}</url>
				</repository>
			</distributionManagement>
			<build>
				<plugins>
					<plugin>
						<artifactId>maven-deploy-plugin</artifactId>
						<version>3.1.1</version>
						<configuration>
							<altDeploymentRepository>
								nightly-localfs-repo::file://${MVN_SNAPSHOTS_PATH}
							</altDeploymentRepository>
						</configuration>
					</plugin>
				</plugins>
			</build>
		</profile>

	</profiles>

</project><|MERGE_RESOLUTION|>--- conflicted
+++ resolved
@@ -160,7 +160,6 @@
 				<module>incubator/extensions/core/commandreplay</module>
 
 				<module>regressiontests</module>
-				<module>tooling</module>
 			</modules>
 		</profile>
 
@@ -249,196 +248,6 @@
 			<modules>
 				<module>regressiontests</module>
 			</modules>
-		</profile>
-
-		<profile>
-<<<<<<< HEAD
-			<id>module-tooling</id>
-			<activation>
-				<property>
-					<name>module-tooling</name>
-				</property>
-			</activation>
-			<modules>
-				<module>tooling</module>
-			</modules>
-=======
-			<id>causeway-app-starter-surefire</id>
-			<activation>
-				<property>
-					<name>!skip.causeway-app-starter-surefire</name>
-				</property>
-			</activation>
-
-			<properties>
-				<!-- uses maven-surefire-plugin.version, which is declared by spring-boot-starter-parent -->
-				<skipTests>false</skipTests>
-				<skipUTs>${skipTests}</skipUTs>
-				<skipITs>${skipTests}</skipITs>
-				<skipBDDs>${skipTests}</skipBDDs>
-				<surefire-plugin.argLine></surefire-plugin.argLine>
-			</properties>
-
-			<build>
-				<pluginManagement>
-					<plugins>
-						<plugin>
-							<groupId>org.apache.maven.plugins</groupId>
-							<artifactId>maven-surefire-plugin</artifactId>
-							<version>${maven-surefire-plugin.version}</version>
-							<executions>
-								<execution>
-									<id>default-test</id>
-									<phase>test</phase>
-									<goals>
-										<goal>test</goal>
-									</goals>
-									<configuration>
-										<skipTests>${skipUTs}</skipTests>
-										<includes>
-											<include>**/*Test*.java</include>
-										</includes>
-										<excludes>
-											<exclude>**/*Testing.java</exclude>
-											<exclude>**/*IntegTest*.java</exclude>
-											<exclude>**/*Abstract*.java</exclude>
-										</excludes>
-										<useFile>true</useFile>
-										<printSummary>true</printSummary>
-										<reportsDirectory>${project.build.directory}/surefire-unittest-reports</reportsDirectory>
-										<forkCount>1</forkCount>
-										<reuseForks>true</reuseForks>
-										<argLine>${surefire-plugin.argLine}</argLine>
-									</configuration>
-								</execution>
-								<execution>
-									<id>integ-test</id>
-									<phase>integration-test</phase>
-									<goals>
-										<goal>test</goal>
-									</goals>
-									<configuration>
-										<skipTests>${skipITs}</skipTests>
-										<includes>
-											<include>**/*IntegTest*.java</include>
-										</includes>
-										<excludes>
-											<exclude>**/*Abstract*.java</exclude>
-										</excludes>
-										<useFile>true</useFile>
-										<printSummary>true</printSummary>
-										<reportsDirectory>${project.build.directory}/surefire-integtest-reports</reportsDirectory>
-										<forkCount>1</forkCount>
-										<reuseForks>true</reuseForks>
-										<argLine>${surefire-plugin.argLine}</argLine>
-									</configuration>
-								</execution>
-								<execution>
-									<id>bdd-specs</id>
-									<phase>integration-test</phase>
-									<goals>
-										<goal>test</goal>
-									</goals>
-									<configuration>
-										<skipTests>${skipBDDs}</skipTests>
-										<includes>
-											<include>**/*Spec*.java</include>
-										</includes>
-										<excludes>
-											<exclude>**/*Test.java</exclude>
-											<exclude>**/*Testing.java</exclude>
-											<exclude>**/*IntegTest*.java</exclude>
-											<exclude>**/*Abstract*.java</exclude>
-										</excludes>
-										<useFile>true</useFile>
-										<printSummary>true</printSummary>
-										<reportsDirectory>${project.build.directory}/surefire-bddspecs-reports</reportsDirectory>
-										<forkCount>1</forkCount>
-										<reuseForks>true</reuseForks>
-										<argLine>${surefire-plugin.argLine}</argLine>
-									</configuration>
-								</execution>
-							</executions>
-						</plugin>
-						<plugin>
-							<groupId>org.apache.maven.plugins</groupId>
-							<artifactId>maven-surefire-report-plugin</artifactId>
-							<version>${maven-surefire-report-plugin.version}</version>
-							<configuration>
-								<showSuccess>false</showSuccess>
-							</configuration>
-							<executions>
-								<execution>
-									<id>test</id>
-									<phase>test</phase>
-								</execution>
-								<execution>
-									<id>integration-test</id>
-									<phase>integration-test</phase>
-								</execution>
-								<execution>
-									<id>bdd-specs</id>
-									<phase>integration-test</phase>
-								</execution>
-							</executions>
-						</plugin>
-					</plugins>
-				</pluginManagement>
-			</build>
-		</profile>
-
-		<profile>
-			<id>causeway-app-starter-docker</id>
-			<activation>
-				<property>
-					<name>!skip.causeway-app-starter-docker</name>
-				</property>
-			</activation>
-			<properties>
-				<jib-maven-plugin.version>3.4.1</jib-maven-plugin.version>
-			</properties>
-			<build>
-				<pluginManagement>
-					<plugins>
-						<plugin>
-							<groupId>com.google.cloud.tools</groupId>
-							<artifactId>jib-maven-plugin</artifactId>
-							<version>${jib-maven-plugin.version}</version>
-						</plugin>
-					</plugins>
-				</pluginManagement>
-			</build>
-		</profile>
-
-		<!-- running: mvn spring-boot:run -->
-		<profile>
-			<id>causeway-app-starter-boot</id>
-			<activation>
-				<property>
-					<name>!skip.causeway-app-starter-boot</name>
-				</property>
-			</activation>
-			<properties>
-			</properties>
-			<build>
-				<pluginManagement>
-					<plugins>
-						<plugin>
-							<groupId>org.springframework.boot</groupId>
-							<artifactId>spring-boot-maven-plugin</artifactId>
-							<version>${spring-boot.version}</version>
-							<executions>
-								<execution>
-									<goals>
-										<goal>repackage</goal>
-									</goals>
-								</execution>
-							</executions>
-						</plugin>
-					</plugins>
-				</pluginManagement>
-			</build>
->>>>>>> f3a583ad
 		</profile>
 
 		<profile>
