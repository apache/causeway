--- conflicted
+++ resolved
@@ -30,15 +30,9 @@
     <properties>
         <project.build.sourceEncoding>UTF-8</project.build.sourceEncoding>
         <maven.deploy.skip>true</maven.deploy.skip> <!-- don't deploy the aggregator -->
-<<<<<<< HEAD
-	    <sonar.projectKey>MNummila_isis</sonar.projectKey>
-        <sonar.organization>mnummila</sonar.organization>
-        <sonar.host.url>https://sonarcloud.io</sonar.host.url>
-=======
 		<sonar.projectKey>MNummila_isis2</sonar.projectKey>
   		<sonar.organization>mnummila</sonar.organization>
   		<sonar.host.url>https://sonarcloud.io</sonar.host.url>
->>>>>>> 98db23dd
     </properties>
 
 	<scm>
