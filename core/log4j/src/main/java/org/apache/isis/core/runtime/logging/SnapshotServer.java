--- conflicted
+++ resolved
@@ -69,13 +69,6 @@
         fileName = prop.getProperty(prefix + "filename", "log-snapshot-");
         extension = prop.getProperty(prefix + "extension", "txt");
 
-<<<<<<< HEAD
-        try( final ServerSocket server = new ServerSocket(port) ) {
-
-            while (true) {
-                try {
-                    final Socket s = server.accept();
-=======
         try (ServerSocket server = new ServerSocket(port)) {
             writeSnapshot(directoryPath, fileName, extension, server);
         } catch (final IOException e) {
@@ -91,7 +84,6 @@
         while (true) {
             try {
                 final Socket s = server.accept();
->>>>>>> 9a7905cf
 
                     LOG4J.info("receiving log from " + s.getInetAddress().getHostName());
 
@@ -105,24 +97,11 @@
                     }
                     s.close();
 
-<<<<<<< HEAD
                     in.close();
+                    return;
                 } catch (final IOException e) {
-                    LOG4J.error("failed to log", e);
-                }
-=======
-                in.close();
-                return;
-            } catch (final IOException e) {
                 LOG4J.error("failed to log", e);
->>>>>>> 9a7905cf
             }
-
-        } catch (final IOException e) {
-            LOG4J.error("failed to start server", e);
-            return;
         }
-
-
     }
 }