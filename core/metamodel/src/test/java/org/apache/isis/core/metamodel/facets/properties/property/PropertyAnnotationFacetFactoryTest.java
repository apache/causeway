--- conflicted
+++ resolved
@@ -353,16 +353,6 @@
 
             // expect
             allowingLoadSpecificationRequestsFor(cls, propertyMethod.getReturnType());
-<<<<<<< HEAD
-=======
-            context.checking(new Expectations() {{
-                oneOf(mockConfiguration).getBoolean("isis.reflector.facet.propertyAnnotation.domainEvent.postForDefault", true);
-                will(returnValue(true));
-
-                allowing(mockTypeSpec).getFacet(PropertyDomainEventDefaultFacetForDomainObjectAnnotation.class);
-                will(returnValue(null));
-            }});
->>>>>>> 7c06c1aa
 
             // when
             final FacetFactory.ProcessMethodContext processMethodContext = new FacetFactory.ProcessMethodContext(cls, null,
