--- conflicted
+++ resolved
@@ -49,12 +49,7 @@
 import org.apache.causeway.core.metamodel.facetapi.FacetUtil;
 import org.apache.causeway.core.metamodel.facets.DomainEventFacetAbstract.EventTypeOrigin;
 import org.apache.causeway.core.metamodel.facets.FacetFactory;
-<<<<<<< HEAD
-import org.apache.causeway.core.metamodel.facets.FacetFactory.ProcessMethodContext;
-=======
 import org.apache.causeway.core.metamodel.facets.FacetFactoryTestAbstract;
-import org.apache.causeway.core.metamodel.facets.all.hide.HiddenFacet;
->>>>>>> 9a0f2afd
 import org.apache.causeway.core.metamodel.facets.members.disabled.DisabledFacet;
 import org.apache.causeway.core.metamodel.facets.objectvalue.mandatory.MandatoryFacet;
 import org.apache.causeway.core.metamodel.facets.objectvalue.maxlen.MaxLengthFacet;
@@ -367,41 +362,6 @@
         }
     }
 
-<<<<<<< HEAD
-=======
-    public static class Hidden extends PropertyAnnotationFacetFactoryTest {
-
-        @Test
-        @Deprecated(forRemoval = true, since = "2.0.0-RC2")
-        public void withAnnotation() {
-
-            @SuppressWarnings("unused")
-            class Customer {
-                @Property(hidden = Where.REFERENCES_PARENT)
-                @Getter @Setter private String name;
-            }
-
-            // given
-            propertyScenario(Customer.class, "name", (processMethodContext, facetHolder, facetedMethod, facetedMethodParameter)->{
-                // when
-                processHidden(facetFactory, processMethodContext);
-
-                // then
-                final HiddenFacet hiddenFacet = facetedMethod.getFacet(HiddenFacet.class);
-                assertNotNull(hiddenFacet);
-                assertTrue(hiddenFacet instanceof HiddenFacetForPropertyAnnotation);
-                final HiddenFacetForPropertyAnnotation hiddenFacetImpl = (HiddenFacetForPropertyAnnotation) hiddenFacet;
-                assertThat(hiddenFacetImpl.where(), is(Where.REFERENCES_PARENT));
-
-                final Facet hiddenFacetForProp = facetedMethod.getFacet(HiddenFacet.class);
-                assertNotNull(hiddenFacetForProp);
-                assertTrue(hiddenFacet == hiddenFacetForProp);
-            });
-        }
-
-    }
-
->>>>>>> 9a0f2afd
     @SuppressWarnings("unused")
     public static class Editing extends PropertyAnnotationFacetFactoryTest {
 
