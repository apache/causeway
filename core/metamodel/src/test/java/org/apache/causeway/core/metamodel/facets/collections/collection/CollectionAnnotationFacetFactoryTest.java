/* Licensed to the Apache Software Foundation (ASF) under one
 * or more contributor license agreements. See the NOTICE file
 * distributed with this work for additional information
 * regarding copyright ownership. The ASF licenses this file
 * to you under the Apache License, Version 2.0 (the
 * "License"); you may not use this file except in compliance
 * with the License. You may obtain a copy of the License at
 *
 * http://www.apache.org/licenses/LICENSE-2.0
 *
 * Unless required by applicable law or agreed to in writing,
 * software distributed under the License is distributed on an
 * "AS IS" BASIS, WITHOUT WARRANTIES OR CONDITIONS OF ANY
 * KIND, either express or implied. See the License for the
 * specific language governing permissions and limitations
 * under the License. */
package org.apache.causeway.core.metamodel.facets.collections.collection;

import java.util.List;
import java.util.Optional;

import org.hamcrest.Matchers;
import org.junit.jupiter.api.AfterEach;
import org.junit.jupiter.api.BeforeEach;
import org.junit.jupiter.api.Test;

import static org.hamcrest.MatcherAssert.assertThat;
import static org.junit.jupiter.api.Assertions.assertNotNull;
import static org.junit.jupiter.api.Assertions.assertTrue;

import org.apache.causeway.applib.annotation.Collection;
import org.apache.causeway.core.config.progmodel.ProgrammingModelConstants.CollectionSemantics;
import org.apache.causeway.core.metamodel.commons.matchers.CausewayMatchers;
<<<<<<< HEAD
import org.apache.causeway.core.metamodel.facets.AbstractFacetFactoryJupiterTestCase;
=======
import org.apache.causeway.core.metamodel.facetapi.Facet;
>>>>>>> 9a0f2afd
import org.apache.causeway.core.metamodel.facets.FacetFactory;
import org.apache.causeway.core.metamodel.facets.FacetFactoryTestAbstract;
import org.apache.causeway.core.metamodel.facets.actcoll.typeof.TypeOfFacet;
import org.apache.causeway.core.metamodel.facets.actcoll.typeof.TypeOfFacetFromFeature;
import org.apache.causeway.core.metamodel.facets.collections.collection.typeof.TypeOfFacetForCollectionAnnotation;

import lombok.val;

@SuppressWarnings("unused")
class CollectionAnnotationFacetFactoryTest
extends FacetFactoryTestAbstract {

    CollectionAnnotationFacetFactory facetFactory;

    private static void processModify(
            final CollectionAnnotationFacetFactory facetFactory, final FacetFactory.ProcessMethodContext processMethodContext) {
        val collectionIfAny = processMethodContext.synthesizeOnMethod(Collection.class);
        facetFactory.processModify(processMethodContext, collectionIfAny);
    }

<<<<<<< HEAD
=======
    private static void processHidden(
            final CollectionAnnotationFacetFactory facetFactory, final FacetFactory.ProcessMethodContext processMethodContext) {
        val collectionIfAny = processMethodContext.synthesizeOnMethod(Collection.class);
        facetFactory.processHidden(processMethodContext, collectionIfAny);
    }

>>>>>>> 9a0f2afd
    private static void processTypeOf(
            final CollectionAnnotationFacetFactory facetFactory, final FacetFactory.ProcessMethodContext processMethodContext) {
        val collectionIfAny = processMethodContext.synthesizeOnMethod(Collection.class);
        facetFactory.processTypeOf(processMethodContext, collectionIfAny);
    }

    @BeforeEach
    public void setUp() throws Exception {
        facetFactory = new CollectionAnnotationFacetFactory(getMetaModelContext());
    }

    @AfterEach
    public void tearDown() throws Exception {
        facetFactory = null;
    }

<<<<<<< HEAD
=======
    @Deprecated(forRemoval = true, since = "2.0.0-RC2")
    static class Hidden extends CollectionAnnotationFacetFactoryTest {

        @Test
        void withAnnotation() {

            class Order {
            }
            class Customer {
                @Collection(hidden = Where.REFERENCES_PARENT)
                public List<Order> getOrders() { return null; }
                public void setOrders(final List<Order> orders) {}
            }

            // given
            propertyScenario(Customer.class, "orders", (processMethodContext, facetHolder, facetedMethod, facetedMethodParameter)->{

                // when
                processHidden(facetFactory, processMethodContext);

                // then
                final HiddenFacet hiddenFacet = facetedMethod.getFacet(HiddenFacet.class);
                assertNotNull(hiddenFacet);
                assertTrue(hiddenFacet instanceof HiddenFacetForCollectionAnnotation);
                final HiddenFacetForCollectionAnnotation hiddenFacetImpl = (HiddenFacetForCollectionAnnotation) hiddenFacet;
                assertThat(hiddenFacetImpl.where(), is(Where.REFERENCES_PARENT));

                final Facet hiddenFacetForColl = facetedMethod.getFacet(HiddenFacet.class);
                assertNotNull(hiddenFacetForColl);
                assertTrue(hiddenFacet == hiddenFacetForColl);

            });
        }

    }

>>>>>>> 9a0f2afd
    static class TypeOf extends CollectionAnnotationFacetFactoryTest {


        @Test
        void whenCollectionAnnotation() {

            class Order {
            }
            class Customer {
                @Collection(typeOf = Order.class)
                public List<Order> getOrders() { return null; }
                public void setOrders(final List<Order> orders) {}
            }

            // given
            propertyScenario(Customer.class, "orders", (processMethodContext, facetHolder, facetedMethod, facetedMethodParameter)->{
                // when
                processTypeOf(facetFactory, processMethodContext);
                // then
                final TypeOfFacet facet = facetedMethod.getFacet(TypeOfFacet.class);
                assertNotNull(facet);
                assertTrue(facet instanceof TypeOfFacetForCollectionAnnotation);
                assertThat(facet.value().getElementType(), CausewayMatchers.classEqualTo(Order.class));
            });
        }

        @Test
        void whenInferFromType() {

            class Order {
            }
            class Customer {
                public Order[] getOrders() { return null; }
                public void setOrders(final Order[] orders) {}
            }

            // given
            propertyScenario(Customer.class, "orders", (processMethodContext, facetHolder, facetedMethod, facetedMethodParameter)->{
                // when
                processTypeOf(facetFactory, processMethodContext);

                // then
                final TypeOfFacet facet = facetedMethod.getFacet(TypeOfFacet.class);
                assertNotNull(facet);
                assertTrue(facet instanceof TypeOfFacet);
                assertThat(facet.value().getElementType(), CausewayMatchers.classEqualTo(Order.class));
                assertThat(facet.value().getCollectionSemantics(), Matchers.is(Optional.of(CollectionSemantics.ARRAY)));
            });
        }

        @Test
        void whenInferFromGenerics() {

            class Order {
            }
            class Customer {
                public java.util.Collection<Order> getOrders() { return null; }
                public void setOrders(final java.util.Collection<Order> orders) {}
            }

            // given
            propertyScenario(Customer.class, "orders", (processMethodContext, facetHolder, facetedMethod, facetedMethodParameter)->{
                // when
                processTypeOf(facetFactory, processMethodContext);

                // then
                final TypeOfFacet facet = facetedMethod.getFacet(TypeOfFacet.class);
                assertNotNull(facet);
                assertTrue(facet instanceof TypeOfFacetFromFeature);
                assertThat(facet.value().getElementType(), CausewayMatchers.classEqualTo(Order.class));
            });
        }

    }

}<|MERGE_RESOLUTION|>--- conflicted
+++ resolved
@@ -31,11 +31,6 @@
 import org.apache.causeway.applib.annotation.Collection;
 import org.apache.causeway.core.config.progmodel.ProgrammingModelConstants.CollectionSemantics;
 import org.apache.causeway.core.metamodel.commons.matchers.CausewayMatchers;
-<<<<<<< HEAD
-import org.apache.causeway.core.metamodel.facets.AbstractFacetFactoryJupiterTestCase;
-=======
-import org.apache.causeway.core.metamodel.facetapi.Facet;
->>>>>>> 9a0f2afd
 import org.apache.causeway.core.metamodel.facets.FacetFactory;
 import org.apache.causeway.core.metamodel.facets.FacetFactoryTestAbstract;
 import org.apache.causeway.core.metamodel.facets.actcoll.typeof.TypeOfFacet;
@@ -56,15 +51,6 @@
         facetFactory.processModify(processMethodContext, collectionIfAny);
     }
 
-<<<<<<< HEAD
-=======
-    private static void processHidden(
-            final CollectionAnnotationFacetFactory facetFactory, final FacetFactory.ProcessMethodContext processMethodContext) {
-        val collectionIfAny = processMethodContext.synthesizeOnMethod(Collection.class);
-        facetFactory.processHidden(processMethodContext, collectionIfAny);
-    }
-
->>>>>>> 9a0f2afd
     private static void processTypeOf(
             final CollectionAnnotationFacetFactory facetFactory, final FacetFactory.ProcessMethodContext processMethodContext) {
         val collectionIfAny = processMethodContext.synthesizeOnMethod(Collection.class);
@@ -81,45 +67,6 @@
         facetFactory = null;
     }
 
-<<<<<<< HEAD
-=======
-    @Deprecated(forRemoval = true, since = "2.0.0-RC2")
-    static class Hidden extends CollectionAnnotationFacetFactoryTest {
-
-        @Test
-        void withAnnotation() {
-
-            class Order {
-            }
-            class Customer {
-                @Collection(hidden = Where.REFERENCES_PARENT)
-                public List<Order> getOrders() { return null; }
-                public void setOrders(final List<Order> orders) {}
-            }
-
-            // given
-            propertyScenario(Customer.class, "orders", (processMethodContext, facetHolder, facetedMethod, facetedMethodParameter)->{
-
-                // when
-                processHidden(facetFactory, processMethodContext);
-
-                // then
-                final HiddenFacet hiddenFacet = facetedMethod.getFacet(HiddenFacet.class);
-                assertNotNull(hiddenFacet);
-                assertTrue(hiddenFacet instanceof HiddenFacetForCollectionAnnotation);
-                final HiddenFacetForCollectionAnnotation hiddenFacetImpl = (HiddenFacetForCollectionAnnotation) hiddenFacet;
-                assertThat(hiddenFacetImpl.where(), is(Where.REFERENCES_PARENT));
-
-                final Facet hiddenFacetForColl = facetedMethod.getFacet(HiddenFacet.class);
-                assertNotNull(hiddenFacetForColl);
-                assertTrue(hiddenFacet == hiddenFacetForColl);
-
-            });
-        }
-
-    }
-
->>>>>>> 9a0f2afd
     static class TypeOf extends CollectionAnnotationFacetFactoryTest {
 
 
