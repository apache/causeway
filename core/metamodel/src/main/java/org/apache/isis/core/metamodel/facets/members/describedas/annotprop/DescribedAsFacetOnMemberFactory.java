--- conflicted
+++ resolved
@@ -24,13 +24,7 @@
 import org.apache.isis.core.metamodel.facets.ContributeeMemberFacetFactory;
 import org.apache.isis.core.metamodel.facets.FacetFactoryAbstract;
 import org.apache.isis.core.metamodel.facets.all.describedas.DescribedAsFacet;
-<<<<<<< HEAD
 import org.apache.isis.core.metamodel.spec.ObjectSpecification;
-=======
-import org.apache.isis.core.metamodel.services.ServicesInjector;
-import org.apache.isis.core.metamodel.specloader.validator.MetaModelValidatorComposite;
-import org.apache.isis.core.metamodel.specloader.validator.MetaModelValidatorForDeprecatedAnnotation;
->>>>>>> 813a3130
 
 public class DescribedAsFacetOnMemberFactory extends FacetFactoryAbstract implements ContributeeMemberFacetFactory {
 
@@ -42,17 +36,8 @@
     @Override
     public void process(final ProcessMethodContext processMethodContext) {
 
-<<<<<<< HEAD
         DescribedAsFacet facet = createFromAnnotationOnReturnTypeIfPossible(processMethodContext);
-=======
-        DescribedAsFacet facet = createFromMetadataPropertiesIfPossible(processMethodContext);
-        
-        if(facet == null) {
-            facet = validator.flagIfPresent(createFromAnnotationIfPossible(processMethodContext), processMethodContext);
-        }
-
         // facet derived from type moved to post-processor
->>>>>>> 813a3130
 
         // no-op if null
         FacetUtil.addFacet(facet);
@@ -62,7 +47,6 @@
     public void process(ProcessContributeeMemberContext processMemberContext) {
     }
 
-<<<<<<< HEAD
 
 
     private DescribedAsFacet createFromAnnotationOnReturnTypeIfPossible(final ProcessMethodContext processMethodContext) {
@@ -76,8 +60,6 @@
         return paramTypeSpec.getFacet(DescribedAsFacet.class);
     }
 
-=======
->>>>>>> 813a3130
 
 
 }