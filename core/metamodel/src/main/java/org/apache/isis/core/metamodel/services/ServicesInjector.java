/**
 *  Licensed to the Apache Software Foundation (ASF) under one or more
 *  contributor license agreements.  See the NOTICE file distributed with
 *  this work for additional information regarding copyright ownership.
 *  The ASF licenses this file to You under the Apache License, Version 2.0
 *  (the "License"); you may not use this file except in compliance with
 *  the License.  You may obtain a copy of the License at
 *
 *     http://www.apache.org/licenses/LICENSE-2.0
 *
 *  Unless required by applicable law or agreed to in writing, software
 *  distributed under the License is distributed on an "AS IS" BASIS,
 *  WITHOUT WARRANTIES OR CONDITIONS OF ANY KIND, either express or implied.
 *  See the License for the specific language governing permissions and
 *  limitations under the License.
 */
package org.apache.isis.core.metamodel.services;

import static org.apache.isis.commons.internal.base._Casts.uncheckedCast;
import static org.apache.isis.commons.internal.base._NullSafe.stream;

import java.lang.reflect.Field;
import java.lang.reflect.InvocationTargetException;
import java.lang.reflect.Method;
import java.util.ArrayList;
import java.util.Collection;
import java.util.List;
import java.util.Map;
<<<<<<< HEAD
import java.util.Objects;
import java.util.function.Predicate;
import java.util.stream.Collectors;
import java.util.stream.Stream;
=======

import javax.inject.Inject;

import com.google.common.base.Predicate;
import com.google.common.base.Throwables;
import com.google.common.collect.ArrayListMultimap;
import com.google.common.collect.Iterables;
import com.google.common.collect.ListMultimap;
import com.google.common.collect.Lists;
import com.google.common.collect.Maps;
>>>>>>> 4919e6ce

import org.slf4j.Logger;
import org.slf4j.LoggerFactory;

import org.apache.isis.applib.annotation.Programmatic;
import org.apache.isis.applib.services.exceprecog.ExceptionRecognizer;
import org.apache.isis.applib.services.registry.ServiceRegistry;
import org.apache.isis.commons.internal.base._Lazy;
import org.apache.isis.commons.internal.base._NullSafe;
import org.apache.isis.commons.internal.base._Strings;
import org.apache.isis.commons.internal.collections._Collections;
import org.apache.isis.commons.internal.collections._Maps;
import org.apache.isis.commons.internal.collections._Multimaps;
import org.apache.isis.commons.internal.collections._Multimaps.ListMultimap;
import org.apache.isis.core.commons.authentication.AuthenticationSessionProvider;
import org.apache.isis.core.commons.components.ApplicationScopedComponent;
import org.apache.isis.core.commons.config.IsisConfiguration;
import org.apache.isis.core.commons.config.IsisConfigurationDefault;
import org.apache.isis.core.commons.util.ToString;
import org.apache.isis.core.metamodel.deployment.DeploymentCategoryProvider;
import org.apache.isis.core.metamodel.exceptions.MetaModelException;
import org.apache.isis.core.metamodel.services.configinternal.ConfigurationServiceInternal;
import org.apache.isis.core.metamodel.services.persistsession.PersistenceSessionServiceInternal;
import org.apache.isis.core.metamodel.spec.InjectorMethodEvaluator;
import org.apache.isis.core.metamodel.specloader.InjectorMethodEvaluatorDefault;
import org.apache.isis.core.metamodel.specloader.SpecificationLoader;
import org.apache.isis.core.runtime.authentication.AuthenticationManager;
import org.apache.isis.core.runtime.authorization.AuthorizationManager;

/**
 * The repository of services, also able to inject into any object.
 *
 * <p>
 *    Implementation is (and must be) a thread-safe.
 * </p>
 *
 */
public class ServicesInjector implements ApplicationScopedComponent, ServiceRegistry {


    private static final Logger LOG = LoggerFactory.getLogger(ServicesInjector.class);

    public static final String KEY_SET_PREFIX = "isis.services.injector.setPrefix";
    public static final String KEY_INJECT_PREFIX = "isis.services.injector.injectPrefix";

    // -- CONSTRUCTOR, FIELDS
    /**
     * This is mutable internally, but only ever exposed (in {@link #streamRegisteredServices()}).
     */
    private final List<Object> services;

    /**
     * If no key, not yet searched for type; otherwise the corresponding value is a {@link List} of all
     * services that are assignable to the type.  It's possible that this is an empty list.
     */
    private final ListMultimap<Class<?>, Object> servicesAssignableToType = _Multimaps.newListMultimap();
    private final _Lazy<Map<Class<?>, Object>> serviceByConcreteType = _Lazy.of(this::initServiceByConcreteType);
    private final Map<Class<?>, Method[]> methodsByClassCache = _Maps.newHashMap();
    private final Map<Class<?>, Field[]> fieldsByClassCache = _Maps.newHashMap();

    private final InjectorMethodEvaluator injectorMethodEvaluator;
    private final boolean autowireSetters;
    private final boolean autowireInject;

    public ServicesInjector(final List<Object> services, final IsisConfiguration configuration) {
        this(services, null, configuration);
    }

    public static ServicesInjector forTesting(
            final List<Object> services,
            final IsisConfigurationDefault configuration,
            final InjectorMethodEvaluator injectorMethodEvaluator) {
        return new ServicesInjector(services, injectorMethodEvaluator, defaultAutowiring(configuration));
    }

    private static IsisConfiguration defaultAutowiring(final IsisConfigurationDefault configuration) {
        configuration.put(KEY_SET_PREFIX, ""+true);
        configuration.put(KEY_INJECT_PREFIX, ""+false);
        return configuration;
    }

    private ServicesInjector(
            final List<Object> services,
            final InjectorMethodEvaluator injectorMethodEvaluator,
            final IsisConfiguration configuration) {
        
        this.services = new ArrayList<>(services);//_Lists.unmodifiable(services);

        this.injectorMethodEvaluator =
                injectorMethodEvaluator != null
                ? injectorMethodEvaluator
                        : new InjectorMethodEvaluatorDefault();

        this.autowireSetters = configuration.getBoolean(KEY_SET_PREFIX, true);
        this.autowireInject = configuration.getBoolean(KEY_INJECT_PREFIX, false);
    }

    public boolean isRegisteredService(final Class<?> cls) {
        return serviceByConcreteType.get().containsKey(cls);
    }

    public boolean isRegisteredServiceInstance(final Object pojo) {
        if(pojo==null) {
            return false;
        }
        final Class<?> key = pojo.getClass();
        final Object serviceInstance = serviceByConcreteType.get().get(key);
        return Objects.equals(pojo, serviceInstance);
    }
    
    
    public <T> void addFallbackIfRequired(final Class<T> serviceClass, final T serviceInstance) {
        if(!contains(services, serviceClass)) {
            // add to beginning;
            // (when first introduced, this feature has been used for the
            // FixtureScriptsDefault so that appears it top of prototyping menu; not
            // more flexible than this currently just because of YAGNI).
            services.add(0, serviceInstance);
            
            //[ahuber] currently seems the only entry-point that modifies the services list
            //hence we also invalidate the lazy lookup
            serviceByConcreteType.clear();
        }
    }

    /**
     * Validate domain service Ids are unique.
     */
    public void validateServices() {
        validate(streamServices());
    }

    private static void validate(final Stream<Object> serviceInstances) {
        
        final ListMultimap<String, Object> servicesById = _Multimaps.newListMultimap();
        serviceInstances.forEach(serviceInstance->{
            String id = ServiceUtil.idOfPojo(serviceInstance);
            servicesById.putElement(id, serviceInstance);
        });

        final String errorMsg = servicesById.entrySet().stream()
        .filter(entry->entry.getValue().size()>1) // filter for duplicates
        .map(entry->{
            String serviceId = entry.getKey();
            List<Object> duplicateServiceEntries = entry.getValue();
            return String.format("serviceId '%s' is declared by domain services %s",
                    serviceId, classNamesFor(duplicateServiceEntries));
        })
        .collect(Collectors.joining(", "));
         
        if(_Strings.isNotEmpty(errorMsg)) {
            throw new IllegalStateException("Service ids must be unique! "+errorMsg);
        }
    }

    private static String classNamesFor(Collection<Object> services) {
        return stream(services)
                .map(Object::getClass)
                .map(Class::getName)
                .collect(Collectors.joining(", "));
    }

    static boolean contains(final List<Object> services, final Class<?> serviceClass) {
        return stream(services)
                .anyMatch(isOfType(serviceClass));
    }

    
    /**
     * @return Stream of all currently registered service types.
     */
    public Stream<Class<?>> streamServiceTypes() {
        return serviceByConcreteType.get().keySet().stream();
    }
    
    @Override
    public Stream<Object> streamServices() {
        return services.stream();
    }
    
    // -- INJECT SERVICES INTO

    /**
     * Provided by the <tt>ServicesInjector</tt> when used by framework.
     *
     * <p>
     * Called in multiple places from metamodel and facets.
     */
    @Override
    public <T> T injectServicesInto(final T object) {
        injectServices(object, services);
        return object;
    }

    /**
     * As per {@link #injectServicesInto(Object)}, but for all objects in the
     * list.
     */
    public void injectServicesInto(final List<Object> objects) {
        for (final Object object : objects) {
            injectInto(object); // if implements ServiceInjectorAware
            injectServicesInto(object); // via @javax.inject.Inject or setXxx(...)
        }
    }

    // -- INJECT INTO

    /**
     * That is, injecting this injector...
     */
    public void injectInto(final Object candidate) {
        if (ServicesInjectorAware.class.isAssignableFrom(candidate.getClass())) {
            final ServicesInjectorAware cast = ServicesInjectorAware.class.cast(candidate);
            cast.setServicesInjector(this);
        }
    }
    
    // -- SERVICE LOOKUP
    
    /**
     * Returns all domain services implementing the requested type, in the order
     * that they were registered in <tt>isis.properties</tt>.
     *
     * <p>
     * Typically there will only ever be one domain service implementing a given type,
     * (eg {@link PublishingService}), but for some services there can be more than one
     * (eg {@link ExceptionRecognizer}).
     *
     * @see #lookupService(Class)
     */
    @Programmatic
    @Override
    public <T> Stream<T> streamServices(final Class<T> serviceClass) {
        return servicesAssignableToType
                .computeIfAbsent(serviceClass, this::locateMatchingServices)
                .stream()
                .map(x->uncheckedCast(x));
    }

    // -- HELPERS

    private void injectServices(final Object object, final List<Object> services) {

        final Class<?> cls = object.getClass();

        autowireViaFields(object, services, cls);

        if(autowireSetters) {
            autowireViaPrefixedMethods(object, services, cls, "set");
        }
        if(autowireInject) {
            autowireViaPrefixedMethods(object, services, cls, "inject");
        }
    }

    private void autowireViaFields(final Object object, final List<Object> services, final Class<?> cls) {

        _NullSafe.stream(fieldsByClassCache.computeIfAbsent(cls, __->cls.getDeclaredFields()))
        .filter(isAnnotatedForInjection())
        .forEach(field->autowire(object, field, services));

        // recurse up the object's class hierarchy
        final Class<?> superclass = cls.getSuperclass();
        if(superclass != null) {
            autowireViaFields(object, services, superclass);
        }
    }

    private void autowire(
            final Object object,
            final Field field,
            final List<Object> services) {

        final Class<?> typeToBeInjected = field.getType();
        // don't think that type can ever be null,
        // but Javadoc for java.lang.reflect.Field doesn't say
        if(typeToBeInjected == null) {
            return;
        }

        // inject matching services into a field of type Collection<T> if a generic type T is present
        final Class<?> elementType = _Collections.inferElementTypeIfAny(field);
        if(elementType!=null) {
            @SuppressWarnings("unchecked")
            final Class<? extends Collection<Object>> collectionTypeToBeInjected =
            (Class<? extends Collection<Object>>) typeToBeInjected;

            final Collection<Object> collectionOfServices = _NullSafe.stream(services)
                    .filter(_NullSafe::isPresent)
                    .filter(isOfType(elementType))
                    .collect(_Collections.toUnmodifiableOfType(collectionTypeToBeInjected));

            invokeInjectorField(field, object, collectionOfServices);
        }

        for (final Object service : services) {
            final Class<?> serviceClass = service.getClass();
            if(typeToBeInjected.isAssignableFrom(serviceClass)) {
                invokeInjectorField(field, object, service);
                return;
            }
        }
    }

    private void autowireViaPrefixedMethods(
            final Object object,
            final List<Object> services,
            final Class<?> cls,
            final String prefix) {

        _NullSafe.stream(methodsByClassCache.computeIfAbsent(cls, __->cls.getMethods()))
        .filter(nameStartsWith(prefix))
        .forEach(prefixedMethod->autowire(object, prefixedMethod, services));
    }

    private void autowire(
            final Object object,
            final Method prefixedMethod,
            final List<Object> services) {

        for (final Object service : services) {
            final Class<?> serviceClass = service.getClass();
            final boolean isInjectorMethod = injectorMethodEvaluator.isInjectorMethodFor(prefixedMethod, serviceClass);
            if(isInjectorMethod) {
                prefixedMethod.setAccessible(true);
                invokeInjectorMethod(prefixedMethod, object, service);
                return;
            }
        }
    }

    private static void invokeMethod(final Method method, final Object target, final Object[] parameters) {
        try {
            method.invoke(target, parameters);
        } catch (final SecurityException | IllegalAccessException e) {
            throw new MetaModelException(String.format("Cannot access the %s method in %s", method.getName(), target.getClass().getName()));
        } catch (final IllegalArgumentException e1) {
            throw new MetaModelException(e1);
        } catch (final InvocationTargetException e) {
            final Throwable targetException = e.getTargetException();
            if (targetException instanceof RuntimeException) {
                throw (RuntimeException) targetException;
            } else {
                throw new MetaModelException(targetException);
            }
        }
    }

    private static void invokeInjectorField(final Field field, final Object target, final Object parameter) {
        try {
            field.setAccessible(true);
            field.set(target, parameter);
        } catch (final IllegalArgumentException e) {
            throw new MetaModelException(e);
        } catch (final IllegalAccessException e) {
            throw new MetaModelException(String.format("Cannot access the %s field in %s", field.getName(), target.getClass().getName()));
        }
        if (LOG.isDebugEnabled()) {
            LOG.debug("injected {} into {}", parameter, new ToString(target));
        }
    }

    private static void invokeInjectorMethod(final Method method, final Object target, final Object parameter) {
        final Object[] parameters = new Object[] { parameter };
        invokeMethod(method, target, parameters);
        if (LOG.isDebugEnabled()) {
            LOG.debug("injected {} into {}", parameter, new ToString(target));
        }
    }

    // -- AUTOWIRE

    @Programmatic
    public void autowire() {
        injectServicesInto(this.services);
    }

    // -- LOOKUP SERVICE(S)
    
    private <T> List<Object> locateMatchingServices(final Class<T> serviceClass) {
        final List<Object> matchingServices = services.stream()
            .filter(isOfType(serviceClass))
            .collect(Collectors.toList());
        return matchingServices;
    }
    @Programmatic
    public <T> boolean isService(final Class<T> serviceClass) {
        locateAndCache(serviceClass);
        return this.servicesAssignableToType.get(serviceClass) != null;
    }

<<<<<<< HEAD
    // -- LAZY INIT
    
    private Map<Class<?>, Object> initServiceByConcreteType(){
        final Map<Class<?>, Object> map = _Maps.newHashMap();
        for (Object service : services) {
            final Class<?> concreteType = service.getClass();
            map.put(concreteType, service);
=======
    @Programmatic
    public <T> T lookupServiceElseFail(final Class<T> serviceClass) {
        T service = lookupService(serviceClass);
        if(service == null) {
            throw new IllegalStateException(String.format("Could not locate service of type '%s'", serviceClass));
>>>>>>> 4919e6ce
        }
        return map;
    }
    
    // -- REFLECTIVE PREDICATES

<<<<<<< HEAD
    private static final Predicate<Object> isOfType(final Class<?> cls) {
        return obj->cls.isAssignableFrom(obj.getClass());
=======
    /**
     * Returns all domain services implementing the requested type, in the order
     * that they were registered in <tt>isis.properties</tt>.
     *
     * <p>
     * Typically there will only ever be one domain service implementing a given type,
     * (eg {@link PublishingService}), but for some services there can be more than one
     * (eg {@link ExceptionRecognizer}).
     *
     * @see #lookupService(Class)
     */
    @SuppressWarnings("unchecked")
    @Programmatic
    public <T> List<T> lookupServices(final Class<T> serviceClass) {
        locateAndCache(serviceClass);
        List<Object> servicesAssignableToType = this.servicesAssignableToType.get(serviceClass);
        if(servicesAssignableToType == null) {
            // diagnostic to track suspect call
            LOG.info(String.format(
                    "ServicesInjector#lookupServices: called with %s; stack trace:\n%s",
                    serviceClass, Throwables.getStackTraceAsString(new Exception())));
            // fallback to an empty list
            servicesAssignableToType = Lists.newArrayList();
        }
        return Collections.unmodifiableList((List<T>) servicesAssignableToType);
    };

    private void locateAndCache(final Class<?> serviceClass) {
        if(servicesAssignableToType.containsKey(serviceClass)) {
            return;
        }

        final List<Object> matchingServices = Lists.newArrayList();
        addAssignableTo(serviceClass, services, matchingServices);

        servicesAssignableToType.put(serviceClass, matchingServices);
>>>>>>> 4919e6ce
    }

    private static final Predicate<Method> nameStartsWith(final String prefix) {
        return method->method.getName().startsWith(prefix);
    }

    private static final Predicate<Field> isAnnotatedForInjection() {
        return field->field.getAnnotation(javax.inject.Inject.class) != null;
    }

    // -- CONVENIENCE LOOKUPS (singletons only, cached)

    private AuthenticationManager authenticationManager;

    @Programmatic
    public AuthenticationManager getAuthenticationManager() {
        return authenticationManager != null
                ? authenticationManager
                        : (authenticationManager = lookupServiceElseFail(AuthenticationManager.class));
    }

    private AuthorizationManager authorizationManager;

    @Programmatic
    public AuthorizationManager getAuthorizationManager() {
        return authorizationManager != null
                ? authorizationManager
                        : (authorizationManager = lookupServiceElseFail(AuthorizationManager.class));
    }

    private SpecificationLoader specificationLoader;

    @Programmatic
    public SpecificationLoader getSpecificationLoader() {
        return specificationLoader != null
                ? specificationLoader
                        : (specificationLoader = lookupServiceElseFail(SpecificationLoader.class));
    }

    private AuthenticationSessionProvider authenticationSessionProvider;
    @Programmatic
    public AuthenticationSessionProvider getAuthenticationSessionProvider() {
        return authenticationSessionProvider != null
                ? authenticationSessionProvider
                        : (authenticationSessionProvider = lookupServiceElseFail(AuthenticationSessionProvider.class));
    }

    private PersistenceSessionServiceInternal persistenceSessionServiceInternal;
    @Programmatic
    public PersistenceSessionServiceInternal getPersistenceSessionServiceInternal() {
        return persistenceSessionServiceInternal != null
                ? persistenceSessionServiceInternal
                        : (persistenceSessionServiceInternal = lookupServiceElseFail(PersistenceSessionServiceInternal.class));
    }

    private ConfigurationServiceInternal configurationServiceInternal;
    @Programmatic
    public ConfigurationServiceInternal getConfigurationServiceInternal() {
        return configurationServiceInternal != null
                ? configurationServiceInternal
                        : (configurationServiceInternal = lookupServiceElseFail(ConfigurationServiceInternal.class));
    }

    private DeploymentCategoryProvider deploymentCategoryProvider;
    @Programmatic
    public DeploymentCategoryProvider getDeploymentCategoryProvider() {
        return deploymentCategoryProvider != null
                ? deploymentCategoryProvider
                        : (deploymentCategoryProvider = lookupServiceElseFail(DeploymentCategoryProvider.class));
    }




}<|MERGE_RESOLUTION|>--- conflicted
+++ resolved
@@ -26,23 +26,10 @@
 import java.util.Collection;
 import java.util.List;
 import java.util.Map;
-<<<<<<< HEAD
 import java.util.Objects;
 import java.util.function.Predicate;
 import java.util.stream.Collectors;
 import java.util.stream.Stream;
-=======
-
-import javax.inject.Inject;
-
-import com.google.common.base.Predicate;
-import com.google.common.base.Throwables;
-import com.google.common.collect.ArrayListMultimap;
-import com.google.common.collect.Iterables;
-import com.google.common.collect.ListMultimap;
-import com.google.common.collect.Lists;
-import com.google.common.collect.Maps;
->>>>>>> 4919e6ce
 
 import org.slf4j.Logger;
 import org.slf4j.LoggerFactory;
@@ -428,13 +415,7 @@
             .collect(Collectors.toList());
         return matchingServices;
     }
-    @Programmatic
-    public <T> boolean isService(final Class<T> serviceClass) {
-        locateAndCache(serviceClass);
-        return this.servicesAssignableToType.get(serviceClass) != null;
-    }
-
-<<<<<<< HEAD
+
     // -- LAZY INIT
     
     private Map<Class<?>, Object> initServiceByConcreteType(){
@@ -442,60 +423,14 @@
         for (Object service : services) {
             final Class<?> concreteType = service.getClass();
             map.put(concreteType, service);
-=======
-    @Programmatic
-    public <T> T lookupServiceElseFail(final Class<T> serviceClass) {
-        T service = lookupService(serviceClass);
-        if(service == null) {
-            throw new IllegalStateException(String.format("Could not locate service of type '%s'", serviceClass));
->>>>>>> 4919e6ce
         }
         return map;
     }
     
     // -- REFLECTIVE PREDICATES
 
-<<<<<<< HEAD
     private static final Predicate<Object> isOfType(final Class<?> cls) {
         return obj->cls.isAssignableFrom(obj.getClass());
-=======
-    /**
-     * Returns all domain services implementing the requested type, in the order
-     * that they were registered in <tt>isis.properties</tt>.
-     *
-     * <p>
-     * Typically there will only ever be one domain service implementing a given type,
-     * (eg {@link PublishingService}), but for some services there can be more than one
-     * (eg {@link ExceptionRecognizer}).
-     *
-     * @see #lookupService(Class)
-     */
-    @SuppressWarnings("unchecked")
-    @Programmatic
-    public <T> List<T> lookupServices(final Class<T> serviceClass) {
-        locateAndCache(serviceClass);
-        List<Object> servicesAssignableToType = this.servicesAssignableToType.get(serviceClass);
-        if(servicesAssignableToType == null) {
-            // diagnostic to track suspect call
-            LOG.info(String.format(
-                    "ServicesInjector#lookupServices: called with %s; stack trace:\n%s",
-                    serviceClass, Throwables.getStackTraceAsString(new Exception())));
-            // fallback to an empty list
-            servicesAssignableToType = Lists.newArrayList();
-        }
-        return Collections.unmodifiableList((List<T>) servicesAssignableToType);
-    };
-
-    private void locateAndCache(final Class<?> serviceClass) {
-        if(servicesAssignableToType.containsKey(serviceClass)) {
-            return;
-        }
-
-        final List<Object> matchingServices = Lists.newArrayList();
-        addAssignableTo(serviceClass, services, matchingServices);
-
-        servicesAssignableToType.put(serviceClass, matchingServices);
->>>>>>> 4919e6ce
     }
 
     private static final Predicate<Method> nameStartsWith(final String prefix) {
@@ -567,7 +502,4 @@
                         : (deploymentCategoryProvider = lookupServiceElseFail(DeploymentCategoryProvider.class));
     }
 
-
-
-
 }