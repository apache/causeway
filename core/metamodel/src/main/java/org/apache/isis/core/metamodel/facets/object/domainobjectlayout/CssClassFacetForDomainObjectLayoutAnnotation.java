/* Licensed to the Apache Software Foundation (ASF) under one
 * or more contributor license agreements. See the NOTICE file
 * distributed with this work for additional information
 * regarding copyright ownership. The ASF licenses this file
 * to you under the Apache License, Version 2.0 (the
 * "License"); you may not use this file except in compliance
 * with the License. You may obtain a copy of the License at
 * 
 * http://www.apache.org/licenses/LICENSE-2.0
 * 
 * Unless required by applicable law or agreed to in writing,
 * software distributed under the License is distributed on an
 * "AS IS" BASIS, WITHOUT WARRANTIES OR CONDITIONS OF ANY
 * KIND, either express or implied. See the License for the
 * specific language governing permissions and limitations
 * under the License. */
package org.apache.isis.core.metamodel.facets.object.domainobjectlayout;

import java.util.List;
import java.util.Objects;

import com.google.common.base.Strings;

import org.apache.isis.applib.annotation.DomainObjectLayout;
import org.apache.isis.core.metamodel.facetapi.FacetHolder;
import org.apache.isis.core.metamodel.facets.members.cssclass.CssClassFacet;
import org.apache.isis.core.metamodel.facets.members.cssclass.CssClassFacetAbstract;
import org.apache.isis.core.metamodel.facets.object.cssclass.method.CssClassFacetMethod;

public class CssClassFacetForDomainObjectLayoutAnnotation extends CssClassFacetAbstract {

<<<<<<< HEAD
    public static CssClassFacet create(final List<DomainObjectLayout> domainObjectLayouts, final FacetHolder holder) {
        return domainObjectLayouts.stream()
                .map(DomainObjectLayout::cssClass)
                .map(Strings::emptyToNull)
                .filter(Objects::nonNull)
                .map(cssClass -> new CssClassFacetForDomainObjectLayoutAnnotation(cssClass, holder))
                .findFirst()
                .orElse(null);
=======
    public static CssClassFacet create(final DomainObjectLayout domainObjectLayout, final FacetHolder holder) {
        if (domainObjectLayout == null) {
            return null;
        }
        CssClassFacet facet = holder.getFacet(CssClassFacet.class);
        // this is a bit hacky, explicitly checking whether a different implementation is already added.
        // normally we would just re-order the list of facet factories in ProgrammingModelsFacetJava5, however in
        // this case @DomainObjectLayout is responsible for two different variations of CssClassFacet, either as
        // a result of the cssClass attribute, but also as a result of the cssClassUiEvent.  The former has lower
        // "priority" to the cssClass() method, but the latter has *higher* priority.  Hence the special casing
        // that is required here.
        if(facet != null && facet instanceof CssClassFacetMethod) {
            // don't overwrite
            return null;
        }
        final String cssClass = Strings.emptyToNull(domainObjectLayout.cssClass());
        return cssClass != null ? new CssClassFacetForDomainObjectLayoutAnnotation(cssClass, holder) : null;
>>>>>>> a3df937c
    }

    private CssClassFacetForDomainObjectLayoutAnnotation(
            final String value,
            final FacetHolder holder) {
        super(value, holder);
    }
}<|MERGE_RESOLUTION|>--- conflicted
+++ resolved
@@ -29,20 +29,7 @@
 
 public class CssClassFacetForDomainObjectLayoutAnnotation extends CssClassFacetAbstract {
 
-<<<<<<< HEAD
     public static CssClassFacet create(final List<DomainObjectLayout> domainObjectLayouts, final FacetHolder holder) {
-        return domainObjectLayouts.stream()
-                .map(DomainObjectLayout::cssClass)
-                .map(Strings::emptyToNull)
-                .filter(Objects::nonNull)
-                .map(cssClass -> new CssClassFacetForDomainObjectLayoutAnnotation(cssClass, holder))
-                .findFirst()
-                .orElse(null);
-=======
-    public static CssClassFacet create(final DomainObjectLayout domainObjectLayout, final FacetHolder holder) {
-        if (domainObjectLayout == null) {
-            return null;
-        }
         CssClassFacet facet = holder.getFacet(CssClassFacet.class);
         // this is a bit hacky, explicitly checking whether a different implementation is already added.
         // normally we would just re-order the list of facet factories in ProgrammingModelsFacetJava5, however in
@@ -54,9 +41,13 @@
             // don't overwrite
             return null;
         }
-        final String cssClass = Strings.emptyToNull(domainObjectLayout.cssClass());
-        return cssClass != null ? new CssClassFacetForDomainObjectLayoutAnnotation(cssClass, holder) : null;
->>>>>>> a3df937c
+        return domainObjectLayouts.stream()
+                .map(DomainObjectLayout::cssClass)
+                .map(Strings::emptyToNull)
+                .filter(Objects::nonNull)
+                .map(cssClass -> new CssClassFacetForDomainObjectLayoutAnnotation(cssClass, holder))
+                .findFirst()
+                .orElse(null);
     }
 
     private CssClassFacetForDomainObjectLayoutAnnotation(
