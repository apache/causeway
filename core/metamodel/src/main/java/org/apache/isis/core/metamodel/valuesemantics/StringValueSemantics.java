/*
 *  Licensed to the Apache Software Foundation (ASF) under one
 *  or more contributor license agreements.  See the NOTICE file
 *  distributed with this work for additional information
 *  regarding copyright ownership.  The ASF licenses this file
 *  to you under the Apache License, Version 2.0 (the
 *  "License"); you may not use this file except in compliance
 *  with the License.  You may obtain a copy of the License at
 *
 *        http://www.apache.org/licenses/LICENSE-2.0
 *
 *  Unless required by applicable law or agreed to in writing,
 *  software distributed under the License is distributed on an
 *  "AS IS" BASIS, WITHOUT WARRANTIES OR CONDITIONS OF ANY
 *  KIND, either express or implied.  See the License for the
 *  specific language governing permissions and limitations
 *  under the License.
 */
package org.apache.isis.core.metamodel.valuesemantics;

import java.util.Arrays;
import java.util.List;
import java.util.function.UnaryOperator;

import javax.annotation.Priority;
import javax.inject.Named;

import org.springframework.stereotype.Component;

import org.apache.isis.applib.annotation.PriorityPrecedence;
import org.apache.isis.applib.services.bookmark.IdStringifier;
import org.apache.isis.applib.value.semantics.Parser;
import org.apache.isis.applib.value.semantics.Renderer;
import org.apache.isis.applib.value.semantics.ValueDecomposition;
import org.apache.isis.applib.value.semantics.ValueSemanticsAbstract;
import org.apache.isis.commons.collections.Can;
import org.apache.isis.commons.internal.base._Strings;
import org.apache.isis.schema.common.v2.ValueType;

import lombok.NonNull;

@Component
@Named("isis.val.StringValueSemantics")
@Priority(PriorityPrecedence.LATE)
public class StringValueSemantics
extends ValueSemanticsAbstract<String>
implements
    Parser<String>,
    Renderer<String>,
<<<<<<< HEAD
    IdStringifier<String> {
=======
    IdStringifier.EntityAgnostic<String> {
>>>>>>> fd051ec1

    @Override
    public Class<String> getCorrespondingClass() {
        return String.class;
    }

    @Override
    public ValueType getSchemaValueType() {
        return ValueType.STRING;
    }

    // -- COMPOSER

    @Override
    public ValueDecomposition decompose(final String text) {
        return decomposeAsString(text, UnaryOperator.identity(), ()->null);
    }

    @Override
    public String compose(final ValueDecomposition decomposition) {
        return composeFromString(decomposition, UnaryOperator.identity(), ()->null);
    }

    // -- ID STRINGIFIER

    static final List<String> NON_SAFE_URL_CHARS =
            Arrays.asList("/", "\\", "?", ":", "&", "%", "+");
<<<<<<< HEAD
    static final String REGULAR_PREFIX = "s" + IdStringifier.AbstractWithPrefix.SEPARATOR;
    static final String BASE64_PREFIX = "base64" + IdStringifier.AbstractWithPrefix.SEPARATOR;
=======
    static final String REGULAR_PREFIX = "s" + IdStringifier.SEPARATOR;
    static final String BASE64_PREFIX = "base64" + IdStringifier.SEPARATOR;
>>>>>>> fd051ec1

    @Override
    public String enstring(final @NonNull String id) {
        if(NON_SAFE_URL_CHARS.stream().anyMatch(id::contains)) {
            return BASE64_PREFIX + _Strings.base64UrlEncode(id);
        }
        return REGULAR_PREFIX + id;
    }

    @Override
<<<<<<< HEAD
    public String destring(
            final @NonNull String stringified) {
=======
    public String destring(final @NonNull String stringified) {
>>>>>>> fd051ec1
        if(stringified.startsWith(REGULAR_PREFIX)) {
            return stringified.substring(REGULAR_PREFIX.length());
        }
        if(stringified.startsWith(BASE64_PREFIX)) {
            return _Strings.base64UrlDecode(stringified.substring(BASE64_PREFIX.length()));
        }
        throw new IllegalArgumentException(String.format("Could not parse stringified id '%s'", stringified));
    }

    // -- RENDERER

    @Override
    public String titlePresentation(final Context context, final String value) {
        return value == null ? "" : value;
    }

    // -- PARSER

    @Override
    public String parseableTextRepresentation(final Context context, final String value) {
        return value;
    }

    @Override
    public String parseTextRepresentation(final Context context, final String text) {
        return text;
    }

    @Override
    public int typicalLength() {
        return 25;
    }

    @Override
    public Can<String> getExamples() {
        return Can.of("a String", "another String");
    }

}<|MERGE_RESOLUTION|>--- conflicted
+++ resolved
@@ -47,11 +47,7 @@
 implements
     Parser<String>,
     Renderer<String>,
-<<<<<<< HEAD
-    IdStringifier<String> {
-=======
     IdStringifier.EntityAgnostic<String> {
->>>>>>> fd051ec1
 
     @Override
     public Class<String> getCorrespondingClass() {
@@ -79,13 +75,8 @@
 
     static final List<String> NON_SAFE_URL_CHARS =
             Arrays.asList("/", "\\", "?", ":", "&", "%", "+");
-<<<<<<< HEAD
-    static final String REGULAR_PREFIX = "s" + IdStringifier.AbstractWithPrefix.SEPARATOR;
-    static final String BASE64_PREFIX = "base64" + IdStringifier.AbstractWithPrefix.SEPARATOR;
-=======
     static final String REGULAR_PREFIX = "s" + IdStringifier.SEPARATOR;
     static final String BASE64_PREFIX = "base64" + IdStringifier.SEPARATOR;
->>>>>>> fd051ec1
 
     @Override
     public String enstring(final @NonNull String id) {
@@ -96,12 +87,7 @@
     }
 
     @Override
-<<<<<<< HEAD
-    public String destring(
-            final @NonNull String stringified) {
-=======
     public String destring(final @NonNull String stringified) {
->>>>>>> fd051ec1
         if(stringified.startsWith(REGULAR_PREFIX)) {
             return stringified.substring(REGULAR_PREFIX.length());
         }
