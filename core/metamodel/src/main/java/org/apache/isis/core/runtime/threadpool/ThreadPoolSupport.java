--- conflicted
+++ resolved
@@ -19,8 +19,8 @@
 
 package org.apache.isis.core.runtime.threadpool;
 
-import java.util.Arrays;
-import java.util.Collection;
+import static org.apache.isis.commons.internal.base._NullSafe.isEmpty;
+
 import java.util.Collections;
 import java.util.List;
 import java.util.concurrent.BlockingQueue;
@@ -36,8 +36,6 @@
 
 import javax.annotation.Nullable;
 
-import com.google.common.collect.Lists;
-
 import org.slf4j.Logger;
 import org.slf4j.LoggerFactory;
 
@@ -79,14 +77,8 @@
 
         final ThreadFactory threadFactory = (Runnable r) -> new Thread(group, r);
 
-<<<<<<< HEAD
-        final int queueCapacity = Integer.MAX_VALUE;
-        final Supplier<BlockingQueue<Runnable>> workQueueFactory = 
-                ()->new LinkedBlockingQueue<>(queueCapacity);
-=======
         final Supplier<BlockingQueue<Runnable>> workQueueFactory =
                 ()->new LinkedBlockingQueue<>(QUEUE_CAPACITY);
->>>>>>> 84a8d5df
         
         
         concurrentExecutor = new ThreadPoolExecutor(
@@ -131,16 +123,6 @@
     }
 
     /**
-     * Executes specified {@code callables} on the default executor.
-     * See {@link ThreadPoolExecutor#invokeAll(java.util.Collection)}
-     * @param callables nullable
-     * @return non-null
-     */
-    public List<Future<Object>> invokeAll(final Callable<Object>... callables) {
-        return invokeAll(Arrays.asList(callables));
-    }
-
-    /**
      * Executes specified {@code callables} on the sequential executor in sequence, one by one.
      * @param callables nullable
      * @return non-null
@@ -148,16 +130,6 @@
     public List<Future<Object>> invokeAllSequential(@Nullable final List<Callable<Object>> callables) {
         return invokeAll(sequentialExecutor, callables);
     }
-
-    /**
-     * Executes specified {@code callables} on the sequential executor in sequence, one by one.
-     * @param callables nullable
-     * @return non-null
-     */
-    public List<Future<Object>> invokeAllSequential(final Callable<Object>... callables) {
-        return invokeAllSequential(Arrays.asList(callables));
-    }
-
 
     /**
      * Waits if necessary for the computation to complete. (Suppresses checked exceptions.)
@@ -189,7 +161,7 @@
 
         final long t0 = System.currentTimeMillis();
         try{
-            final List<Object> returnValues = Lists.newArrayList();
+            final List<Object> returnValues = _Lists.newArrayList();
             for (Future<Object> future : futures) {
                 final Object result;
                 try {
@@ -268,7 +240,5 @@
             }
         };
     }
-
-    private static boolean isEmpty(Collection<?> x) { return x==null || x.size() == 0; }
-
+    
 }