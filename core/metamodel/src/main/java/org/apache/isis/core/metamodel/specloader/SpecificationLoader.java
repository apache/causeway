--- conflicted
+++ resolved
@@ -99,11 +99,7 @@
 
     private final MetaModelValidator metaModelValidator;
     private final SpecificationCacheDefault cache = new SpecificationCacheDefault();
-<<<<<<< HEAD
-=======
-    private final List<LayoutMetadataReader> layoutMetadataReaders;
     private final PostProcessor postProcessor;
->>>>>>> 392d475a
 
     public SpecificationLoader(
             final IsisConfiguration configuration,
@@ -118,12 +114,7 @@
         this.metaModelValidator = metaModelValidator;
 
         this.facetProcessor = new FacetProcessor(programmingModel);
-<<<<<<< HEAD
-=======
         this.postProcessor = new PostProcessor(programmingModel, servicesInjector);
-
-        this.layoutMetadataReaders = layoutMetadataReaders;
->>>>>>> 392d475a
     }
 
     @Override
