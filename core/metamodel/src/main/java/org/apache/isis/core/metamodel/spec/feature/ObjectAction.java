/* Licensed to the Apache Software Foundation (ASF) under one
 * or more contributor license agreements. See the NOTICE file
 * distributed with this work for additional information
 * regarding copyright ownership. The ASF licenses this file
 * to you under the Apache License, Version 2.0 (the
 * "License"); you may not use this file except in compliance
 * with the License. You may obtain a copy of the License at
 * 
 * http://www.apache.org/licenses/LICENSE-2.0
 * 
 * Unless required by applicable law or agreed to in writing,
 * software distributed under the License is distributed on an
 * "AS IS" BASIS, WITHOUT WARRANTIES OR CONDITIONS OF ANY
 * KIND, either express or implied. See the License for the
 * specific language governing permissions and limitations
 * under the License. */

package org.apache.isis.core.metamodel.spec.feature;

import java.util.Collections;
import java.util.Comparator;
import java.util.List;

import javax.annotation.Nullable;

import com.google.common.base.Objects;
import com.google.common.base.Predicate;
import com.google.common.base.Strings;
import com.google.common.collect.FluentIterable;
import com.google.common.collect.Lists;

import org.apache.isis.applib.Identifier;
import org.apache.isis.applib.annotation.ActionLayout;
import org.apache.isis.applib.annotation.InvokeOn;
import org.apache.isis.applib.annotation.PromptStyle;
import org.apache.isis.applib.annotation.SemanticsOf;
import org.apache.isis.applib.annotation.Where;
import org.apache.isis.applib.value.Blob;
import org.apache.isis.applib.value.Clob;
import org.apache.isis.core.commons.lang.StringFunctions;
import org.apache.isis.core.metamodel.adapter.ObjectAdapter;
import org.apache.isis.core.metamodel.consent.Consent;
import org.apache.isis.core.metamodel.consent.InteractionInitiatedBy;
import org.apache.isis.core.metamodel.deployment.DeploymentCategory;
import org.apache.isis.core.metamodel.facets.actions.action.invocation.ActionInvocationFacet;
import org.apache.isis.core.metamodel.facets.actions.bulk.BulkFacet;
import org.apache.isis.core.metamodel.facets.actions.position.ActionPositionFacet;
import org.apache.isis.core.metamodel.facets.all.named.NamedFacet;
import org.apache.isis.core.metamodel.facets.members.cssclass.CssClassFacet;
import org.apache.isis.core.metamodel.facets.members.cssclassfa.CssClassFaFacet;
import org.apache.isis.core.metamodel.facets.members.cssclassfa.CssClassFaPosition;
import org.apache.isis.core.metamodel.facets.members.order.MemberOrderFacet;
import org.apache.isis.core.metamodel.facets.object.promptStyle.PromptStyleFacet;
import org.apache.isis.core.metamodel.facets.object.wizard.WizardFacet;
import org.apache.isis.core.metamodel.layout.memberorderfacet.MemberOrderFacetComparator;
import org.apache.isis.core.metamodel.spec.ActionType;
import org.apache.isis.core.metamodel.spec.ObjectSpecification;

public interface ObjectAction extends ObjectMember {

    //region > getSemantics, getOnType
    /**
     * The semantics of this action.
     */
    SemanticsOf getSemantics();

    /**
     * Returns the specification for the type of object that this action can be
     * invoked upon.
     */
    ObjectSpecification getOnType();
    //endregion

    //region > getType, isPrototype

    ActionType getType();

    boolean isPrototype();

    //endregion

    //region > ReturnType
    /**
     * Returns the specifications for the return type.
     */
    ObjectSpecification getReturnType();

    /**
     * Returns <tt>true</tt> if the represented action returns a non-void object,
     * else returns false.
     */
    boolean hasReturn();

    //endregion

    //region > execute, executeWithRuleChecking

    /**
     * Invokes the action's method on the target object given the specified set
     * of parameters, checking the visibility, usability and validity first.
     *
     * @param mixedInAdapter - will be null for regular actions, and for mixin actions.  When a mixin action invokes its underlying mixedIn action, then will be populated (so that the ActionDomainEvent can correctly provide the underlying mixin)
     */
    ObjectAdapter executeWithRuleChecking(
            final ObjectAdapter target,
            final ObjectAdapter mixedInAdapter,
            final ObjectAdapter[] parameters,
            final InteractionInitiatedBy interactionInitiatedBy,
            final Where where) throws AuthorizationException;

    /**
     * Invokes the action's method on the target object given the specified set
     * of parameters.
     *
     * @param mixedInAdapter - will be null for regular actions, and for mixin actions.  When a mixin action invokes its underlying mixedIn action, then will be populated (so that the ActionDomainEvent can correctly provide the underlying mixin)
     */
    ObjectAdapter execute(
            ObjectAdapter targetAdapter,
            ObjectAdapter mixedInAdapter,
            ObjectAdapter[] parameters,
            final InteractionInitiatedBy interactionInitiatedBy);

    //endregion

    //region > isProposedArgumentSetValid

    /**
     * Whether the provided argument set is valid, represented as a {@link Consent}.
     */
    Consent isProposedArgumentSetValid(
            ObjectAdapter object,
            ObjectAdapter[] proposedArguments,
            final InteractionInitiatedBy interactionInitiatedBy);

    //endregion

    //region > Parameters (declarative)

    /**
     * Returns the number of parameters used by this method.
     */
    int getParameterCount();

    /**
     * Returns set of parameter information.
     *
     * <p>
     * Implementations may build this array lazily or eagerly as required.
     *
     * @return
     */
    List<ObjectActionParameter> getParameters();

    /**
     * Returns the {@link ObjectSpecification type} of each of the {@link #getParameters() parameters}.
     */
    List<ObjectSpecification> getParameterTypes();

    /**
     * Returns set of parameter information matching the supplied filter.
     *
     * @return
     */
    List<ObjectActionParameter> getParameters(
            @SuppressWarnings("deprecation") Predicate<ObjectActionParameter> predicate);

    /**
     * Returns the parameter with provided id.
     */
    ObjectActionParameter getParameterById(String paramId);

    /**
     * Returns the parameter with provided name.
     */
    ObjectActionParameter getParameterByName(String paramName);

    //endregion

    //region > Parameters (per instance)

    /**
     * Returns the defaults references/values to be used for the action.
     */
    ObjectAdapter[] getDefaults(ObjectAdapter target);

    /**
     * Returns a list of possible references/values for each parameter, which
     * the user can choose from.
     */
    ObjectAdapter[][] getChoices(
            final ObjectAdapter target,
            final InteractionInitiatedBy interactionInitiatedBy);

    //endregion

    //region > setupBulkActionInvocationContext
    /**
     * internal API, called by {@link ActionInvocationFacet} if the action is actually executed (ie in the foreground).
     */
    void setupBulkActionInvocationContext(
            final ObjectAdapter targetAdapter);


    //endregion

    //region > Util
    public static final class Util {

        final static MemberOrderFacetComparator memberOrderFacetComparator = new MemberOrderFacetComparator(false);

        private Util() {
        }

        public static String nameFor(final ObjectAction objAction) {
            final String actionName = objAction.getName();
            if (actionName != null) {
                return actionName;
            }
            final NamedFacet namedFacet = objAction.getFacet(NamedFacet.class);
            if (namedFacet != null) {
                return namedFacet.value();
            }
            return "(no name)";
        }

        public static SemanticsOf semanticsOf(final ObjectAction objectAction) {
        	return objectAction.getSemantics();
        }
        
        public static boolean isAreYouSureSemantics(final ObjectAction objectAction) {
        	return semanticsOf(objectAction).isAreYouSure();
        }
        
        public static boolean isNonIdempotent(ObjectAction objectAction) {
        	return !semanticsOf(objectAction).isIdempotentInNature();
    	}
        
        public static boolean isNoParameters(ObjectAction objectAction) {
        	return objectAction.getParameterCount()==0;
		}
        
        public static boolean returnsBlobOrClob(final ObjectAction objectAction) {
            final ObjectSpecification returnType = objectAction.getReturnType();
            if (returnType != null) {
                Class<?> cls = returnType.getCorrespondingClass();
                if (Blob.class.isAssignableFrom(cls) || Clob.class.isAssignableFrom(cls)) {
                    return true;
                }
            }
            return false;
        }

        public static String actionIdentifierFor(final ObjectAction action) {
            @SuppressWarnings("unused")
            final Identifier identifier = action.getIdentifier();

            final String className = action.getOnType().getShortIdentifier();
            final String actionId = action.getId();
            return className + "-" + actionId;
        }

        public static String descriptionOf(ObjectAction action) {
            return action.getDescription();
        }

        public static ActionLayout.Position actionLayoutPositionOf(ObjectAction action) {
            final ActionPositionFacet layoutFacet = action.getFacet(ActionPositionFacet.class);
            return layoutFacet != null ? layoutFacet.position() : ActionLayout.Position.BELOW;
        }

        public static String cssClassFaFor(final ObjectAction action) {
            final CssClassFaFacet cssClassFaFacet = action.getFacet(CssClassFaFacet.class);
            return cssClassFaFacet != null ? cssClassFaFacet.value() : null;
        }

        public static CssClassFaPosition cssClassFaPositionFor(final ObjectAction action) {
            CssClassFaFacet facet = action.getFacet(CssClassFaFacet.class);
            return facet != null ? facet.getPosition() : CssClassFaPosition.LEFT;
        }

        public static String cssClassFor(final ObjectAction action, final ObjectAdapter objectAdapter) {
            final CssClassFacet cssClassFacet = action.getFacet(CssClassFacet.class);
            return cssClassFacet != null ? cssClassFacet.cssClass(objectAdapter) : null;
        }


        public static List<ObjectAction> findTopLevel(
                final ObjectAdapter adapter,
                final DeploymentCategory deploymentCategory) {
            final List<ObjectAction> topLevelActions = Lists.newArrayList();

            addTopLevelActions(adapter, ActionType.USER, topLevelActions);
            if(deploymentCategory.isPrototyping()) {
                addTopLevelActions(adapter, ActionType.PROTOTYPE, topLevelActions);
            }
            return topLevelActions;
        }

        static void addTopLevelActions(
                final ObjectAdapter adapter,
                final ActionType actionType,
                final List<ObjectAction> topLevelActions) {

            final ObjectSpecification adapterSpec = adapter.getSpecification();

            @SuppressWarnings({ "unchecked", "deprecation" })
            Predicate<ObjectAction> predicate = com.google.common.base.Predicates
                    .and(ObjectAction.Predicates.memberOrderNotAssociationOf(adapterSpec),
                            ObjectAction.Predicates.dynamicallyVisible(adapter, InteractionInitiatedBy.USER, Where.ANYWHERE),
                            ObjectAction.Predicates.notBulkOnly(), ObjectAction.Predicates.excludeWizardActions(adapterSpec));

            final List<ObjectAction> userActions = adapterSpec.getObjectActions(actionType, Contributed.INCLUDED,
                    predicate);
            topLevelActions.addAll(userActions);
        }


        public static List<ObjectAction> findForAssociation(
                final ObjectAdapter adapter,
                final ObjectAssociation association, final DeploymentCategory deploymentCategory) {
            final List<ObjectAction> associatedActions = Lists.newArrayList();

            addActions(adapter, ActionType.USER, association, associatedActions);
            if(deploymentCategory.isPrototyping()) {
                addActions(adapter, ActionType.PROTOTYPE, association, associatedActions);
            }

            Collections.sort(associatedActions, new Comparator<ObjectAction>() {

                @Override
                public int compare(ObjectAction o1, ObjectAction o2) {
                    final MemberOrderFacet m1 = o1.getFacet(MemberOrderFacet.class);
                    final MemberOrderFacet m2 = o2.getFacet(MemberOrderFacet.class);
                    return memberOrderFacetComparator.compare(m1, m2);
                }
            });
            return associatedActions;
        }

        static List<ObjectAction> addActions(
                final ObjectAdapter adapter,
                final ActionType type,
                final ObjectAssociation association, final List<ObjectAction> associatedActions) {
            final ObjectSpecification objectSpecification = adapter.getSpecification();

            @SuppressWarnings({ "unchecked", "deprecation" })
            Predicate<ObjectAction> predicate = com.google.common.base.Predicates
                    .and(ObjectAction.Predicates.memberOrderOf(association), ObjectAction.Predicates.notBulkOnly(),
                            ObjectAction.Predicates.excludeWizardActions(objectSpecification));

            final List<ObjectAction> userActions = objectSpecification.getObjectActions(type, Contributed.INCLUDED,
                    predicate);
            associatedActions.addAll(userActions);
            return userActions;
        }

        public static PromptStyle promptStyleFor(final ObjectAction objectAction) {
            PromptStyleFacet facet = objectAction.getFacet(PromptStyleFacet.class);
            if(facet == null) {
                // don't think this can occur, see PromptStyleFallback
                return PromptStyle.INLINE;
            }
            final PromptStyle promptStyle = facet.value();
            if(promptStyle == PromptStyle.AS_CONFIGURED) {
                // don't think this can occur, see PromptStyleConfiguration
                return PromptStyle.INLINE;
            }
            return promptStyle;
        }
    }

    //endregion

    //region > Predicates

    public static final class Predicates {

        private Predicates() {
        }

<<<<<<< HEAD
=======
        public static Predicate<ObjectAction> dynamicallyVisible(
                final ObjectAdapter target,
                final InteractionInitiatedBy interactionInitiatedBy,
                final Where where) {
            return org.apache.isis.applib.filter.Filters
                    .asPredicate(Filters.dynamicallyVisible(target, interactionInitiatedBy, where));
        }

        public static Predicate<ObjectAction> withId(final String actionId) {
            return org.apache.isis.applib.filter.Filters.asPredicate(Filters.withId(actionId));
        }

        public static Predicate<ObjectAction> withNoValidationRules() {
            return org.apache.isis.applib.filter.Filters.asPredicate(Filters.withNoValidationRules());
        }

        public static Predicate<ObjectAction> ofType(final ActionType type) {
            return org.apache.isis.applib.filter.Filters.asPredicate(Filters.ofType(type));
        }

        public static Predicate<ObjectAction> bulk() {
            return org.apache.isis.applib.filter.Filters.asPredicate(Filters.bulk());
        }

        // UNUSED?
        public static Predicate<ObjectAction> notBulkOnly() {
            return org.apache.isis.applib.filter.Filters.asPredicate(Filters.notBulkOnly());
        }

        public static Predicate<ObjectAction> memberOrderOf(ObjectAssociation association) {
            return org.apache.isis.applib.filter.Filters.asPredicate(Filters.memberOrderOf(association));
        }

        public static Predicate<ObjectAction> associatedWith(final String collectionName) {
            return new AssociatedWith(collectionName);
        }

        public static Predicate<ObjectAction> associatedWithAndWithCollectionParameterFor(
                final String collectionName,
                final ObjectSpecification collectionTypeOfSpec) {

            return com.google.common.base.Predicates.and(
                    new AssociatedWith(collectionName),
                    new HasParameterMatching(
                        new ObjectActionParameter.Predicates.CollectionParameter(collectionTypeOfSpec)
                    )
            );
        }

        public static class AssociatedWith implements Predicate<ObjectAction> {
            private final String memberNameAssociatedWith;
            public AssociatedWith(final String memberNameAssociatedWith) {
                this.memberNameAssociatedWith = memberNameAssociatedWith;
            }

            @Override
            public boolean apply(final ObjectAction objectAction) {
                final MemberOrderFacet memberOrderFacet = objectAction.getFacet(MemberOrderFacet.class);
                if(memberOrderFacet == null) {
                    return false;
                }
                final String name = memberNameAssociatedWith;
                final String memberOrderName = memberOrderFacet.untranslatedName();
                return name != null && memberOrderName != null &&
                       Objects.equal(name.toLowerCase(), memberOrderName.toLowerCase());
            }
        }

        public static class HasParameterMatching implements Predicate<ObjectAction> {
            private final Predicate<ObjectActionParameter> parameterPredicate;
            public HasParameterMatching(final Predicate<ObjectActionParameter> parameterPredicate) {
                this.parameterPredicate = parameterPredicate;
            }

            @Override
            public boolean apply(@Nullable final ObjectAction objectAction) {
                return FluentIterable
                        .from(objectAction.getParameters())
                        .anyMatch(parameterPredicate);
            }
        }
    }

    //endregion

    //region > Filters

    public static final class Filters {

        private Filters() {
        }

        /**
         * @deprecated -use {@link com.google.common.base.Predicate equivalent}
         */
        @Deprecated
        public static Filter<ObjectAction> dynamicallyVisible(
                final ObjectAdapter target,
                final InteractionInitiatedBy interactionInitiatedBy,
                final Where where) {
            return new Filter<ObjectAction>() {
                @Override
                public boolean accept(final ObjectAction objectAction) {
                    final Consent visible = objectAction.isVisible(target, interactionInitiatedBy, where);
                    return visible.isAllowed();
                }
            };
        }

        /**
         * @deprecated -use {@link com.google.common.base.Predicate equivalent}
         */
        @Deprecated
        public static Filter<ObjectAction> withId(final String actionId) {
            return new Filter<ObjectAction>() {
                @Override
                public boolean accept(ObjectAction objectAction) {
                    return objectAction.getId().equals(actionId);
                }
            };
        }

        /**
         * @deprecated -use {@link com.google.common.base.Predicate equivalent}
         */
        @Deprecated
        public static Filter<ObjectAction> withNoValidationRules() {
            return new Filter<ObjectAction>() {
                @Override
                public boolean accept(final ObjectAction objectAction) {
                    final List<Facet> validatingFacets = objectAction.getFacets(FacetFilters
                            .isA(ValidatingInteractionAdvisor.class));
                    return validatingFacets.isEmpty();
                }
            };
        }
>>>>>>> 392d475a

        public static com.google.common.base.Predicate ofType(final ActionType type) {
            return new Predicate<ObjectAction>() {
                @Override
                public boolean apply(ObjectAction oa) {
                    return oa.getType() == type;
                }
            };
        }

        public static com.google.common.base.Predicate bulk() {
            return new Predicate<ObjectAction>() {

                @Override
                public boolean apply(ObjectAction oa) {

                    final BulkFacet bulkFacet = oa.getFacet(BulkFacet.class);
                    if(bulkFacet == null || bulkFacet.isNoop() || bulkFacet.value() == InvokeOn.OBJECT_ONLY) {
                        return false;
                    }
                    if (oa.getParameterCount() != 0) {
                        return false;
                    }

                    // currently don't support returning Blobs or Clobs
                    // (because haven't figured out how to rerender the current page, but also to do a download)
                    ObjectSpecification returnSpec = oa.getReturnType();
                    if (returnSpec != null) {
                        Class<?> returnType = returnSpec.getCorrespondingClass();
                        if (returnType == Blob.class || returnType == Clob.class) {
                            return false;
                        }
                    }
                    return true;
                }
            };
        }

        public static Predicate<ObjectAction> dynamicallyVisible(
                final ObjectAdapter target,
                final InteractionInitiatedBy interactionInitiatedBy,
                final Where where) {
            return new Predicate<ObjectAction>() {
                @Override
                public boolean apply(final ObjectAction objectAction) {
                    final Consent visible = objectAction.isVisible(target, interactionInitiatedBy, where);
                    return visible.isAllowed();
                }
            };
        }

        public static Predicate<ObjectAction> notBulkOnly() {
            return new Predicate<ObjectAction>() {

                @Override
                public boolean apply(ObjectAction t) {
                    BulkFacet facet = t.getFacet(BulkFacet.class);
                    return facet == null || facet.value() != InvokeOn.COLLECTION_ONLY;
                }
            };
        }

        public static Predicate<ObjectAction> excludeWizardActions(final ObjectSpecification objectSpecification) {
            return com.google.common.base.Predicates.not(wizardActions(objectSpecification));
            // return wizardActions(objectSpecification);
        }

        private static Predicate<ObjectAction> wizardActions(final ObjectSpecification objectSpecification) {
            return new Predicate<ObjectAction>() {
                @Override
                public boolean apply(ObjectAction input) {
                    if (objectSpecification == null) {
                        return false;
                    }
                    final WizardFacet wizardFacet = objectSpecification.getFacet(WizardFacet.class);
                    return wizardFacet != null && wizardFacet.isWizardAction(input);
                }
            };
        }

        public static Predicate<ObjectAction> memberOrderOf(ObjectAssociation association) {
            final String assocName = association.getName();
            final String assocId = association.getId();
            return new Predicate<ObjectAction>() {

                @Override
                public boolean apply(ObjectAction t) {
                    final MemberOrderFacet memberOrderFacet = t.getFacet(MemberOrderFacet.class);
                    if (memberOrderFacet == null || Strings.isNullOrEmpty(memberOrderFacet.name())) {
                        return false;
                    }
                    final String memberOrderName = memberOrderFacet.name().toLowerCase();
                    if (Strings.isNullOrEmpty(memberOrderName)) {
                        return false;
                    }
                    return memberOrderName.equalsIgnoreCase(assocName) || memberOrderName.equalsIgnoreCase(assocId);
                }
            };
        }

        public static Predicate<ObjectAction> memberOrderNotAssociationOf(final ObjectSpecification adapterSpec) {

            final List<ObjectAssociation> associations = adapterSpec.getAssociations(Contributed.INCLUDED);
            final List<String> associationNames = Lists.transform(associations,
                    com.google.common.base.Functions.compose(StringFunctions.toLowerCase(), ObjectAssociation.Functions.toName()));
            final List<String> associationIds = Lists.transform(associations,
                    com.google.common.base.Functions.compose(StringFunctions.toLowerCase(), ObjectAssociation.Functions.toId()));

            return new Predicate<ObjectAction>() {

                @Override
                public boolean apply(ObjectAction t) {
                    final MemberOrderFacet memberOrderFacet = t.getFacet(MemberOrderFacet.class);
                    if (memberOrderFacet == null || Strings.isNullOrEmpty(memberOrderFacet.name())) {
                        return true;
                    }
                    String memberOrderName = memberOrderFacet.name().toLowerCase();
                    if (Strings.isNullOrEmpty(memberOrderName)) {
                        return false;
                    }
                    return !associationNames.contains(memberOrderName) && !associationIds.contains(memberOrderName);
                }
            };
        }
    }

    //endregion

}<|MERGE_RESOLUTION|>--- conflicted
+++ resolved
@@ -378,41 +378,6 @@
         private Predicates() {
         }
 
-<<<<<<< HEAD
-=======
-        public static Predicate<ObjectAction> dynamicallyVisible(
-                final ObjectAdapter target,
-                final InteractionInitiatedBy interactionInitiatedBy,
-                final Where where) {
-            return org.apache.isis.applib.filter.Filters
-                    .asPredicate(Filters.dynamicallyVisible(target, interactionInitiatedBy, where));
-        }
-
-        public static Predicate<ObjectAction> withId(final String actionId) {
-            return org.apache.isis.applib.filter.Filters.asPredicate(Filters.withId(actionId));
-        }
-
-        public static Predicate<ObjectAction> withNoValidationRules() {
-            return org.apache.isis.applib.filter.Filters.asPredicate(Filters.withNoValidationRules());
-        }
-
-        public static Predicate<ObjectAction> ofType(final ActionType type) {
-            return org.apache.isis.applib.filter.Filters.asPredicate(Filters.ofType(type));
-        }
-
-        public static Predicate<ObjectAction> bulk() {
-            return org.apache.isis.applib.filter.Filters.asPredicate(Filters.bulk());
-        }
-
-        // UNUSED?
-        public static Predicate<ObjectAction> notBulkOnly() {
-            return org.apache.isis.applib.filter.Filters.asPredicate(Filters.notBulkOnly());
-        }
-
-        public static Predicate<ObjectAction> memberOrderOf(ObjectAssociation association) {
-            return org.apache.isis.applib.filter.Filters.asPredicate(Filters.memberOrderOf(association));
-        }
-
         public static Predicate<ObjectAction> associatedWith(final String collectionName) {
             return new AssociatedWith(collectionName);
         }
@@ -461,62 +426,6 @@
                         .anyMatch(parameterPredicate);
             }
         }
-    }
-
-    //endregion
-
-    //region > Filters
-
-    public static final class Filters {
-
-        private Filters() {
-        }
-
-        /**
-         * @deprecated -use {@link com.google.common.base.Predicate equivalent}
-         */
-        @Deprecated
-        public static Filter<ObjectAction> dynamicallyVisible(
-                final ObjectAdapter target,
-                final InteractionInitiatedBy interactionInitiatedBy,
-                final Where where) {
-            return new Filter<ObjectAction>() {
-                @Override
-                public boolean accept(final ObjectAction objectAction) {
-                    final Consent visible = objectAction.isVisible(target, interactionInitiatedBy, where);
-                    return visible.isAllowed();
-                }
-            };
-        }
-
-        /**
-         * @deprecated -use {@link com.google.common.base.Predicate equivalent}
-         */
-        @Deprecated
-        public static Filter<ObjectAction> withId(final String actionId) {
-            return new Filter<ObjectAction>() {
-                @Override
-                public boolean accept(ObjectAction objectAction) {
-                    return objectAction.getId().equals(actionId);
-                }
-            };
-        }
-
-        /**
-         * @deprecated -use {@link com.google.common.base.Predicate equivalent}
-         */
-        @Deprecated
-        public static Filter<ObjectAction> withNoValidationRules() {
-            return new Filter<ObjectAction>() {
-                @Override
-                public boolean accept(final ObjectAction objectAction) {
-                    final List<Facet> validatingFacets = objectAction.getFacets(FacetFilters
-                            .isA(ValidatingInteractionAdvisor.class));
-                    return validatingFacets.isEmpty();
-                }
-            };
-        }
->>>>>>> 392d475a
 
         public static com.google.common.base.Predicate ofType(final ActionType type) {
             return new Predicate<ObjectAction>() {
