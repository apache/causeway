/*
 *  Licensed to the Apache Software Foundation (ASF) under one
 *  or more contributor license agreements.  See the NOTICE file
 *  distributed with this work for additional information
 *  regarding copyright ownership.  The ASF licenses this file
 *  to you under the Apache License, Version 2.0 (the
 *  "License"); you may not use this file except in compliance
 *  with the License.  You may obtain a copy of the License at
 *
 *        http://www.apache.org/licenses/LICENSE-2.0
 *
 *  Unless required by applicable law or agreed to in writing,
 *  software distributed under the License is distributed on an
 *  "AS IS" BASIS, WITHOUT WARRANTIES OR CONDITIONS OF ANY
 *  KIND, either express or implied.  See the License for the
 *  specific language governing permissions and limitations
 *  under the License.
 */
package org.apache.isis.core.metamodel.valuesemantics;

import java.math.BigDecimal;
import java.text.DecimalFormat;
import java.util.function.UnaryOperator;

import javax.annotation.Priority;
import javax.inject.Inject;
import javax.inject.Named;

import org.springframework.stereotype.Component;

import org.apache.isis.applib.annotation.PriorityPrecedence;
import org.apache.isis.applib.services.bookmark.IdStringifier;
import org.apache.isis.applib.value.semantics.DefaultsProvider;
import org.apache.isis.applib.value.semantics.Parser;
import org.apache.isis.applib.value.semantics.Renderer;
import org.apache.isis.applib.value.semantics.ValueDecomposition;
import org.apache.isis.applib.value.semantics.ValueSemanticsAbstract;
import org.apache.isis.applib.value.semantics.ValueSemanticsProvider;
import org.apache.isis.commons.collections.Can;
import org.apache.isis.core.metamodel.specloader.SpecificationLoader;
import org.apache.isis.core.metamodel.util.Facets;
import org.apache.isis.schema.common.v2.ValueType;
import org.apache.isis.schema.common.v2.ValueWithTypeDto;

import lombok.NonNull;
import lombok.Setter;
import lombok.val;

@Component
@Named("isis.val.BigDecimalValueSemantics")
@Priority(PriorityPrecedence.LATE)
public class BigDecimalValueSemantics
extends ValueSemanticsAbstract<BigDecimal>
implements
    DefaultsProvider<BigDecimal>,
    Parser<BigDecimal>,
    Renderer<BigDecimal>,
<<<<<<< HEAD
    IdStringifier<BigDecimal> {
=======
    IdStringifier.EntityAgnostic<BigDecimal> {
>>>>>>> fd051ec1

    @Setter @Inject
    private SpecificationLoader specificationLoader;

    @Override
    public Class<BigDecimal> getCorrespondingClass() {
        return BigDecimal.class;
    }

    @Override
    public ValueType getSchemaValueType() {
        return ValueType.BIG_DECIMAL;
    }

    @Override
    public BigDecimal getDefaultValue() {
        return BigDecimal.ZERO;
    }

    // -- COMPOSER

    @Override
    public ValueDecomposition decompose(final BigDecimal value) {
        return decomposeAsNullable(value, UnaryOperator.identity(), ()->null);
    }

    @Override
    public BigDecimal compose(final ValueDecomposition decomposition) {
        return composeFromNullable(
                decomposition, ValueWithTypeDto::getBigDecimal, UnaryOperator.identity(), ()->null);
    }

    // -- ID STRINGIFIER

    @Override
    public String enstring(final @NonNull BigDecimal value) {
        return value.toString();
    }

    @Override
<<<<<<< HEAD
    public BigDecimal destring(
            final @NonNull String stringified) {
=======
    public BigDecimal destring(final @NonNull String stringified) {
>>>>>>> fd051ec1
        return new BigDecimal(stringified);
    }

    // -- RENDERER

    @Override
    public String titlePresentation(final ValueSemanticsProvider.Context context, final BigDecimal value) {
        return renderTitle(value, getNumberFormat(context)::format);
    }

    @Override
    public String htmlPresentation(final ValueSemanticsProvider.Context context, final BigDecimal value) {
        return renderHtml(value, getNumberFormat(context)::format);
    }

    // -- PARSER

    @Override
    public String parseableTextRepresentation(final ValueSemanticsProvider.Context context, final BigDecimal value) {
        return value==null
                ? null
                : getNumberFormat(context)
                    .format(value);
    }

    @Override
    public BigDecimal parseTextRepresentation(final ValueSemanticsProvider.Context context, final String text) {
        return super.parseDecimal(context, text)
                .orElse(null);
    }

    @Override
    public int typicalLength() {
        return 10;
    }

    @Override
    protected void configureDecimalFormat(
            final Context context, final DecimalFormat format, final FormatUsageFor usedFor) {
        if(context==null) {
            return;
        }
        context.getFeatureIdentifier();
        val feature = specificationLoader.loadFeature(context.getFeatureIdentifier())
                .orElse(null);
        if(feature==null) {
            return;
        }

        // evaluate any facets that provide the MaximumFractionDigits
        Facets.maxFractionalDigits(feature)
            .ifPresent(format::setMaximumFractionDigits);

        // we skip this when PARSING,
        // because we want to firstly parse any number value into a BigDecimal,
        // no matter the minimumFractionDigits, which can always be filled up with '0' digits later
        if(usedFor.isRendering()) {
            // evaluate any facets that provide the MinimumFractionDigits
            Facets.minFractionalDigits(feature)
                .ifPresent(format::setMinimumFractionDigits);
        }
    }

    @Override
    public Can<BigDecimal> getExamples() {
        return Can.of(
                new BigDecimal("1001"),
                new BigDecimal("-63.1"),
                new BigDecimal("0.001"),
                BigDecimal.ZERO);
    }

}<|MERGE_RESOLUTION|>--- conflicted
+++ resolved
@@ -55,11 +55,7 @@
     DefaultsProvider<BigDecimal>,
     Parser<BigDecimal>,
     Renderer<BigDecimal>,
-<<<<<<< HEAD
-    IdStringifier<BigDecimal> {
-=======
     IdStringifier.EntityAgnostic<BigDecimal> {
->>>>>>> fd051ec1
 
     @Setter @Inject
     private SpecificationLoader specificationLoader;
@@ -100,12 +96,7 @@
     }
 
     @Override
-<<<<<<< HEAD
-    public BigDecimal destring(
-            final @NonNull String stringified) {
-=======
     public BigDecimal destring(final @NonNull String stringified) {
->>>>>>> fd051ec1
         return new BigDecimal(stringified);
     }
 
