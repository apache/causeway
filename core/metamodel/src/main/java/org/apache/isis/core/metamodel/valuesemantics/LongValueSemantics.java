/*
 *  Licensed to the Apache Software Foundation (ASF) under one
 *  or more contributor license agreements.  See the NOTICE file
 *  distributed with this work for additional information
 *  regarding copyright ownership.  The ASF licenses this file
 *  to you under the Apache License, Version 2.0 (the
 *  "License"); you may not use this file except in compliance
 *  with the License.  You may obtain a copy of the License at
 *
 *        http://www.apache.org/licenses/LICENSE-2.0
 *
 *  Unless required by applicable law or agreed to in writing,
 *  software distributed under the License is distributed on an
 *  "AS IS" BASIS, WITHOUT WARRANTIES OR CONDITIONS OF ANY
 *  KIND, either express or implied.  See the License for the
 *  specific language governing permissions and limitations
 *  under the License.
 */
package org.apache.isis.core.metamodel.valuesemantics;

import java.math.BigInteger;
import java.util.function.UnaryOperator;

import javax.annotation.Priority;
import javax.inject.Named;

import org.springframework.stereotype.Component;

import org.apache.isis.applib.annotation.PriorityPrecedence;
import org.apache.isis.applib.exceptions.recoverable.TextEntryParseException;
import org.apache.isis.applib.services.bookmark.IdStringifier;
import org.apache.isis.applib.value.semantics.DefaultsProvider;
import org.apache.isis.applib.value.semantics.Parser;
import org.apache.isis.applib.value.semantics.Renderer;
import org.apache.isis.applib.value.semantics.ValueDecomposition;
import org.apache.isis.applib.value.semantics.ValueSemanticsAbstract;
import org.apache.isis.commons.collections.Can;
import org.apache.isis.commons.internal.base._Strings;
import org.apache.isis.schema.common.v2.ValueType;
import org.apache.isis.schema.common.v2.ValueWithTypeDto;

import lombok.NonNull;
import lombok.val;

/**
 * due to auto-boxing also handles the primitive variant
 */
@Component
@Named("isis.val.LongValueSemantics")
@Priority(PriorityPrecedence.LATE)
public class LongValueSemantics
extends ValueSemanticsAbstract<Long>
implements
    DefaultsProvider<Long>,
    Parser<Long>,
    Renderer<Long>,
<<<<<<< HEAD
    IdStringifier<Long>{
=======
    IdStringifier.EntityAgnostic<Long>{
>>>>>>> fd051ec1

    @Override
    public Class<Long> getCorrespondingClass() {
        return Long.class;
    }

    @Override
    public ValueType getSchemaValueType() {
        return ValueType.LONG;
    }

    @Override
    public Long getDefaultValue() {
        return 0L;
    }

    // -- COMPOSER

    @Override
    public ValueDecomposition decompose(final Long value) {
        return decomposeAsNullable(value, UnaryOperator.identity(), ()->null);
    }

    @Override
    public Long compose(final ValueDecomposition decomposition) {
        return composeFromNullable(
                decomposition, ValueWithTypeDto::getLong, UnaryOperator.identity(), ()->null);
    }

    // -- ID STRINGIFIER

    @Override
    public String enstring(final @NonNull Long value) {
        return value.toString();
    }

    @Override
<<<<<<< HEAD
    public Long destring(
            final @NonNull String stringified) {
=======
    public Long destring(final @NonNull String stringified) {
>>>>>>> fd051ec1
        return Long.parseLong(stringified);
    }

    // -- RENDERER

    @Override
    public String titlePresentation(final Context context, final Long value) {
        return renderTitle(value, getNumberFormat(context)::format);
    }

    @Override
    public String htmlPresentation(final Context context, final Long value) {
        return renderHtml(value, getNumberFormat(context)::format);
    }

    // -- PARSER

    @Override
    public String parseableTextRepresentation(final Context context, final Long value) {
        return value==null
                ? null
                : getNumberFormat(context)
                    .format(value);
    }

    @Override
    public Long parseTextRepresentation(final Context context, final String text) {
        val input = _Strings.blankToNullOrTrim(text);
        if(input==null) {
            return null;
        }
        try {
            return super.parseInteger(context, input)
                    .map(BigInteger::longValueExact)
                    .orElse(null);
        } catch (final NumberFormatException | ArithmeticException e) {
            throw new TextEntryParseException("Not a 64-bit signed integer " + input, e);
        }
    }

    @Override
    public int typicalLength() {
        // -9223372036854775808
        return 20;
    }

    @Override
    public int maxLength() {
        // -9,223,372,036,854,775,808.0
        return 28;
    }

    @Override
    public Can<Long> getExamples() {
        return Can.of(Long.MIN_VALUE, Long.MAX_VALUE);
    }

}<|MERGE_RESOLUTION|>--- conflicted
+++ resolved
@@ -54,11 +54,7 @@
     DefaultsProvider<Long>,
     Parser<Long>,
     Renderer<Long>,
-<<<<<<< HEAD
-    IdStringifier<Long>{
-=======
     IdStringifier.EntityAgnostic<Long>{
->>>>>>> fd051ec1
 
     @Override
     public Class<Long> getCorrespondingClass() {
@@ -96,12 +92,7 @@
     }
 
     @Override
-<<<<<<< HEAD
-    public Long destring(
-            final @NonNull String stringified) {
-=======
     public Long destring(final @NonNull String stringified) {
->>>>>>> fd051ec1
         return Long.parseLong(stringified);
     }
 
