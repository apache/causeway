/*
 *  Licensed to the Apache Software Foundation (ASF) under one
 *  or more contributor license agreements.  See the NOTICE file
 *  distributed with this work for additional information
 *  regarding copyright ownership.  The ASF licenses this file
 *  to you under the Apache License, Version 2.0 (the
 *  "License"); you may not use this file except in compliance
 *  with the License.  You may obtain a copy of the License at
 *
 *        http://www.apache.org/licenses/LICENSE-2.0
 *
 *  Unless required by applicable law or agreed to in writing,
 *  software distributed under the License is distributed on an
 *  "AS IS" BASIS, WITHOUT WARRANTIES OR CONDITIONS OF ANY
 *  KIND, either express or implied.  See the License for the
 *  specific language governing permissions and limitations
 *  under the License.
 */
package org.apache.isis.core.metamodel.valuesemantics;

import java.math.BigInteger;
import java.util.function.UnaryOperator;

import javax.annotation.Priority;
import javax.inject.Named;

import org.springframework.stereotype.Component;

import org.apache.isis.applib.annotation.PriorityPrecedence;
import org.apache.isis.applib.exceptions.recoverable.TextEntryParseException;
import org.apache.isis.applib.services.bookmark.IdStringifier;
import org.apache.isis.applib.value.semantics.DefaultsProvider;
import org.apache.isis.applib.value.semantics.Parser;
import org.apache.isis.applib.value.semantics.Renderer;
import org.apache.isis.applib.value.semantics.ValueDecomposition;
import org.apache.isis.applib.value.semantics.ValueSemanticsAbstract;
import org.apache.isis.commons.collections.Can;
import org.apache.isis.commons.internal.base._Strings;
import org.apache.isis.schema.common.v2.ValueType;
import org.apache.isis.schema.common.v2.ValueWithTypeDto;

import lombok.NonNull;
import lombok.val;

/**
 * due to auto-boxing also handles the primitive variant
 */
@Component
@Named("isis.val.ByteValueSemantics")
@Priority(PriorityPrecedence.LATE)
public class ByteValueSemantics
extends ValueSemanticsAbstract<Byte>
implements
    DefaultsProvider<Byte>,
    Parser<Byte>,
    Renderer<Byte>,
<<<<<<< HEAD
    IdStringifier<Byte> {
=======
    IdStringifier.EntityAgnostic<Byte> {
>>>>>>> fd051ec1

    @Override
    public Class<Byte> getCorrespondingClass() {
        return Byte.class;
    }

    @Override
    public ValueType getSchemaValueType() {
        return ValueType.BYTE;
    }

    @Override
    public Byte getDefaultValue() {
        return Byte.valueOf((byte) 0);
    }

    // -- COMPOSER

    @Override
    public ValueDecomposition decompose(final Byte value) {
        return decomposeAsNullable(value, UnaryOperator.identity(), ()->null);
    }

    @Override
    public Byte compose(final ValueDecomposition decomposition) {
        return composeFromNullable(
                decomposition, ValueWithTypeDto::getByte, UnaryOperator.identity(), ()->null);
    }

    // -- ID STRINGIFIER

    @Override
    public String enstring(final @NonNull Byte value) {
        return value.toString();
    }

    @Override
<<<<<<< HEAD
    public Byte destring(
            final @NonNull String stringified) {
=======
    public Byte destring(final @NonNull String stringified) {
>>>>>>> fd051ec1
        return Byte.parseByte(stringified);
    }

    // -- RENDERER

    @Override
    public String titlePresentation(final Context context, final Byte value) {
        return renderTitle(value, getNumberFormat(context)::format);
    }

    @Override
    public String htmlPresentation(final Context context, final Byte value) {
        return renderHtml(value, getNumberFormat(context)::format);
    }

    // -- PARSER

    @Override
    public String parseableTextRepresentation(final Context context, final Byte value) {
        return value==null
                ? null
                : getNumberFormat(context)
                    .format(value);
    }

    @Override
    public Byte parseTextRepresentation(final Context context, final String text) {
        val input = _Strings.blankToNullOrTrim(text);
        if(input==null) {
            return null;
        }
        try {
            return super.parseInteger(context, input)
                    .map(BigInteger::byteValueExact)
                    .orElse(null);
        } catch (final NumberFormatException | ArithmeticException e) {
            throw new TextEntryParseException("Not a 8-bit signed integer " + input, e);
        }
    }

    @Override
    public int typicalLength() {
        //-128
        return 4;
    }

    @Override
    public int maxLength() {
        //-128.0
        return 6;
    }

    @Override
    public Can<Byte> getExamples() {
        return Can.of(
                Byte.MIN_VALUE,
                Byte.MAX_VALUE);
    }

}<|MERGE_RESOLUTION|>--- conflicted
+++ resolved
@@ -54,11 +54,7 @@
     DefaultsProvider<Byte>,
     Parser<Byte>,
     Renderer<Byte>,
-<<<<<<< HEAD
-    IdStringifier<Byte> {
-=======
     IdStringifier.EntityAgnostic<Byte> {
->>>>>>> fd051ec1
 
     @Override
     public Class<Byte> getCorrespondingClass() {
@@ -96,12 +92,7 @@
     }
 
     @Override
-<<<<<<< HEAD
-    public Byte destring(
-            final @NonNull String stringified) {
-=======
     public Byte destring(final @NonNull String stringified) {
->>>>>>> fd051ec1
         return Byte.parseByte(stringified);
     }
 
