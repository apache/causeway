/*
 *  Licensed to the Apache Software Foundation (ASF) under one
 *  or more contributor license agreements.  See the NOTICE file
 *  distributed with this work for additional information
 *  regarding copyright ownership.  The ASF licenses this file
 *  to you under the Apache License, Version 2.0 (the
 *  "License"); you may not use this file except in compliance
 *  with the License.  You may obtain a copy of the License at
 *
 *        http://www.apache.org/licenses/LICENSE-2.0
 *
 *  Unless required by applicable law or agreed to in writing,
 *  software distributed under the License is distributed on an
 *  "AS IS" BASIS, WITHOUT WARRANTIES OR CONDITIONS OF ANY
 *  KIND, either express or implied.  See the License for the
 *  specific language governing permissions and limitations
 *  under the License.
 */

package org.apache.isis.core.metamodel.specloader.specimpl;

import java.util.Arrays;
import java.util.List;
import java.util.function.Predicate;
import java.util.stream.Stream;

import org.apache.isis.applib.Identifier;
import org.apache.isis.applib.query.Query;
import org.apache.isis.applib.query.QueryFindAllInstances;
import org.apache.isis.commons.internal.collections._Lists;
import org.apache.isis.commons.internal.exceptions._Exceptions;
import org.apache.isis.core.commons.lang.ClassExtensions;
import org.apache.isis.core.commons.lang.ListExtensions;
import org.apache.isis.core.commons.lang.StringExtensions;
import org.apache.isis.core.metamodel.adapter.ObjectAdapter;
import org.apache.isis.core.metamodel.adapter.ObjectAdapterProvider;
import org.apache.isis.core.metamodel.consent.Allow;
import org.apache.isis.core.metamodel.consent.Consent;
import org.apache.isis.core.metamodel.consent.InteractionInitiatedBy;
import org.apache.isis.core.metamodel.consent.InteractionResult;
import org.apache.isis.core.metamodel.consent.InteractionResultSet;
import org.apache.isis.core.metamodel.facetapi.Facet;
import org.apache.isis.core.metamodel.facetapi.FacetHolder;
import org.apache.isis.core.metamodel.facetapi.FeatureType;
import org.apache.isis.core.metamodel.facetapi.MultiTypedFacet;
import org.apache.isis.core.metamodel.facets.TypedHolder;
import org.apache.isis.core.metamodel.facets.all.describedas.DescribedAsFacet;
import org.apache.isis.core.metamodel.facets.all.named.NamedFacet;
import org.apache.isis.core.metamodel.facets.object.choices.ChoicesFacetFromBoundedAbstract;
import org.apache.isis.core.metamodel.facets.objectvalue.mandatory.MandatoryFacet;
import org.apache.isis.core.metamodel.facets.param.autocomplete.ActionParameterAutoCompleteFacet;
import org.apache.isis.core.metamodel.facets.param.autocomplete.MinLengthUtil;
import org.apache.isis.core.metamodel.facets.param.choices.ActionParameterChoicesFacet;
import org.apache.isis.core.metamodel.facets.param.defaults.ActionParameterDefaultsFacet;
import org.apache.isis.core.metamodel.interactions.ActionArgUsabilityContext;
import org.apache.isis.core.metamodel.interactions.ActionArgValidityContext;
import org.apache.isis.core.metamodel.interactions.ActionArgVisibilityContext;
import org.apache.isis.core.metamodel.interactions.InteractionUtils;
import org.apache.isis.core.metamodel.interactions.UsabilityContext;
import org.apache.isis.core.metamodel.interactions.ValidityContext;
import org.apache.isis.core.metamodel.interactions.VisibilityContext;
import org.apache.isis.core.metamodel.services.persistsession.PersistenceSessionServiceInternal;
import org.apache.isis.core.metamodel.spec.DomainModelException;
import org.apache.isis.core.metamodel.spec.ManagedObject;
import org.apache.isis.core.metamodel.spec.ObjectSpecification;
import org.apache.isis.core.metamodel.spec.feature.ObjectAction;
import org.apache.isis.core.metamodel.spec.feature.ObjectActionParameter;
import org.apache.isis.core.metamodel.specloader.SpecificationLoader;

public abstract class ObjectActionParameterAbstract implements ObjectActionParameter {

    private final FeatureType featureType;
    private final int number;
    private final ObjectActionDefault parentAction;
    private final TypedHolder peer;

    protected ObjectActionParameterAbstract(
            final FeatureType featureType,
            final int number,
            final ObjectActionDefault objectAction,
            final TypedHolder peer) {
        this.featureType = featureType;
        this.number = number;
        this.parentAction = objectAction;
        this.peer = peer;
    }

    @Override
    public FeatureType getFeatureType() {
        return featureType;
    }


    /**
     * Gets the proposed value of the {@link ManagedObject} (downcast as a
     * <code>MutableProposedHolder</code>, wrapping the proposed value into a
     * {@link ObjectAdapter}.
     */
    @Override
    public ObjectAdapter get(final ObjectAdapter owner, final InteractionInitiatedBy interactionInitiatedBy) {
        throw _Exceptions.unexpectedCodeReach();
        //FIXME[ISIS-1976] marked for removal (must be dead code, since MutableProposedHolder has no implementation)
//        final MutableProposedHolder proposedHolder = getProposedHolder(owner);
//        final Object proposed = proposedHolder.getProposed();
//        return getObjectAdapterProvider().adapterFor(proposed);
    }

//    protected MutableProposedHolder getProposedHolder(final ObjectAdapter owner) {
//        if (!(owner instanceof MutableProposedHolder)) {
//            throw new IllegalArgumentException("Instance should implement MutableProposedHolder");
//        }
//        return (MutableProposedHolder) owner;
//    }

    /**
     * Parameter number, 0-based.
     */
    @Override
    public int getNumber() {
        return number;
    }

    @Override
    public ObjectAction getAction() {
        return parentAction;
    }

    /**
     * NOT API, but exposed for the benefit of {@link ObjectActionParameterContributee}
     * and {@link ObjectActionParameterMixedIn}.
     */
    public TypedHolder getPeer() {
        return peer;
    }

    @Override
    public ObjectSpecification getSpecification() {
        return ObjectMemberAbstract.getSpecification(getSpecificationLoader(), peer.getType());
    }

    @Override
    public Identifier getIdentifier() {
        return parentAction.getIdentifier();
    }

    @Override
    public String getId() {
        final NamedFacet facet = getFacet(NamedFacet.class);
        if (facet != null && facet.value() != null) {
            return StringExtensions.asCamelLowerFirst(facet.value());
        }
        final String name = getSpecification().getSingularName();
        final List<ObjectActionParameter> parameters = this.getAction().getParameters(new Predicate<ObjectActionParameter>() {

            @Override
            public boolean test(final ObjectActionParameter t) {
                return equalsShortIdentifier(t.getSpecification(), getSpecification());
            }

            protected boolean equalsShortIdentifier(final ObjectSpecification spec1, final ObjectSpecification spec2) {
                return spec1.getShortIdentifier().toLowerCase().equals(spec2.getShortIdentifier().toLowerCase());
            }
        });
        if (parameters.size() == 1) {
            return StringExtensions.asCamelLowerFirst(name);
        }
        final int indexOf = parameters.indexOf(this);
        return StringExtensions.asCamelLowerFirst(name + (indexOf + 1));
    }

    @Override
    public String getName() {
        final NamedFacet facet = getFacet(NamedFacet.class);
        if (facet != null && facet.value() != null) {
            return facet.value();
        }
        final String name = getSpecification().getSingularName();
        final List<ObjectActionParameter> parameters = getAction().getParameters(new Predicate<ObjectActionParameter>() {

            @Override
            public boolean test(final ObjectActionParameter t) {
                return equalsShortIdentifier(t.getSpecification(), getSpecification());
            }

            protected boolean equalsShortIdentifier(final ObjectSpecification spec1, final ObjectSpecification spec2) {
                return spec1.getShortIdentifier().toLowerCase().equals(spec2.getShortIdentifier().toLowerCase());
            }
        });
        if (parameters.size() == 1) {
            return name;
        }
        final int indexOf = parameters.indexOf(this);
        return name + " " + (indexOf + 1);
    }

    @Override
    public String getDescription() {
        final DescribedAsFacet facet = getFacet(DescribedAsFacet.class);
        final String description = facet.value();
        return description == null ? "" : description;
    }

    @Override
    public boolean isOptional() {
        final MandatoryFacet facet = getFacet(MandatoryFacet.class);
        return facet.isInvertedSemantics();
    }

    public Consent isUsable() {
        return Allow.DEFAULT;
    }

    // -- FacetHolder

    protected FacetHolder getFacetHolder() {
        return peer;
    }

    @Override
    public boolean containsFacet(final Class<? extends Facet> facetType) {
        final FacetHolder facetHolder = getFacetHolder();
        return facetHolder != null && facetHolder.containsFacet(facetType);
    }

    @Override
    public boolean containsDoOpFacet(final Class<? extends Facet> facetType) {
        final FacetHolder facetHolder = getFacetHolder();
        return facetHolder != null && facetHolder.containsDoOpFacet(facetType);
    }

    @Override
    public boolean containsDoOpNotDerivedFacet(final Class<? extends Facet> facetType) {
        final FacetHolder facetHolder = getFacetHolder();
        return facetHolder != null && facetHolder.containsDoOpNotDerivedFacet(facetType);
    }


    @Override
    public <T extends Facet> T getFacet(final Class<T> cls) {
        final FacetHolder facetHolder = getFacetHolder();
        return facetHolder != null ? facetHolder.getFacet(cls) : null;
    }

    @Override
    public int getFacetCount() {
        final FacetHolder facetHolder = getFacetHolder();
        return facetHolder != null ? facetHolder.getFacetCount() : 0;
    }

    @Override
    public Stream<Facet> streamFacets() {
        final FacetHolder facetHolder = getFacetHolder();
        return facetHolder != null ? facetHolder.streamFacets() : Stream.of();
    }

    @Override
    public void addFacet(final Facet facet) {
        final FacetHolder facetHolder = getFacetHolder();
        if (facetHolder != null) {
            facetHolder.addFacet(facet);
        }
    }

    @Override
    public void addFacet(final MultiTypedFacet facet) {
        final FacetHolder facetHolder = getFacetHolder();
        if (facetHolder != null) {
            facetHolder.addFacet(facet);
        }
    }

    @Override
    public void removeFacet(final Facet facet) {
        final FacetHolder facetHolder = getFacetHolder();
        if (facetHolder != null) {
            facetHolder.removeFacet(facet);
        }
    }

    @Override
    public void removeFacet(final Class<? extends Facet> facetType) {
        final FacetHolder facetHolder = getFacetHolder();
        if (facetHolder != null) {
            facetHolder.removeFacet(facetType);
        }
    }



    // -- AutoComplete

    @Override
    public boolean hasAutoComplete() {
        final ActionParameterAutoCompleteFacet facet = getFacet(ActionParameterAutoCompleteFacet.class);
        return facet != null;
    }

    @Override
    public ObjectAdapter[] getAutoComplete(
            final ObjectAdapter adapter,
            final String searchArg,
            final InteractionInitiatedBy interactionInitiatedBy) {

        final List<ObjectAdapter> adapters = _Lists.newArrayList();
        final ActionParameterAutoCompleteFacet facet = getFacet(ActionParameterAutoCompleteFacet.class);

        if (facet != null) {

            final Object[] choices = facet.autoComplete(adapter, searchArg,
                    interactionInitiatedBy);
            checkChoicesOrAutoCompleteType(getSpecificationLoader(), choices, getSpecification());
            for (final Object choice : choices) {
                adapters.add(getObjectAdapterProvider().adapterFor(choice));
            }
        }
        /* // now incorporated into above choices processing (BoundedFacet is no more)
        if (adapters.size() == 0 && ChoicesFacetUtils.hasChoices(getSpecification())) {
            addAllInstancesForType(adapters);
        }
         */
        return adapters.toArray(new ObjectAdapter[0]);
    }

    @Override
    public int getAutoCompleteMinLength() {
        final ActionParameterAutoCompleteFacet facet = getFacet(ActionParameterAutoCompleteFacet.class);
        return facet != null? facet.getMinLength(): MinLengthUtil.MIN_LENGTH_DEFAULT;
    }



    // -- Choices

    @Override
    public boolean hasChoices() {
        final ActionParameterChoicesFacet choicesFacet = getFacet(ActionParameterChoicesFacet.class);
        return choicesFacet != null;
    }

    @Override
    public ObjectAdapter[] getChoices(
            final ObjectAdapter adapter,
            final ObjectAdapter[] argumentsIfAvailable,
            final InteractionInitiatedBy interactionInitiatedBy) {
        final List<ObjectAdapter> argListIfAvailable = ListExtensions.mutableCopy(argumentsIfAvailable);

        final ObjectAdapter target = targetForDefaultOrChoices(adapter);
        final List<ObjectAdapter> args = argsForDefaultOrChoices(adapter, argListIfAvailable);

        return findChoices(target, args, interactionInitiatedBy);
    }

    private ObjectAdapter[] findChoices(
            final ObjectAdapter target,
            final List<ObjectAdapter> args,
            final InteractionInitiatedBy interactionInitiatedBy) {
        final List<ObjectAdapter> adapters = _Lists.newArrayList();
        final ActionParameterChoicesFacet facet = getFacet(ActionParameterChoicesFacet.class);

        if (facet != null) {
            final Object[] choices = facet.getChoices(target, args,
                    interactionInitiatedBy);
            checkChoicesOrAutoCompleteType(getSpecificationLoader(), choices, getSpecification());
            for (final Object choice : choices) {
                ObjectAdapter adapter = choice != null? getObjectAdapterProvider().adapterFor(choice) : null;
                adapters.add(adapter);
            }
        }
        // now incorporated into above choices processing (BoundedFacet is no more)
        /*
           if (adapters.size() == 0 && BoundedFacetUtils.isBoundedSet(getSpecification())) {
            addAllInstancesForType(adapters);
        }
         */
        return adapters.toArray(new ObjectAdapter[adapters.size()]);
    }



    // -- Defaults

    @Override
<<<<<<< HEAD
    public ObjectAdapter getDefault(final ObjectAdapter adapter) {

        final ObjectAdapter target = targetForDefaultOrChoices(adapter);
        final List<ObjectAdapter> args = argsForDefaultOrChoices(adapter, null);

        return findDefault(target, args);
=======
    public ObjectAdapter getDefault(
            final ObjectAdapter adapter,
            final ObjectAdapter[] argumentsIfAvailable,
            final Integer paramNumUpdated) {
        
        final ObjectAdapter target = targetForDefaultOrChoices(adapter);
        final List<ObjectAdapter> args = argsForDefaultOrChoices(adapter, argumentsIfAvailable != null ? Arrays.asList(argumentsIfAvailable) : null);
        
        return findDefault(target, args, paramNumUpdated);
>>>>>>> e9b0a63e
    }

    private ObjectAdapter findDefault(
            final ObjectAdapter target,
<<<<<<< HEAD
            final List<ObjectAdapter> args) {
=======
            final List<ObjectAdapter> args,
            final Integer paramNumUpdated) {
>>>>>>> e9b0a63e
        final ActionParameterDefaultsFacet defaultsFacet = getFacet(ActionParameterDefaultsFacet.class);
        if (defaultsFacet != null) {
            final Object dflt = defaultsFacet.getDefault(target, args, paramNumUpdated);
            if (dflt == null) {
                // it's possible that even though there is a default facet, when
                // invoked it is unable to return a default.
                return null;
            }
            return getObjectAdapterProvider().adapterFor(dflt);
        }
        return null;
    }

    /**
     * Hook method; {@link ObjectActionParameterContributee contributed action parameter}s override.
     */
    protected ObjectAdapter targetForDefaultOrChoices(final ObjectAdapter adapter) {
        return adapter;
    }

    /**
     * Hook method; {@link ObjectActionParameterContributee contributed action parameter}s override.
     */
    protected List<ObjectAdapter> argsForDefaultOrChoices(
            final ObjectAdapter adapter,
            final List<ObjectAdapter> argumentsIfAvailable) {
        return argumentsIfAvailable;
    }


    // helpers
    static void checkChoicesOrAutoCompleteType(
            final SpecificationLoader specificationLookup,
            final Object[] objects,
            final ObjectSpecification paramSpec) {
        for (final Object object : objects) {

            if(object == null) {
                continue;
            }

            // check type, but wrap first
            // (eg we treat int.class and java.lang.Integer.class as compatible with each other)
            final Class<?> choiceClass = object.getClass();
            final Class<?> paramClass = paramSpec.getCorrespondingClass();

            final Class<?> choiceWrappedClass = ClassExtensions.asWrappedIfNecessary(choiceClass);
            final Class<?> paramWrappedClass = ClassExtensions.asWrappedIfNecessary(paramClass);

            final ObjectSpecification choiceWrappedSpec = specificationLookup.loadSpecification(choiceWrappedClass);
            final ObjectSpecification paramWrappedSpec = specificationLookup.loadSpecification(paramWrappedClass);


            // TODO: should implement this instead as a MetaModelValidator
            if (!choiceWrappedSpec.isOfType(paramWrappedSpec)) {
                throw new DomainModelException(String.format(
                        "Type incompatible with parameter type; expected %s, but was %s",
                        paramSpec.getFullIdentifier(), choiceClass.getName()));
            }
        }
    }

    /**
     * unused - incorporated into the {@link ChoicesFacetFromBoundedAbstract}
     */
    @SuppressWarnings("unused")
    private <T> void addAllInstancesForType(final List<ObjectAdapter> adapters) {
        final Query<T> query = new QueryFindAllInstances<T>(getSpecification().getFullIdentifier());
        final List<ObjectAdapter> allInstancesAdapter = getObjectPersistor().allMatchingQuery(query);
        for (final ObjectAdapter choiceAdapter : allInstancesAdapter) {
            adapters.add(choiceAdapter);
        }
    }


<<<<<<< HEAD

    // -- Validation
=======
    //region > Visibility

    private ActionArgVisibilityContext createArgumentVisibilityContext(
            final ObjectAdapter objectAdapter,
            final ObjectAdapter[] proposedArguments,
            final int position,
            final InteractionInitiatedBy interactionInitiatedBy) {
        return new ActionArgVisibilityContext(
                objectAdapter, parentAction, getIdentifier(), proposedArguments, position, interactionInitiatedBy);
    }

    @Override
    public Consent isVisible(
            final ObjectAdapter targetAdapter,
            final ObjectAdapter[] pendingArguments,
            final InteractionInitiatedBy interactionInitiatedBy) {

        final VisibilityContext<?> ic = createArgumentVisibilityContext(
                targetAdapter, pendingArguments, getNumber(), interactionInitiatedBy
        );

        final InteractionResult visibleResult = InteractionUtils.isVisibleResult(this, ic);
        return visibleResult.createConsent();
    }

    //endregion

    //region > Usability

    private ActionArgUsabilityContext createArgumentUsabilityContext(
            final ObjectAdapter objectAdapter,
            final ObjectAdapter[] proposedArguments,
            final int position,
            final InteractionInitiatedBy interactionInitiatedBy) {
        return new ActionArgUsabilityContext(
                objectAdapter, parentAction, getIdentifier(), proposedArguments, position, interactionInitiatedBy);
    }

    @Override
    public Consent isUsable(
            final ObjectAdapter targetAdapter,
            final ObjectAdapter[] pendingArguments,
            final InteractionInitiatedBy interactionInitiatedBy) {

        final UsabilityContext<?> ic = createArgumentUsabilityContext(
                targetAdapter, pendingArguments, getNumber(), interactionInitiatedBy
        );

        final InteractionResult usableResult = InteractionUtils.isUsableResult(this, ic);
        return usableResult.createConsent();
    }

    //endregion

    //region > Validation
>>>>>>> e9b0a63e

    @Override
    public ActionArgValidityContext createProposedArgumentInteractionContext(
            final ObjectAdapter objectAdapter,
            final ObjectAdapter[] proposedArguments,
            final int position,
            final InteractionInitiatedBy interactionInitiatedBy) {
        return new ActionArgValidityContext(
                objectAdapter, parentAction, getIdentifier(), proposedArguments, position, interactionInitiatedBy);
    }

    @Override
    public String isValid(
            final ObjectAdapter objectAdapter,
            final Object proposedValue,
            final InteractionInitiatedBy interactionInitiatedBy) {

        ObjectAdapter proposedValueAdapter = null;
        ObjectSpecification proposedValueSpec;
        if(proposedValue != null) {
            proposedValueAdapter = getObjectAdapterProvider().adapterFor(proposedValue);
            if(proposedValueAdapter == null) {
                return null;
            }
            proposedValueSpec = proposedValueAdapter.getSpecification();
            if(!proposedValueSpec.isOfType(proposedValueSpec)) {
                return null;
            }
        }

        final ObjectAdapter[] argumentAdapters = arguments(proposedValueAdapter);
        final ValidityContext<?> ic = createProposedArgumentInteractionContext(
                objectAdapter, argumentAdapters, getNumber(), interactionInitiatedBy
                );

        final InteractionResultSet buf = new InteractionResultSet();
        InteractionUtils.isValidResultSet(this, ic, buf);
        if (buf.isVetoed()) {
            return buf.getInteractionResult().getReason();
        }
        return null;

    }

    /**
     * TODO: this is not ideal, because we can only populate the array for
     * single argument, rather than the entire argument set. Instead, we ought
     * to do this in two passes, one to build up the argument set as a single
     * unit, and then validate each in turn.
     */
    private ObjectAdapter[] arguments(final ObjectAdapter proposedValue) {
        final int parameterCount = getAction().getParameterCount();
        final ObjectAdapter[] arguments = new ObjectAdapter[parameterCount];
        arguments[getNumber()] = proposedValue;
        return arguments;
    }



    // -- Dependencies (from parent)

    protected SpecificationLoader getSpecificationLoader() {
        return parentAction.getSpecificationLoader();
    }

    protected ObjectAdapterProvider getObjectAdapterProvider() {
        return parentAction.getPersistenceSessionService();
    }

    protected PersistenceSessionServiceInternal getObjectPersistor() {
        return parentAction.getPersistenceSessionService();
    }



}<|MERGE_RESOLUTION|>--- conflicted
+++ resolved
@@ -380,34 +380,21 @@
     // -- Defaults
 
     @Override
-<<<<<<< HEAD
-    public ObjectAdapter getDefault(final ObjectAdapter adapter) {
-
-        final ObjectAdapter target = targetForDefaultOrChoices(adapter);
-        final List<ObjectAdapter> args = argsForDefaultOrChoices(adapter, null);
-
-        return findDefault(target, args);
-=======
     public ObjectAdapter getDefault(
             final ObjectAdapter adapter,
             final ObjectAdapter[] argumentsIfAvailable,
             final Integer paramNumUpdated) {
-        
+
         final ObjectAdapter target = targetForDefaultOrChoices(adapter);
         final List<ObjectAdapter> args = argsForDefaultOrChoices(adapter, argumentsIfAvailable != null ? Arrays.asList(argumentsIfAvailable) : null);
-        
+
         return findDefault(target, args, paramNumUpdated);
->>>>>>> e9b0a63e
     }
 
     private ObjectAdapter findDefault(
             final ObjectAdapter target,
-<<<<<<< HEAD
-            final List<ObjectAdapter> args) {
-=======
             final List<ObjectAdapter> args,
             final Integer paramNumUpdated) {
->>>>>>> e9b0a63e
         final ActionParameterDefaultsFacet defaultsFacet = getFacet(ActionParameterDefaultsFacet.class);
         if (defaultsFacet != null) {
             final Object dflt = defaultsFacet.getDefault(target, args, paramNumUpdated);
@@ -483,10 +470,6 @@
     }
 
 
-<<<<<<< HEAD
-
-    // -- Validation
-=======
     //region > Visibility
 
     private ActionArgVisibilityContext createArgumentVisibilityContext(
@@ -541,8 +524,8 @@
 
     //endregion
 
-    //region > Validation
->>>>>>> e9b0a63e
+
+    // -- Validation
 
     @Override
     public ActionArgValidityContext createProposedArgumentInteractionContext(
