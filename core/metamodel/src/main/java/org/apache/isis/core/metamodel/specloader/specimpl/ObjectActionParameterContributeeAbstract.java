--- conflicted
+++ resolved
@@ -53,14 +53,11 @@
                 interactionInitiatedBy);
     }
 
-<<<<<<< HEAD
-    @Override
-=======
     protected ObjectAdapter getServiceAdapter() {
         return getObjectPersistor().adapterFor(servicePojo);
     }
 
->>>>>>> 813a3130
+    @Override
     protected ObjectAdapter targetForDefaultOrChoices(final ObjectAdapter adapter) {
         return getServiceAdapter();
     }
