--- conflicted
+++ resolved
@@ -85,7 +85,6 @@
         FacetUtil.addFacet(facet);
     }
 
-<<<<<<< HEAD
     @Override
     public void processParams(final ProcessParameterContext processParameterContext) {
 
@@ -117,7 +116,5 @@
         FacetUtil.addFacet(facet);
     }
 
-=======
->>>>>>> e9b0a63e
 
 }