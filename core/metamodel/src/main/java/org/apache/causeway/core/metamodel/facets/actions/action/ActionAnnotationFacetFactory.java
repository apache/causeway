/*
 *  Licensed to the Apache Software Foundation (ASF) under one
 *  or more contributor license agreements.  See the NOTICE file
 *  distributed with this work for additional information
 *  regarding copyright ownership.  The ASF licenses this file
 *  to you under the Apache License, Version 2.0 (the
 *  "License"); you may not use this file except in compliance
 *  with the License.  You may obtain a copy of the License at
 *
 *        http://www.apache.org/licenses/LICENSE-2.0
 *
 *  Unless required by applicable law or agreed to in writing,
 *  software distributed under the License is distributed on an
 *  "AS IS" BASIS, WITHOUT WARRANTIES OR CONDITIONS OF ANY
 *  KIND, either express or implied.  See the License for the
 *  specific language governing permissions and limitations
 *  under the License.
 */
package org.apache.causeway.core.metamodel.facets.actions.action;

import java.util.Optional;

import jakarta.inject.Inject;

import org.apache.causeway.applib.annotation.Action;
import org.apache.causeway.applib.mixins.system.HasInteractionId;
import org.apache.causeway.core.config.progmodel.ProgrammingModelConstants;
import org.apache.causeway.core.metamodel.context.MetaModelContext;
import org.apache.causeway.core.metamodel.facetapi.FeatureType;
import org.apache.causeway.core.metamodel.facets.FacetFactoryAbstract;
import org.apache.causeway.core.metamodel.facets.actcoll.typeof.TypeOfFacet;
import org.apache.causeway.core.metamodel.facets.actions.action.choicesfrom.ChoicesFromFacetForActionAnnotation;
import org.apache.causeway.core.metamodel.facets.actions.action.explicit.ActionExplicitFacetForActionAnnotation;
<<<<<<< HEAD
import org.apache.causeway.core.metamodel.facets.actions.action.invocation.ActionDomainEventFacetAbstract;
import org.apache.causeway.core.metamodel.facets.actions.action.invocation.ActionDomainEventFacetDefault;
import org.apache.causeway.core.metamodel.facets.actions.action.invocation.ActionDomainEventFacetForActionAnnotation;
import org.apache.causeway.core.metamodel.facets.actions.action.invocation.ActionInvocationFacetForDomainEventFromActionAnnotation;
import org.apache.causeway.core.metamodel.facets.actions.action.invocation.ActionInvocationFacetForDomainEventFromDefault;
=======
import org.apache.causeway.core.metamodel.facets.actions.action.hidden.HiddenFacetForActionAnnotation;
import org.apache.causeway.core.metamodel.facets.actions.action.invocation.ActionDomainEventFacet;
import org.apache.causeway.core.metamodel.facets.actions.action.invocation.ActionInvocationFacetForDomainEvent;
>>>>>>> 9a0f2afd
import org.apache.causeway.core.metamodel.facets.actions.action.prototype.PrototypeFacetForActionAnnotation;
import org.apache.causeway.core.metamodel.facets.actions.action.semantics.ActionSemanticsFacetForActionAnnotation;
import org.apache.causeway.core.metamodel.facets.actions.action.typeof.TypeOfFacetForActionAnnotation;
import org.apache.causeway.core.metamodel.facets.actions.fileaccept.FileAcceptFacetForActionAnnotation;
import org.apache.causeway.core.metamodel.facets.members.layout.group.LayoutGroupFacetForActionAnnotation;
import org.apache.causeway.core.metamodel.facets.members.publish.command.CommandPublishingFacetForActionAnnotation;
import org.apache.causeway.core.metamodel.facets.members.publish.execution.ExecutionPublishingActionFacetForActionAnnotation;
import org.apache.causeway.core.metamodel.specloader.validator.MetaModelValidatorForAmbiguousMixinAnnotations;

import lombok.val;

public class ActionAnnotationFacetFactory
extends FacetFactoryAbstract {

    @Inject
    public ActionAnnotationFacetFactory(final MetaModelContext mmc) {
        super(mmc, FeatureType.ACTIONS_ONLY);
    }

    @Override
    public void process(final ProcessMethodContext processMethodContext) {

        val actionIfAny = processMethodContext
                .synthesizeOnMethodOrMixinType(
                        Action.class,
                        () -> MetaModelValidatorForAmbiguousMixinAnnotations
                        .addValidationFailure(processMethodContext.getFacetHolder(), Action.class));

        processExplicit(processMethodContext, actionIfAny);
        processInvocation(processMethodContext, actionIfAny);
        processRestrictTo(processMethodContext, actionIfAny);
        processSemantics(processMethodContext, actionIfAny);


        // must come after processing semantics
        processCommandPublishing(processMethodContext, actionIfAny);

        // must come after processing semantics
        processExecutionPublishing(processMethodContext, actionIfAny);

        processTypeOf(processMethodContext, actionIfAny);
        processChoicesFrom(processMethodContext, actionIfAny);

        processFileAccept(processMethodContext, actionIfAny);
    }

    void processExplicit(final ProcessMethodContext processMethodContext, final Optional<Action> actionIfAny) {
        val holder = processMethodContext.getFacetHolder();

        // check for @Action at all.
        addFacetIfPresent(
                ActionExplicitFacetForActionAnnotation
                .create(actionIfAny, holder));
    }


    void processInvocation(final ProcessMethodContext processMethodContext, final Optional<Action> actionIfAny) {

        val actionMethod = processMethodContext.getMethod();

        try {
            val returnType = actionMethod.getReturnType();
            val returnSpec = getSpecificationLoader().loadSpecification(returnType);
            if (returnSpec == null) {
                return;
            }

            val cls = processMethodContext.getCls();
            val typeSpec = getSpecificationLoader().loadSpecification(cls);
            if(typeSpec.isMixin()) {
                /* don't process mixed in actions, as we would require the actual mixee
                 * (deferred to post processing) */
                //TODO[CAUSEWAY-3409] breaks tests ... return;
            }

            val holder = processMethodContext.getFacetHolder();

            //
            // Set up ActionDomainEventFacet, which will act as the hiding/disabling/validating advisor
            //

            // search for @Action(domainEvent=...), else use the default event type
            ActionDomainEventFacet
            .createRegular(actionIfAny, typeSpec, holder)
            .ifPresent(actionDomainEventFacet->{

                addFacet(actionDomainEventFacet);

                // replace the current actionInvocationFacet with one that will
                // emit the appropriate domain event and then delegate onto the underlying

                addFacet(
                  //TODO[CAUSEWAY-3409] we don't install those for the mixin case, if bailing out above
                    new ActionInvocationFacetForDomainEvent(
                            actionDomainEventFacet.getEventType(), actionDomainEventFacet.getEventTypeOrigin(),
                            actionMethod, typeSpec, returnSpec, holder));
            });


        } finally {
            processMethodContext.removeMethod(actionMethod.asMethodForIntrospection());
        }
    }

<<<<<<< HEAD
    private static Class<? extends ActionDomainEvent<?>> defaultFromDomainObjectIfRequired(
            final ObjectSpecification typeSpec,
            final Class<? extends ActionDomainEvent<?>> actionDomainEventType) {

        if (actionDomainEventType == ActionDomainEvent.Default.class) {
            val typeFromDomainObject =
                    typeSpec.getFacet(ActionDomainEventDefaultFacetForDomainObjectAnnotation.class);
            if (typeFromDomainObject != null) {
                return typeFromDomainObject.getEventType();
            }
        }
        return actionDomainEventType;
=======
    void processHidden(final ProcessMethodContext processMethodContext, final Optional<Action> actionIfAny) {
        val facetedMethod = processMethodContext.getFacetHolder();

        // search for @Action(hidden=...)
        addFacetIfPresent(
                HiddenFacetForActionAnnotation
                .create(actionIfAny, facetedMethod));
>>>>>>> 9a0f2afd
    }

    void processRestrictTo(final ProcessMethodContext processMethodContext, final Optional<Action> actionIfAny) {
        val facetedMethod = processMethodContext.getFacetHolder();

        // search for @Action(restrictTo=...)
        addFacetIfPresent(
                PrototypeFacetForActionAnnotation
                .create(
                        actionIfAny, facetedMethod,
                        ()->super.getSystemEnvironment().getDeploymentType()));
    }

    void processSemantics(final ProcessMethodContext processMethodContext, final Optional<Action> actionIfAny) {
        val facetedMethod = processMethodContext.getFacetHolder();

        // check for @Action(semantics=...)
        addFacet(
                ActionSemanticsFacetForActionAnnotation
                .create(actionIfAny, facetedMethod));
    }

    void processCommandPublishing(
            final ProcessMethodContext processMethodContext,
            final Optional<Action> actionIfAny) {

        val facetedMethod = processMethodContext.getFacetHolder();

        //
        // this rule inspired by a similar rule for auditing and publishing, see DomainObjectAnnotationFacetFactory
        //
        if(HasInteractionId.class.isAssignableFrom(processMethodContext.getCls())) {
            // do not install on any implementation of HasInteractionId
            // (ie commands, audit entries, published events).
            return;
        }

        // check for @Action(commandPublishing=...)
        addFacetIfPresent(CommandPublishingFacetForActionAnnotation
                .create(actionIfAny, getConfiguration(), getServiceInjector(), facetedMethod));
    }

    void processExecutionPublishing(
            final ProcessMethodContext processMethodContext,
            final Optional<Action> actionIfAny) {

        val facetedMethod = processMethodContext.getFacetHolder();

        //
        // this rule inspired by a similar rule for auditing and publishing,
        // see DomainObjectAnnotationFacetFactory
        // and for commands, see above
        //
        if(HasInteractionId.class.isAssignableFrom(processMethodContext.getCls())) {
            // do not install on any implementation of HasInteractionId
            // (ie commands, audit entries, published events).
            return;
        }

        // check for @Action(executionPublishing=...)
        addFacetIfPresent(
                ExecutionPublishingActionFacetForActionAnnotation
                .create(actionIfAny, getConfiguration(), facetedMethod));        // check for @Action(executionPublishing=...)


    }

    void processTypeOf(final ProcessMethodContext processMethodContext, final Optional<Action> actionIfAny) {

        val cls = processMethodContext.getCls();
        val method = processMethodContext.getMethod();
        val facetedMethod = processMethodContext.getFacetHolder();

        val methodReturnType = method.getReturnType();

        ProgrammingModelConstants.CollectionSemantics.valueOf(methodReturnType)
        .ifPresent(collectionType->{
            addFacetIfPresent(
                    TypeOfFacetForActionAnnotation.create(actionIfAny, collectionType, facetedMethod)
                    .or(
                        // else infer from generic type arg if any
                        ()->TypeOfFacet.inferFromMethodReturnType(cls, method, facetedMethod)
                        ));

        });
    }

    void processChoicesFrom(final ProcessMethodContext processMethodContext, final Optional<Action> actionIfAny) {

        val holder = processMethodContext.getFacetHolder();

        // check for @Action(choicesFrom=...)
        addFacetIfPresent(
                ChoicesFromFacetForActionAnnotation
                .create(actionIfAny, holder));

        addFacetIfPresent(
                LayoutGroupFacetForActionAnnotation
                .create(actionIfAny, holder));

    }

    void processFileAccept(final ProcessMethodContext processMethodContext, final Optional<Action> actionIfAny) {

        val holder = processMethodContext.getFacetHolder();

        // check for @Action(fileAccept=...)
        addFacetIfPresent(
                FileAcceptFacetForActionAnnotation
                .create(actionIfAny, holder));
    }


}<|MERGE_RESOLUTION|>--- conflicted
+++ resolved
@@ -31,17 +31,8 @@
 import org.apache.causeway.core.metamodel.facets.actcoll.typeof.TypeOfFacet;
 import org.apache.causeway.core.metamodel.facets.actions.action.choicesfrom.ChoicesFromFacetForActionAnnotation;
 import org.apache.causeway.core.metamodel.facets.actions.action.explicit.ActionExplicitFacetForActionAnnotation;
-<<<<<<< HEAD
-import org.apache.causeway.core.metamodel.facets.actions.action.invocation.ActionDomainEventFacetAbstract;
-import org.apache.causeway.core.metamodel.facets.actions.action.invocation.ActionDomainEventFacetDefault;
-import org.apache.causeway.core.metamodel.facets.actions.action.invocation.ActionDomainEventFacetForActionAnnotation;
-import org.apache.causeway.core.metamodel.facets.actions.action.invocation.ActionInvocationFacetForDomainEventFromActionAnnotation;
-import org.apache.causeway.core.metamodel.facets.actions.action.invocation.ActionInvocationFacetForDomainEventFromDefault;
-=======
-import org.apache.causeway.core.metamodel.facets.actions.action.hidden.HiddenFacetForActionAnnotation;
 import org.apache.causeway.core.metamodel.facets.actions.action.invocation.ActionDomainEventFacet;
 import org.apache.causeway.core.metamodel.facets.actions.action.invocation.ActionInvocationFacetForDomainEvent;
->>>>>>> 9a0f2afd
 import org.apache.causeway.core.metamodel.facets.actions.action.prototype.PrototypeFacetForActionAnnotation;
 import org.apache.causeway.core.metamodel.facets.actions.action.semantics.ActionSemanticsFacetForActionAnnotation;
 import org.apache.causeway.core.metamodel.facets.actions.action.typeof.TypeOfFacetForActionAnnotation;
@@ -146,30 +137,6 @@
         }
     }
 
-<<<<<<< HEAD
-    private static Class<? extends ActionDomainEvent<?>> defaultFromDomainObjectIfRequired(
-            final ObjectSpecification typeSpec,
-            final Class<? extends ActionDomainEvent<?>> actionDomainEventType) {
-
-        if (actionDomainEventType == ActionDomainEvent.Default.class) {
-            val typeFromDomainObject =
-                    typeSpec.getFacet(ActionDomainEventDefaultFacetForDomainObjectAnnotation.class);
-            if (typeFromDomainObject != null) {
-                return typeFromDomainObject.getEventType();
-            }
-        }
-        return actionDomainEventType;
-=======
-    void processHidden(final ProcessMethodContext processMethodContext, final Optional<Action> actionIfAny) {
-        val facetedMethod = processMethodContext.getFacetHolder();
-
-        // search for @Action(hidden=...)
-        addFacetIfPresent(
-                HiddenFacetForActionAnnotation
-                .create(actionIfAny, facetedMethod));
->>>>>>> 9a0f2afd
-    }
-
     void processRestrictTo(final ProcessMethodContext processMethodContext, final Optional<Action> actionIfAny) {
         val facetedMethod = processMethodContext.getFacetHolder();
 
