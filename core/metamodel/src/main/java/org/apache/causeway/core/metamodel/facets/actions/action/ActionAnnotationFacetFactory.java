/*
 *  Licensed to the Apache Software Foundation (ASF) under one
 *  or more contributor license agreements.  See the NOTICE file
 *  distributed with this work for additional information
 *  regarding copyright ownership.  The ASF licenses this file
 *  to you under the Apache License, Version 2.0 (the
 *  "License"); you may not use this file except in compliance
 *  with the License.  You may obtain a copy of the License at
 *
 *        http://www.apache.org/licenses/LICENSE-2.0
 *
 *  Unless required by applicable law or agreed to in writing,
 *  software distributed under the License is distributed on an
 *  "AS IS" BASIS, WITHOUT WARRANTIES OR CONDITIONS OF ANY
 *  KIND, either express or implied.  See the License for the
 *  specific language governing permissions and limitations
 *  under the License.
 */
package org.apache.causeway.core.metamodel.facets.actions.action;

import java.util.Optional;

import jakarta.inject.Inject;

import org.apache.causeway.applib.annotation.Action;
import org.apache.causeway.applib.mixins.system.HasInteractionId;
import org.apache.causeway.core.config.progmodel.ProgrammingModelConstants;
import org.apache.causeway.core.metamodel.context.MetaModelContext;
import org.apache.causeway.core.metamodel.facetapi.FeatureType;
import org.apache.causeway.core.metamodel.facets.FacetFactoryAbstract;
import org.apache.causeway.core.metamodel.facets.actcoll.typeof.TypeOfFacet;
import org.apache.causeway.core.metamodel.facets.actions.action.choicesfrom.ChoicesFromFacetForActionAnnotation;
import org.apache.causeway.core.metamodel.facets.actions.action.explicit.ActionExplicitFacetForActionAnnotation;
import org.apache.causeway.core.metamodel.facets.actions.action.invocation.ActionDomainEventFacet;
import org.apache.causeway.core.metamodel.facets.actions.action.invocation.ActionInvocationFacetForAction;
import org.apache.causeway.core.metamodel.facets.actions.action.invocation.ActionInvocationFacetForMixedInPropertyOrCollection;
import org.apache.causeway.core.metamodel.facets.actions.action.prototype.PrototypeFacetForActionAnnotation;
import org.apache.causeway.core.metamodel.facets.actions.action.semantics.ActionSemanticsFacetForActionAnnotation;
import org.apache.causeway.core.metamodel.facets.actions.action.typeof.TypeOfFacetForActionAnnotation;
import org.apache.causeway.core.metamodel.facets.actions.fileaccept.FileAcceptFacetForActionAnnotation;
import org.apache.causeway.core.metamodel.facets.members.layout.group.LayoutGroupFacetForActionAnnotation;
import org.apache.causeway.core.metamodel.facets.members.publish.command.CommandPublishingFacetForActionAnnotation;
import org.apache.causeway.core.metamodel.facets.members.publish.execution.ExecutionPublishingActionFacetForActionAnnotation;
import org.apache.causeway.core.metamodel.specloader.validator.MetaModelValidatorForAmbiguousMixinAnnotations;

import lombok.val;

public class ActionAnnotationFacetFactory
extends FacetFactoryAbstract {

    @Inject
    public ActionAnnotationFacetFactory(final MetaModelContext mmc) {
        super(mmc, FeatureType.ACTIONS_ONLY);
    }

    @Override
    public void process(final ProcessMethodContext processMethodContext) {

        val actionIfAny = actionIfAny(processMethodContext);

        processExplicit(processMethodContext, actionIfAny);
<<<<<<< HEAD
        processInvocation(processMethodContext, actionIfAny);
=======
        processDomainEvent(processMethodContext, actionIfAny);
        processHidden(processMethodContext, actionIfAny);
>>>>>>> 5f7853a0
        processRestrictTo(processMethodContext, actionIfAny);
        processSemantics(processMethodContext, actionIfAny);


        // must come after processing semantics
        processCommandPublishing(processMethodContext, actionIfAny);

        // must come after processing semantics
        processExecutionPublishing(processMethodContext, actionIfAny);

        processTypeOf(processMethodContext, actionIfAny);
        processChoicesFrom(processMethodContext, actionIfAny);

        processFileAccept(processMethodContext, actionIfAny);
    }

    Optional<Action> actionIfAny(final ProcessMethodContext processMethodContext) {
        return processMethodContext
                .synthesizeOnMethodOrMixinType(
                        Action.class,
                        () -> MetaModelValidatorForAmbiguousMixinAnnotations
                        .addValidationFailure(processMethodContext.getFacetHolder(), Action.class));
    }

    void processExplicit(final ProcessMethodContext processMethodContext, final Optional<Action> actionIfAny) {
        val holder = processMethodContext.getFacetHolder();

        // check for @Action at all.
        addFacetIfPresent(
                ActionExplicitFacetForActionAnnotation
                .create(actionIfAny, holder));
    }


    void processDomainEvent(final ProcessMethodContext processMethodContext, final Optional<Action> actionIfAny) {

        val actionMethod = processMethodContext.getMethod();

        final boolean isAction = !processMethodContext.isMixinMain()
                || actionIfAny.isPresent();

        try {
            val returnType = actionMethod.getReturnType();
            val returnSpec = getSpecificationLoader().loadSpecification(returnType);
            if (returnSpec == null) {
                return;
            }

            val cls = processMethodContext.getCls();
            val typeSpec = getSpecificationLoader().loadSpecification(cls);
            val holder = processMethodContext.getFacetHolder();

            //
            // Set up ActionDomainEventFacet, which will act as the hiding/disabling/validating advisor
            //

            // search for @Action(domainEvent=...), else use the default event type
            val actionDomainEventFacet = ActionDomainEventFacet.create(actionIfAny, typeSpec, holder);
            addFacet(actionDomainEventFacet);

            // replace the current actionInvocationFacet with one that will
            // emit the appropriate domain event and then delegate onto the underlying
            addFacet(
                /* lazily binds the event-type to the actionDomainEventFacet,
                 * such that any changes to the latter during post processing
                 * are reflected here as well
                 */
                isAction
                    ? new ActionInvocationFacetForAction(
                            actionDomainEventFacet,
                            actionMethod, typeSpec, returnSpec, holder)
                    // when in a mixed-in prop/coll situation, the prop/coll event-type must be used instead
                    : new ActionInvocationFacetForMixedInPropertyOrCollection(
                            actionMethod, typeSpec, returnSpec, holder));
        } finally {
            processMethodContext.removeMethod(actionMethod.asMethodForIntrospection());
        }
    }

<<<<<<< HEAD
=======
    @SuppressWarnings({ "removal" })
    void processHidden(final ProcessMethodContext processMethodContext, final Optional<Action> actionIfAny) {
        val facetedMethod = processMethodContext.getFacetHolder();

        // search for @Action(hidden=...)
        addFacetIfPresent(
                HiddenFacetForActionAnnotation
                .create(actionIfAny, facetedMethod));
    }

>>>>>>> 5f7853a0
    void processRestrictTo(final ProcessMethodContext processMethodContext, final Optional<Action> actionIfAny) {
        val facetedMethod = processMethodContext.getFacetHolder();

        // search for @Action(restrictTo=...)
        addFacetIfPresent(
                PrototypeFacetForActionAnnotation
                .create(
                        actionIfAny, facetedMethod,
                        ()->super.getSystemEnvironment().getDeploymentType()));
    }

    void processSemantics(final ProcessMethodContext processMethodContext, final Optional<Action> actionIfAny) {
        val facetedMethod = processMethodContext.getFacetHolder();

        // check for @Action(semantics=...)
        addFacet(
                ActionSemanticsFacetForActionAnnotation
                .create(actionIfAny, facetedMethod));
    }

    void processCommandPublishing(
            final ProcessMethodContext processMethodContext,
            final Optional<Action> actionIfAny) {

        val facetedMethod = processMethodContext.getFacetHolder();

        //
        // this rule inspired by a similar rule for auditing and publishing, see DomainObjectAnnotationFacetFactory
        //
        if(HasInteractionId.class.isAssignableFrom(processMethodContext.getCls())) {
            // do not install on any implementation of HasInteractionId
            // (ie commands, audit entries, published events).
            return;
        }

        // check for @Action(commandPublishing=...)
        addFacetIfPresent(CommandPublishingFacetForActionAnnotation
                .create(actionIfAny, getConfiguration(), getServiceInjector(), facetedMethod));
    }

    void processExecutionPublishing(
            final ProcessMethodContext processMethodContext,
            final Optional<Action> actionIfAny) {

        val facetedMethod = processMethodContext.getFacetHolder();

        //
        // this rule inspired by a similar rule for auditing and publishing,
        // see DomainObjectAnnotationFacetFactory
        // and for commands, see above
        //
        if(HasInteractionId.class.isAssignableFrom(processMethodContext.getCls())) {
            // do not install on any implementation of HasInteractionId
            // (ie commands, audit entries, published events).
            return;
        }

        // check for @Action(executionPublishing=...)
        addFacetIfPresent(
                ExecutionPublishingActionFacetForActionAnnotation
                .create(actionIfAny, getConfiguration(), facetedMethod));        // check for @Action(executionPublishing=...)


    }

    void processTypeOf(final ProcessMethodContext processMethodContext, final Optional<Action> actionIfAny) {

        val cls = processMethodContext.getCls();
        val method = processMethodContext.getMethod();
        val facetedMethod = processMethodContext.getFacetHolder();

        val methodReturnType = method.getReturnType();

        ProgrammingModelConstants.CollectionSemantics.valueOf(methodReturnType)
        .ifPresent(collectionType->{
            addFacetIfPresent(
                    TypeOfFacetForActionAnnotation.create(actionIfAny, collectionType, facetedMethod)
                    .or(
                        // else infer from generic type arg if any
                        ()->TypeOfFacet.inferFromMethodReturnType(cls, method, facetedMethod)
                        ));

        });
    }

    void processChoicesFrom(final ProcessMethodContext processMethodContext, final Optional<Action> actionIfAny) {

        val holder = processMethodContext.getFacetHolder();

        // check for @Action(choicesFrom=...)
        addFacetIfPresent(
                ChoicesFromFacetForActionAnnotation
                .create(actionIfAny, holder));

        addFacetIfPresent(
                LayoutGroupFacetForActionAnnotation
                .create(actionIfAny, holder));

    }

    void processFileAccept(final ProcessMethodContext processMethodContext, final Optional<Action> actionIfAny) {

        val holder = processMethodContext.getFacetHolder();

        // check for @Action(fileAccept=...)
        addFacetIfPresent(
                FileAcceptFacetForActionAnnotation
                .create(actionIfAny, holder));
    }


}<|MERGE_RESOLUTION|>--- conflicted
+++ resolved
@@ -59,12 +59,7 @@
         val actionIfAny = actionIfAny(processMethodContext);
 
         processExplicit(processMethodContext, actionIfAny);
-<<<<<<< HEAD
-        processInvocation(processMethodContext, actionIfAny);
-=======
         processDomainEvent(processMethodContext, actionIfAny);
-        processHidden(processMethodContext, actionIfAny);
->>>>>>> 5f7853a0
         processRestrictTo(processMethodContext, actionIfAny);
         processSemantics(processMethodContext, actionIfAny);
 
@@ -144,19 +139,6 @@
         }
     }
 
-<<<<<<< HEAD
-=======
-    @SuppressWarnings({ "removal" })
-    void processHidden(final ProcessMethodContext processMethodContext, final Optional<Action> actionIfAny) {
-        val facetedMethod = processMethodContext.getFacetHolder();
-
-        // search for @Action(hidden=...)
-        addFacetIfPresent(
-                HiddenFacetForActionAnnotation
-                .create(actionIfAny, facetedMethod));
-    }
-
->>>>>>> 5f7853a0
     void processRestrictTo(final ProcessMethodContext processMethodContext, final Optional<Action> actionIfAny) {
         val facetedMethod = processMethodContext.getFacetHolder();
 
