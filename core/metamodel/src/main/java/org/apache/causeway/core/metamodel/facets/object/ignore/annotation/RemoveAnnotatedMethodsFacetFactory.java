--- conflicted
+++ resolved
@@ -101,12 +101,7 @@
         }
         // lookup attribute from class-cache as it should have been already processed by the BeanTypeClassifier
         val cls = processClassContext.getCls();
-<<<<<<< HEAD
-        val mixinMainMethodName = getClassCache()
-            .lookupAttribute(cls, "mixin-main-method-name")
-=======
         val mixinMainMethodName = Attributes.MIXIN_MAIN_METHOD_NAME.lookup(getClassCache(), cls)
->>>>>>> 51c633be
             .orElse(null);
         return method->method.name().equals(mixinMainMethodName);
     }
