/*
 *  Licensed to the Apache Software Foundation (ASF) under one
 *  or more contributor license agreements.  See the NOTICE file
 *  distributed with this work for additional information
 *  regarding copyright ownership.  The ASF licenses this file
 *  to you under the Apache License, Version 2.0 (the
 *  "License"); you may not use this file except in compliance
 *  with the License.  You may obtain a copy of the License at
 *
 *        http://www.apache.org/licenses/LICENSE-2.0
 *
 *  Unless required by applicable law or agreed to in writing,
 *  software distributed under the License is distributed on an
 *  "AS IS" BASIS, WITHOUT WARRANTIES OR CONDITIONS OF ANY
 *  KIND, either express or implied.  See the License for the
 *  specific language governing permissions and limitations
 *  under the License.
 */
package org.apache.causeway.core.metamodel.facets.object.ignore.annotation;

<<<<<<< HEAD
import jakarta.inject.Inject;
=======
import java.util.function.Predicate;

import javax.inject.Inject;
>>>>>>> 6728ee56

import org.apache.causeway.commons.internal.functions._Predicates;
import org.apache.causeway.commons.internal.reflection._GenericResolver.ResolvedMethod;
import org.apache.causeway.core.config.progmodel.ProgrammingModelConstants;
import org.apache.causeway.core.metamodel.context.MetaModelContext;
import org.apache.causeway.core.metamodel.facetapi.FeatureType;
import org.apache.causeway.core.metamodel.facets.FacetFactoryAbstract;
import org.apache.causeway.core.metamodel.spec.ObjectSpecification;

import lombok.NonNull;
import lombok.val;

public class RemoveAnnotatedMethodsFacetFactory
extends FacetFactoryAbstract {

    @Inject
    public RemoveAnnotatedMethodsFacetFactory(final MetaModelContext mmc) {
        super(mmc, FeatureType.OBJECTS_ONLY);
    }

    @Override
    public void process(final ProcessClassContext processClassContext) {

        val policy = getMetaModelContext().getConfiguration().getCore().getMetaModel().getIntrospector().getPolicy();
        switch (policy) {
            case ENCAPSULATION_ENABLED:
                getClassCache()
                        .streamResolvedMethods(processClassContext.getCls())
                        /* don't throw away mixin main methods, 
                         * those we keep irrespective of IntrospectionPolicy */
                        .filter(_Predicates.not(isMixinMainMethod(processClassContext)))
                        .forEach(method -> {
                            if (!ProgrammingModelConstants.MethodIncludeMarker.anyMatchOn(method)) {
                                processClassContext.removeMethod(method);
                            }
                        });
                break;

            case ANNOTATION_REQUIRED:
                // TODO: this could probably be more precise and insist on @Domain.Include for members.

            case ANNOTATION_OPTIONAL:

                getClassCache()
                        .streamPublicMethods(processClassContext.getCls())
                        .forEach(method->{
                            if(ProgrammingModelConstants.MethodExcludeMarker.anyMatchOn(method)) {
                                processClassContext.removeMethod(method);
                            }
                        });

                break;
        }
    }

    // -- HELPER
    
    /**
     * We have no MixinFacet yet, so we need to revert to low level introspection tactics.
     */
    private Predicate<ResolvedMethod> isMixinMainMethod(final @NonNull ProcessClassContext processClassContext) {
        
        // shortcut, when we already know the class is not a mixin
        if(processClassContext.getFacetHolder() instanceof ObjectSpecification) {
            val spec = (ObjectSpecification) processClassContext.getFacetHolder();
            if(!spec.getBeanSort().isMixin()) {
                return method->false; 
            }
        }
        // lookup attribute from class-cache as it should have been already processed by the BeanTypeClassifier 
        val cls = processClassContext.getCls();        
        val mixinMainMethodName = getClassCache()
            .lookupAttribute(cls, "mixin-main-method-name")
            .orElse(null);
        return method->method.name().equals(mixinMainMethodName);
    }
    
}<|MERGE_RESOLUTION|>--- conflicted
+++ resolved
@@ -18,13 +18,9 @@
  */
 package org.apache.causeway.core.metamodel.facets.object.ignore.annotation;
 
-<<<<<<< HEAD
-import jakarta.inject.Inject;
-=======
 import java.util.function.Predicate;
 
-import javax.inject.Inject;
->>>>>>> 6728ee56
+import jakarta.inject.Inject;
 
 import org.apache.causeway.commons.internal.functions._Predicates;
 import org.apache.causeway.commons.internal.reflection._GenericResolver.ResolvedMethod;
@@ -53,7 +49,7 @@
             case ENCAPSULATION_ENABLED:
                 getClassCache()
                         .streamResolvedMethods(processClassContext.getCls())
-                        /* don't throw away mixin main methods, 
+                        /* don't throw away mixin main methods,
                          * those we keep irrespective of IntrospectionPolicy */
                         .filter(_Predicates.not(isMixinMainMethod(processClassContext)))
                         .forEach(method -> {
@@ -81,25 +77,25 @@
     }
 
     // -- HELPER
-    
+
     /**
      * We have no MixinFacet yet, so we need to revert to low level introspection tactics.
      */
     private Predicate<ResolvedMethod> isMixinMainMethod(final @NonNull ProcessClassContext processClassContext) {
-        
+
         // shortcut, when we already know the class is not a mixin
         if(processClassContext.getFacetHolder() instanceof ObjectSpecification) {
             val spec = (ObjectSpecification) processClassContext.getFacetHolder();
             if(!spec.getBeanSort().isMixin()) {
-                return method->false; 
+                return method->false;
             }
         }
-        // lookup attribute from class-cache as it should have been already processed by the BeanTypeClassifier 
-        val cls = processClassContext.getCls();        
+        // lookup attribute from class-cache as it should have been already processed by the BeanTypeClassifier
+        val cls = processClassContext.getCls();
         val mixinMainMethodName = getClassCache()
             .lookupAttribute(cls, "mixin-main-method-name")
             .orElse(null);
         return method->method.name().equals(mixinMainMethodName);
     }
-    
+
 }