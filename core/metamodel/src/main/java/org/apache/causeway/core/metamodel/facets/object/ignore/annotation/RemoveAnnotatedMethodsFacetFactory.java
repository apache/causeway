--- conflicted
+++ resolved
@@ -49,9 +49,6 @@
             case ENCAPSULATION_ENABLED:
                 getClassCache()
                         .streamResolvedMethods(processClassContext.getCls())
-<<<<<<< HEAD
-                        /* don't throw away mixin main methods,
-=======
                         /* honor exclude markers (always) */
                         .filter(method->{
                             if(ProgrammingModelConstants.MethodExcludeMarker.anyMatchOn(method)) {
@@ -60,8 +57,7 @@
                             }
                             return true; // continue processing
                         })
-                        /* don't throw away mixin main methods, 
->>>>>>> af2d0486
+                        /* don't throw away mixin main methods,
                          * those we keep irrespective of IntrospectionPolicy */
                         .filter(_Predicates.not(isMixinMainMethod(processClassContext)))
                         .forEach(method -> {
