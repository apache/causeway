/*
 *  Licensed to the Apache Software Foundation (ASF) under one
 *  or more contributor license agreements.  See the NOTICE file
 *  distributed with this work for additional information
 *  regarding copyright ownership.  The ASF licenses this file
 *  to you under the Apache License, Version 2.0 (the
 *  "License"); you may not use this file except in compliance
 *  with the License.  You may obtain a copy of the License at
 *
 *        http://www.apache.org/licenses/LICENSE-2.0
 *
 *  Unless required by applicable law or agreed to in writing,
 *  software distributed under the License is distributed on an
 *  "AS IS" BASIS, WITHOUT WARRANTIES OR CONDITIONS OF ANY
 *  KIND, either express or implied.  See the License for the
 *  specific language governing permissions and limitations
 *  under the License.
 */
package org.apache.causeway.core.metamodel.facets.collections.collection;

import java.util.Optional;

import jakarta.inject.Inject;

import org.apache.causeway.applib.annotation.Collection;
import org.apache.causeway.applib.annotation.SemanticsOf;
import org.apache.causeway.core.config.progmodel.ProgrammingModelConstants;
import org.apache.causeway.core.metamodel.context.MetaModelContext;
import org.apache.causeway.core.metamodel.facetapi.FeatureType;
import org.apache.causeway.core.metamodel.facets.FacetFactoryAbstract;
import org.apache.causeway.core.metamodel.facets.actcoll.typeof.TypeOfFacet;
import org.apache.causeway.core.metamodel.facets.actions.contributing.ContributingFacet.Contributing;
import org.apache.causeway.core.metamodel.facets.actions.contributing.ContributingFacetAbstract;
import org.apache.causeway.core.metamodel.facets.actions.semantics.ActionSemanticsFacetAbstract;
import org.apache.causeway.core.metamodel.facets.collections.collection.modify.CollectionDomainEventFacet;
import org.apache.causeway.core.metamodel.facets.collections.collection.typeof.TypeOfFacetForCollectionAnnotation;
import org.apache.causeway.core.metamodel.facets.propcoll.accessor.PropertyOrCollectionAccessorFacet;
import org.apache.causeway.core.metamodel.specloader.validator.MetaModelValidatorForAmbiguousMixinAnnotations;

import lombok.val;

public class CollectionAnnotationFacetFactory
extends FacetFactoryAbstract {

    @Inject
    public CollectionAnnotationFacetFactory(final MetaModelContext mmc) {
        super(mmc, FeatureType.COLLECTIONS_AND_ACTIONS);
    }

    @Override
    public void process(final ProcessMethodContext processMethodContext) {

        val collectionIfAny = collectionIfAny(processMethodContext);

        inferIntentWhenOnTypeLevel(processMethodContext, collectionIfAny);

<<<<<<< HEAD
        processModify(processMethodContext, collectionIfAny);
=======
        processDomainEvent(processMethodContext, collectionIfAny);
        processHidden(processMethodContext, collectionIfAny);
>>>>>>> 5f7853a0
        processTypeOf(processMethodContext, collectionIfAny);
    }

    Optional<Collection> collectionIfAny(final ProcessMethodContext processMethodContext) {
        return processMethodContext
            .synthesizeOnMethodOrMixinType(
                    Collection.class,
                    () -> MetaModelValidatorForAmbiguousMixinAnnotations
                    .addValidationFailure(processMethodContext.getFacetHolder(), Collection.class));
    }

    void inferIntentWhenOnTypeLevel(final ProcessMethodContext processMethodContext, final Optional<Collection> collectionIfAny) {
        if(!processMethodContext.isMixinMain() || !collectionIfAny.isPresent()) {
            return; // no @Collection found neither type nor method
        }

        //          XXX[1998] this condition would allow 'intent inference' only when @Property is found at type level
        //          val isPropertyMethodLevel = processMethodContext.synthesizeOnMethod(Property.class).isPresent();
        //          if(isPropertyMethodLevel) return;

        //[1998] if @Collection detected on method or type level infer:
        //@Action(semantics=SAFE)
        //@ActionLayout(contributed=ASSOCIATION) ... it seems, is already allowed for mixins
        val facetedMethod = processMethodContext.getFacetHolder();
        addFacet(new ActionSemanticsFacetAbstract(SemanticsOf.SAFE, facetedMethod) {});
        addFacet(new ContributingFacetAbstract(Contributing.AS_ASSOCIATION, facetedMethod) {});

    }

    void processDomainEvent(final ProcessMethodContext processMethodContext, final Optional<Collection> collectionIfAny) {

        val cls = processMethodContext.getCls();
        val holder = processMethodContext.getFacetHolder();

        val getterFacetIfAny = holder.lookupFacet(PropertyOrCollectionAccessorFacet.class);

        final boolean isCollection = getterFacetIfAny.isPresent()
                || (processMethodContext.isMixinMain()
                        && collectionIfAny.isPresent());

        if(!isCollection) return; // bale out if method is not representing a collection (no matter mixed-in or not)

        //
        // Set up CollectionDomainEventFacet, which will act as the hiding/disabling/validating advisor
        //

        // search for @Collection(domainEvent=...)
        addFacet(
            CollectionDomainEventFacet
                .create(collectionIfAny, cls, holder));
    }

<<<<<<< HEAD
=======
    @SuppressWarnings("removal")
    void processHidden(final ProcessMethodContext processMethodContext, final Optional<Collection> collectionIfAny) {
        val holder = processMethodContext.getFacetHolder();

        // check for @Collection(hidden=...)
        addFacetIfPresent(
                HiddenFacetForCollectionAnnotation
                .create(collectionIfAny, holder));
    }


>>>>>>> 5f7853a0
    void processTypeOf(final ProcessMethodContext processMethodContext, final Optional<Collection> collectionIfAny) {

        val cls = processMethodContext.getCls();
        val facetHolder = processMethodContext.getFacetHolder();
        val method = processMethodContext.getMethod();

        val methodReturnType = method.getReturnType();
        ProgrammingModelConstants.CollectionSemantics.valueOf(methodReturnType)
        .ifPresent(collectionType->{
            addFacetIfPresent(
                    // check for @Collection(typeOf=...)
                    TypeOfFacetForCollectionAnnotation
                    .create(collectionIfAny, collectionType, facetHolder)
                    .or(
                        // else infer from return type
                        ()-> TypeOfFacet.inferFromMethodReturnType(
                                cls,
                                method,
                                facetHolder))
                );

        });
    }

}<|MERGE_RESOLUTION|>--- conflicted
+++ resolved
@@ -54,12 +54,7 @@
 
         inferIntentWhenOnTypeLevel(processMethodContext, collectionIfAny);
 
-<<<<<<< HEAD
-        processModify(processMethodContext, collectionIfAny);
-=======
         processDomainEvent(processMethodContext, collectionIfAny);
-        processHidden(processMethodContext, collectionIfAny);
->>>>>>> 5f7853a0
         processTypeOf(processMethodContext, collectionIfAny);
     }
 
@@ -112,20 +107,6 @@
                 .create(collectionIfAny, cls, holder));
     }
 
-<<<<<<< HEAD
-=======
-    @SuppressWarnings("removal")
-    void processHidden(final ProcessMethodContext processMethodContext, final Optional<Collection> collectionIfAny) {
-        val holder = processMethodContext.getFacetHolder();
-
-        // check for @Collection(hidden=...)
-        addFacetIfPresent(
-                HiddenFacetForCollectionAnnotation
-                .create(collectionIfAny, holder));
-    }
-
-
->>>>>>> 5f7853a0
     void processTypeOf(final ProcessMethodContext processMethodContext, final Optional<Collection> collectionIfAny) {
 
         val cls = processMethodContext.getCls();
