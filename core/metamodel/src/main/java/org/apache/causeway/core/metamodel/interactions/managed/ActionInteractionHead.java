/*
 *  Licensed to the Apache Software Foundation (ASF) under one
 *  or more contributor license agreements.  See the NOTICE file
 *  distributed with this work for additional information
 *  regarding copyright ownership.  The ASF licenses this file
 *  to you under the Apache License, Version 2.0 (the
 *  "License"); you may not use this file except in compliance
 *  with the License.  You may obtain a copy of the License at
 *
 *        http://www.apache.org/licenses/LICENSE-2.0
 *
 *  Unless required by applicable law or agreed to in writing,
 *  software distributed under the License is distributed on an
 *  "AS IS" BASIS, WITHOUT WARRANTIES OR CONDITIONS OF ANY
 *  KIND, either express or implied.  See the License for the
 *  specific language governing permissions and limitations
 *  under the License.
 */
package org.apache.causeway.core.metamodel.interactions.managed;

import org.jspecify.annotations.NonNull;

import org.apache.causeway.commons.collections.Can;
import org.apache.causeway.core.metamodel.interactions.InteractionHead;
import org.apache.causeway.core.metamodel.object.ManagedObject;
import org.apache.causeway.core.metamodel.spec.feature.ObjectAction;

import lombok.extern.slf4j.Slf4j;

@Slf4j
public record ActionInteractionHead(
    @NonNull InteractionHead interactionHead,
    @NonNull ObjectAction objectAction)
implements HasMetaModel<ObjectAction> {

<<<<<<< HEAD
    public static ActionInteractionHead of(
            final @NonNull ObjectAction objectAction,
            final @NonNull ManagedObject owner,
            final @NonNull ManagedObject target) {
        return new ActionInteractionHead(new InteractionHeadRecord(owner, target), objectAction, Can::empty);
    }

    public static ActionInteractionHead of(
            final @NonNull ObjectAction objectAction,
            final @NonNull ManagedObject owner,
            final @NonNull ManagedObject target,
            final @NonNull MultiselectChoices multiselectChoices) {
        return new ActionInteractionHead(new InteractionHeadRecord(owner, target), objectAction, multiselectChoices);
    }

=======
>>>>>>> 402b1a92
    @Override public ObjectAction getMetaModel() { return objectAction(); }
    public ManagedObject owner() { return interactionHead.owner(); }
    public ManagedObject target() { return interactionHead.target(); }

    /**
     * See step 1 'Fill in defaults' in
     * <a href="https://cwiki.apache.org/confluence/display/CAUSEWAY/ActionParameterNegotiation">
     * ActionParameterNegotiation (wiki)
     * </a>
     */
    public ParameterNegotiationModel defaults(final ManagedAction managedAction) {

        // init with empty values
        var pendingParamModel = ParameterNegotiationModel.of(managedAction, emptyParameterValues());

        // fill in the parameter defaults with a single sweep through all default providing methods in order,
        // updating the pendingParamModel at each iteration
        for(var param : getMetaModel().getParameters()) {
            pendingParamModel = pendingParamModel
                .withParamValue(param.getParameterIndex(), param.getDefault(pendingParamModel));
        }

        return pendingParamModel;
    }

    // -- HELPER

    /**
     * Immutable tuple of ManagedObjects, each representing {@code null} and each holding
     * the corresponding parameter's {@code ObjectSpecification}.
     * <p>
     * The size of the tuple corresponds to the number of parameters.
     */
    private Can<ManagedObject> emptyParameterValues() {
        return getMetaModel().getParameters().stream()
            .map(objectActionParameter->
                ManagedObject.empty(objectActionParameter.getElementType()))
            .collect(Can.toCan());
    }

}<|MERGE_RESOLUTION|>--- conflicted
+++ resolved
@@ -33,24 +33,6 @@
     @NonNull ObjectAction objectAction)
 implements HasMetaModel<ObjectAction> {
 
-<<<<<<< HEAD
-    public static ActionInteractionHead of(
-            final @NonNull ObjectAction objectAction,
-            final @NonNull ManagedObject owner,
-            final @NonNull ManagedObject target) {
-        return new ActionInteractionHead(new InteractionHeadRecord(owner, target), objectAction, Can::empty);
-    }
-
-    public static ActionInteractionHead of(
-            final @NonNull ObjectAction objectAction,
-            final @NonNull ManagedObject owner,
-            final @NonNull ManagedObject target,
-            final @NonNull MultiselectChoices multiselectChoices) {
-        return new ActionInteractionHead(new InteractionHeadRecord(owner, target), objectAction, multiselectChoices);
-    }
-
-=======
->>>>>>> 402b1a92
     @Override public ObjectAction getMetaModel() { return objectAction(); }
     public ManagedObject owner() { return interactionHead.owner(); }
     public ManagedObject target() { return interactionHead.target(); }
@@ -66,13 +48,13 @@
         // init with empty values
         var pendingParamModel = ParameterNegotiationModel.of(managedAction, emptyParameterValues());
 
-        // fill in the parameter defaults with a single sweep through all default providing methods in order,
+        // fill in the parameter defaults with a single sweep through all default providing methods in order, 
         // updating the pendingParamModel at each iteration
         for(var param : getMetaModel().getParameters()) {
             pendingParamModel = pendingParamModel
                 .withParamValue(param.getParameterIndex(), param.getDefault(pendingParamModel));
         }
-
+        
         return pendingParamModel;
     }
 
