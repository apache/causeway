/*
 *  Licensed to the Apache Software Foundation (ASF) under one
 *  or more contributor license agreements.  See the NOTICE file
 *  distributed with this work for additional information
 *  regarding copyright ownership.  The ASF licenses this file
 *  to you under the Apache License, Version 2.0 (the
 *  "License"); you may not use this file except in compliance
 *  with the License.  You may obtain a copy of the License at
 *
 *        http://www.apache.org/licenses/LICENSE-2.0
 *
 *  Unless required by applicable law or agreed to in writing,
 *  software distributed under the License is distributed on an
 *  "AS IS" BASIS, WITHOUT WARRANTIES OR CONDITIONS OF ANY
 *  KIND, either express or implied.  See the License for the
 *  specific language governing permissions and limitations
 *  under the License.
 */
package org.apache.causeway.core.metamodel.facets.objectvalue.digits;

<<<<<<< HEAD
=======
import javax.persistence.Column;
import javax.validation.constraints.Digits;

>>>>>>> 8e0f9cad
import org.apache.causeway.applib.annotation.ValueSemantics;
import org.apache.causeway.core.metamodel.facetapi.Facet;

import jakarta.validation.constraints.Digits;

/**
 * Maximum length of digits for this decimal.
 *
 * <p>
 * For example:
 * <ul>
 * <li><tt>12345.789</tt> has a total of 8 digits</li>
 * <li><tt>12345</tt> has a total of 5 digits</li>
 * <li><tt>12345.0</tt> has a total of 6 digits</li>
 * </ul>
 *
 * <p>
 * In JPA's {@link javax.persistence.Column}, this corresponds to {@link Column#precision()}.
 *
 * <p>
 * In JDO's <code>@Column</code> annotation, this corresponds to <code>@Column#length</code>.
 *
 * <p>
 * For {@link Digits}, corresponds to sum of {@link Digits#integer()} and {@link Digits#fraction()}.
 */
public interface MaxTotalDigitsFacet
extends Facet {

    /**
     * eg. as provided by {@link Digits#fraction()}
     * and {@link ValueSemantics#maxTotalDigits()}
     */
    int getMaxTotalDigits();

}<|MERGE_RESOLUTION|>--- conflicted
+++ resolved
@@ -18,16 +18,11 @@
  */
 package org.apache.causeway.core.metamodel.facets.objectvalue.digits;
 
-<<<<<<< HEAD
-=======
-import javax.persistence.Column;
-import javax.validation.constraints.Digits;
+import jakarta.persistence.Column;
+import jakarta.validation.constraints.Digits;
 
->>>>>>> 8e0f9cad
 import org.apache.causeway.applib.annotation.ValueSemantics;
 import org.apache.causeway.core.metamodel.facetapi.Facet;
-
-import jakarta.validation.constraints.Digits;
 
 /**
  * Maximum length of digits for this decimal.
@@ -41,7 +36,7 @@
  * </ul>
  *
  * <p>
- * In JPA's {@link javax.persistence.Column}, this corresponds to {@link Column#precision()}.
+ * In JPA's {@link jakarta.persistence.Column}, this corresponds to {@link Column#precision()}.
  *
  * <p>
  * In JDO's <code>@Column</code> annotation, this corresponds to <code>@Column#length</code>.
