/*
 *  Licensed to the Apache Software Foundation (ASF) under one
 *  or more contributor license agreements.  See the NOTICE file
 *  distributed with this work for additional information
 *  regarding copyright ownership.  The ASF licenses this file
 *  to you under the Apache License, Version 2.0 (the
 *  "License"); you may not use this file except in compliance
 *  with the License.  You may obtain a copy of the License at
 *
 *        http://www.apache.org/licenses/LICENSE-2.0
 *
 *  Unless required by applicable law or agreed to in writing,
 *  software distributed under the License is distributed on an
 *  "AS IS" BASIS, WITHOUT WARRANTIES OR CONDITIONS OF ANY
 *  KIND, either express or implied.  See the License for the
 *  specific language governing permissions and limitations
 *  under the License.
 */
package org.apache.causeway.core.metamodel.facets.members.cssclass.annotprop;

<<<<<<< HEAD
import java.util.Map;
import java.util.Optional;
import java.util.regex.Pattern;

import jakarta.inject.Inject;
=======
import javax.inject.Inject;
>>>>>>> 213353d5

import org.apache.causeway.core.metamodel.context.MetaModelContext;
import org.apache.causeway.core.metamodel.facetapi.FeatureType;
import org.apache.causeway.core.metamodel.facets.FacetFactoryAbstract;
import org.apache.causeway.core.metamodel.facets.FacetedMethod;
import org.apache.causeway.core.metamodel.facets.members.cssclass.CssClassFacet;

import lombok.val;

public class CssClassFacetOnActionFromConfiguredRegexFactory
extends FacetFactoryAbstract {

    @Inject
    public CssClassFacetOnActionFromConfiguredRegexFactory(final MetaModelContext mmc) {
        super(mmc, FeatureType.ACTIONS_ONLY);
    }

    @Override
    public void process(final ProcessMethodContext processMethodContext) {

        if(processMethodContext.isMixinMain()) {
            return; // don't match regex against 'act' say
        }
        
        final FacetedMethod facetHolder = processMethodContext.getFacetHolder();
        if(facetHolder.containsNonFallbackFacet(CssClassFacet.class)) {
            return;
        }

        // the name which we match the regex against
        val actionName = processMethodContext.getMethod().getName();

        addFacetIfPresent(
                CssClassFacetOnActionFromConfiguredRegex
                    .create(actionName, facetHolder));
    }

}
<|MERGE_RESOLUTION|>--- conflicted
+++ resolved
@@ -18,15 +18,7 @@
  */
 package org.apache.causeway.core.metamodel.facets.members.cssclass.annotprop;
 
-<<<<<<< HEAD
-import java.util.Map;
-import java.util.Optional;
-import java.util.regex.Pattern;
-
 import jakarta.inject.Inject;
-=======
-import javax.inject.Inject;
->>>>>>> 213353d5
 
 import org.apache.causeway.core.metamodel.context.MetaModelContext;
 import org.apache.causeway.core.metamodel.facetapi.FeatureType;
@@ -50,7 +42,7 @@
         if(processMethodContext.isMixinMain()) {
             return; // don't match regex against 'act' say
         }
-        
+
         final FacetedMethod facetHolder = processMethodContext.getFacetHolder();
         if(facetHolder.containsNonFallbackFacet(CssClassFacet.class)) {
             return;
