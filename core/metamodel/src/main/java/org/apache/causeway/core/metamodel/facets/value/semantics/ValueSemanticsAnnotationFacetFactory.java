--- conflicted
+++ resolved
@@ -20,6 +20,9 @@
 
 import java.util.Optional;
 
+import jakarta.inject.Inject;
+import jakarta.validation.constraints.Digits;
+
 import org.apache.causeway.applib.annotation.ValueSemantics;
 import org.apache.causeway.core.metamodel.context.MetaModelContext;
 import org.apache.causeway.core.metamodel.facetapi.FeatureType;
@@ -30,8 +33,6 @@
 import org.apache.causeway.core.metamodel.facets.objectvalue.digits.MinFractionalDigitsFacetAbstract;
 import org.apache.causeway.core.metamodel.specloader.validator.ValidationFailureUtils;
 
-import jakarta.inject.Inject;
-import jakarta.validation.constraints.Digits;
 import lombok.val;
 
 public class ValueSemanticsAnnotationFacetFactory
@@ -122,13 +123,8 @@
                 MinFractionalDigitsFacetAbstract.minimum(
                         MinFractionalDigitsFacetFromValueSemanticsAnnotation
                                 .create(valueSemanticsIfAny, facetHolder),
-<<<<<<< HEAD
                         // support for @jakarta.validation.constraints.Digits (if supported)
-                        getConfiguration().getCore().getMetaModel().getProgrammingModel().isUseScaleForMinFractionalFacet()
-=======
-                        // support for @javax.validation.constraints.Digits (if supported)
                         getConfiguration().getValueTypes().getBigDecimal().isUseScaleForMinFractionalFacet()
->>>>>>> 6ebd2b91
                                 ? MinFractionalDigitsFacetFromJavaxValidationDigitsAnnotation
                                             .create(digitsIfAny, facetHolder)
                                 : Optional.empty()
