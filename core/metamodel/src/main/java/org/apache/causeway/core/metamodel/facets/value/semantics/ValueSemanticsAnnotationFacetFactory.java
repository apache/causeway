--- conflicted
+++ resolved
@@ -49,13 +49,8 @@
                         () -> ValidationFailureUtils
                             .raiseAmbiguousMixinAnnotations(processMethodContext.getFacetHolder(), ValueSemantics.class));
 
-<<<<<<< HEAD
         // support for @jakarta.validation.constraints.Digits
-        val digitsIfAny = processMethodContext
-=======
-        // support for @javax.validation.constraints.Digits
         var digitsIfAny = processMethodContext
->>>>>>> d028da76
                 .synthesizeOnMethodOrMixinType(
                         Digits.class,
                         () -> ValidationFailureUtils
@@ -68,13 +63,8 @@
     public void processParams(final ProcessParameterContext processParameterContext) {
         var valueSemanticsIfAny = processParameterContext.synthesizeOnParameter(ValueSemantics.class);
 
-<<<<<<< HEAD
         // support for @jakarta.validation.constraints.Digits
-        val digitsIfAny = processParameterContext.synthesizeOnParameter(Digits.class);
-=======
-        // support for @javax.validation.constraints.Digits
         var digitsIfAny = processParameterContext.synthesizeOnParameter(Digits.class);
->>>>>>> d028da76
 
         processAll(processParameterContext.getFacetHolder(), valueSemanticsIfAny, digitsIfAny);
     }
