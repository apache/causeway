--- conflicted
+++ resolved
@@ -26,6 +26,8 @@
 
 import javax.xml.bind.annotation.XmlTransient;
 
+import com.google.common.collect.Sets;
+
 import org.apache.isis.applib.internal.collections._Lists;
 import org.apache.isis.applib.internal.collections._Maps;
 import org.apache.isis.applib.internal.collections._Sets;
@@ -44,20 +46,17 @@
     final List<PropertyResource> propertyResources = _Lists.newArrayList();
 
     ModuleOrBuilderAbstract() {}
-<<<<<<< HEAD
-    
-=======
 
     public B withAdditionalDependency(final Module dependency) {
         withTransitiveFrom(dependency);
-        return (B) this;
+        return self();
     }
 
     public B withAdditionalDependencies(final Set<Module> dependencies) {
         for (final Module dependency : dependencies) {
             withAdditionalDependency(dependency);
         }
-        return (B) this;
+        return self();
     }
 
     public B withAdditionalDependencies(final Module... dependencies) {
@@ -72,7 +71,8 @@
         withConfigurationProperties(Module.Util.transitiveIndividualConfigPropsOf(module));
     }
 
-    private static Class[] asClasses(final List<Module> dependencies) {
+    @SuppressWarnings("unchecked") //[ahuber] it's safe to assume correct type casting here
+    private static Class<? extends Module>[] asClasses(final List<Module> dependencies) {
         final List<Class<? extends Module>> list = new ArrayList<>();
         for (Module dependency : dependencies) {
             Class<? extends Module> aClass = dependency.getClass();
@@ -81,7 +81,6 @@
         return list.toArray(new Class[] {});
     }
 
->>>>>>> bc7253b3
     public B withAdditionalModules(final Class<?>... modules) {
         return withAdditionalModules(Arrays.asList(modules));
     }
