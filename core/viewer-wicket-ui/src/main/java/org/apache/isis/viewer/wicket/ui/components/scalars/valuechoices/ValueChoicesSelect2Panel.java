/**
 *  Licensed to the Apache Software Foundation (ASF) under one or more
 *  contributor license agreements.  See the NOTICE file distributed with
 *  this work for additional information regarding copyright ownership.
 *  The ASF licenses this file to You under the Apache License, Version 2.0
 *  (the "License"); you may not use this file except in compliance with
 *  the License.  You may obtain a copy of the License at
 *
 *     http://www.apache.org/licenses/LICENSE-2.0
 *
 *  Unless required by applicable law or agreed to in writing, software
 *  distributed under the License is distributed on an "AS IS" BASIS,
 *  WITHOUT WARRANTIES OR CONDITIONS OF ANY KIND, either express or implied.
 *  See the License for the specific language governing permissions and
 *  limitations under the License.
 */
package org.apache.isis.viewer.wicket.ui.components.scalars.valuechoices;

import java.util.List;

import org.apache.wicket.Component;
import org.apache.wicket.MarkupContainer;
import org.apache.wicket.ajax.AjaxRequestTarget;
import org.apache.wicket.markup.html.basic.Label;
import org.apache.wicket.markup.html.form.FormComponent;
import org.apache.wicket.model.IModel;
import org.apache.wicket.model.Model;
import org.wicketstuff.select2.ChoiceProvider;

import org.apache.isis.commons.internal.collections._Lists;
import org.apache.isis.core.metamodel.adapter.ObjectAdapter;
import org.apache.isis.viewer.wicket.model.isis.WicketViewerSettings;
import org.apache.isis.viewer.wicket.model.mementos.ObjectAdapterMemento;
import org.apache.isis.viewer.wicket.model.models.ScalarModel;
import org.apache.isis.viewer.wicket.ui.components.scalars.ScalarPanelSelect2Abstract;
import org.apache.isis.viewer.wicket.ui.components.widgets.select2.Select2;
import org.apache.isis.viewer.wicket.ui.components.widgets.select2.providers.ObjectAdapterMementoProviderForValueChoices;
import org.apache.isis.viewer.wicket.ui.util.Tooltips;

public class ValueChoicesSelect2Panel extends ScalarPanelSelect2Abstract {


    private static final long serialVersionUID = 1L;

    public ValueChoicesSelect2Panel(final String id, final ScalarModel scalarModel) {
        super(id, scalarModel);
    }


    // ///////////////////////////////////////////////////////////////////

    @Override
    protected Component createComponentForCompact() {
        return new Label(ID_SCALAR_IF_COMPACT, getModel().getObjectAsString());
    }

    @Override
    protected MarkupContainer createComponentForRegular() {

        if(select2 == null) {
            this.select2 = createSelect2(ID_SCALAR_VALUE);
        } else {
            select2.clearInput();
        }

        FormComponent<?> formComponent = select2.component();

        return createFormGroup(formComponent);
    }


    private List<ObjectAdapterMemento> getChoiceMementos(final ObjectAdapter[] argumentsIfAvailable) {
        final List<ObjectAdapter> choices =
                scalarModel.getChoices(argumentsIfAvailable, getAuthenticationSession());

        return _Lists.map(choices, ObjectAdapterMemento.Functions.fromAdapter());
    }

    // ///////////////////////////////////////////////////////////////////


    // ///////////////////////////////////////////////////////////////////

    @Override
    protected InlinePromptConfig getInlinePromptConfig() {
        return InlinePromptConfig.supportedAndHide(select2.component());
    }

    @Override
    protected IModel<String> obtainInlinePromptModel() {
        ObjectAdapterMemento modelObject = select2.getModelObject();
        String str = modelObject != null ? modelObject.asString(): null;
        return Model.of(str);
    }


    // ///////////////////////////////////////////////////////////////////


    @Override
    protected void onInitializeWhenViewMode() {
        // View: Read only
        select2.setEnabled(false);
    }

    @Override
    protected void onInitializeWhenEnabled() {
        // Edit: read/write
        select2.setEnabled(true);

        setTitleAttribute("");
    }

    @Override
    protected void onInitializeWhenDisabled(final String disableReason) {
        super.onInitializeWhenDisabled(disableReason);
        setTitleAttribute(disableReason);
        select2.setEnabled(false);
    }

    private void setTitleAttribute(final String titleAttribute) {
        Tooltips.addTooltip(getComponentForRegular(), titleAttribute);
    }

<<<<<<< HEAD
=======
    @Override
    protected void onDisabled(final String disableReason, final AjaxRequestTarget target) {
        super.onDisabled(disableReason, target);

        setTitleAttribute(disableReason);
        select2.setEnabled(false);
    }

    @Override
    protected void onEnabled(final AjaxRequestTarget target) {
        super.onEnabled(target);

        setTitleAttribute("");
        select2.setEnabled(true);
    }


>>>>>>> def8ba48

    // //////////////////////////////////////



    // in corresponding code in ReferencePanelFactory, these is a branch for different types of providers
    // (choice vs autoComplete).  Here though - because values don't currently support autoComplete - no branch is required
    @Override
    protected ChoiceProvider<ObjectAdapterMemento> buildChoiceProvider(final ObjectAdapter[] argsIfAvailable) {
        final List<ObjectAdapterMemento> choicesMementos = getChoiceMementos(argsIfAvailable);
        return new ObjectAdapterMementoProviderForValueChoices(scalarModel, choicesMementos, wicketViewerSettings);
    }

    @Override
    protected void syncIfNull(final Select2 select2, final List<ObjectAdapterMemento> choicesMementos) {
        final ObjectAdapterMemento curr = getModel().getObjectAdapterMemento();

        if(curr == null) {
            select2.getModel().setObject(null);
        }
    }


    public ScalarModel getScalarModel() {
        return scalarModel;
    }

    @com.google.inject.Inject
    WicketViewerSettings wicketViewerSettings;

    @Override
    protected String getScalarPanelType() {
        return "valueChoicesSelect2Panel";
    }

}<|MERGE_RESOLUTION|>--- conflicted
+++ resolved
@@ -27,6 +27,7 @@
 import org.apache.wicket.model.Model;
 import org.wicketstuff.select2.ChoiceProvider;
 
+import org.apache.isis.commons.internal.base._Strings;
 import org.apache.isis.commons.internal.collections._Lists;
 import org.apache.isis.core.metamodel.adapter.ObjectAdapter;
 import org.apache.isis.viewer.wicket.model.isis.WicketViewerSettings;
@@ -36,6 +37,8 @@
 import org.apache.isis.viewer.wicket.ui.components.widgets.select2.Select2;
 import org.apache.isis.viewer.wicket.ui.components.widgets.select2.providers.ObjectAdapterMementoProviderForValueChoices;
 import org.apache.isis.viewer.wicket.ui.util.Tooltips;
+
+import lombok.val;
 
 public class ValueChoicesSelect2Panel extends ScalarPanelSelect2Abstract {
 
@@ -108,7 +111,7 @@
         // Edit: read/write
         select2.setEnabled(true);
 
-        setTitleAttribute("");
+        clearTitleAttribute();
     }
 
     @Override
@@ -118,12 +121,20 @@
         select2.setEnabled(false);
     }
 
+    private void clearTitleAttribute() {
+        val target = getComponentForRegular();
+        Tooltips.clearTooltip(target);
+    }
+    
     private void setTitleAttribute(final String titleAttribute) {
-        Tooltips.addTooltip(getComponentForRegular(), titleAttribute);
+        if(_Strings.isNullOrEmpty(titleAttribute)) {
+            clearTitleAttribute();
+            return;
+        }
+        val target = getComponentForRegular();
+        Tooltips.addTooltip(target, titleAttribute);    
     }
 
-<<<<<<< HEAD
-=======
     @Override
     protected void onDisabled(final String disableReason, final AjaxRequestTarget target) {
         super.onDisabled(disableReason, target);
@@ -141,7 +152,6 @@
     }
 
 
->>>>>>> def8ba48
 
     // //////////////////////////////////////
 
