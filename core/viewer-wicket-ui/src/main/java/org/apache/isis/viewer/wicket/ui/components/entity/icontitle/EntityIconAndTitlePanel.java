--- conflicted
+++ resolved
@@ -19,15 +19,12 @@
 
 package org.apache.isis.viewer.wicket.ui.components.entity.icontitle;
 
-<<<<<<< HEAD
 import org.apache.wicket.Page;
-=======
 import java.util.concurrent.Callable;
 
 import org.apache.wicket.AttributeModifier;
 import org.apache.wicket.ajax.AjaxRequestTarget;
 import org.apache.wicket.ajax.markup.html.AjaxLink;
->>>>>>> a40ef6a9
 import org.apache.wicket.markup.html.WebMarkupContainer;
 import org.apache.wicket.markup.html.basic.Label;
 import org.apache.wicket.markup.html.image.Image;
@@ -36,12 +33,7 @@
 import org.apache.wicket.request.resource.ResourceReference;
 
 import org.apache.isis.core.metamodel.adapter.ObjectAdapter;
-<<<<<<< HEAD
 import org.apache.isis.core.metamodel.adapter.concurrency.ConcurrencyChecking;
-=======
-import org.apache.isis.core.metamodel.adapter.mgr.AdapterManager;
-import org.apache.isis.core.metamodel.adapter.mgr.AdapterManager.ConcurrencyChecking;
->>>>>>> a40ef6a9
 import org.apache.isis.core.metamodel.facets.members.cssclassfa.CssClassFaFacet;
 import org.apache.isis.core.metamodel.facets.object.projection.ProjectionFacet;
 import org.apache.isis.core.metamodel.spec.ObjectSpecification;
@@ -160,14 +152,6 @@
     }
 
     private AbstractLink createDynamicallyVisibleLink() {
-<<<<<<< HEAD
-        final PageParameters pageParameters = getModel().getPageParametersWithoutUiHints();
-
-        final Class<? extends Page> pageClass = getPageClassRegistry().getPageClass(PageType.ENTITY);
-
-        return new BookmarkablePageLink<Void>(ID_ENTITY_LINK, pageClass, pageParameters) {
-            private static final long serialVersionUID = 1L;
-=======
 
         final ObjectAdapterModel entityModel = getModel();
         return new AjaxLink<Void>(ID_ENTITY_LINK) {
@@ -187,12 +171,8 @@
                         // was throwing an exception when rebuild grid after invoking action
                         // not certain why that would be the case, but think it should be
                         // safe to simply disable while recreating the page to re-render back to user.
-                        AdapterManager.ConcurrencyChecking.executeWithConcurrencyCheckingDisabled(
-                                new Callable<EntityPage>() {
-                                    @Override public EntityPage call() throws Exception {
-                                        return new EntityPage(redirectToAdapter, null);
-                                    }
-                                }
+                        ConcurrencyChecking.executeWithConcurrencyCheckingDisabled(
+                                () -> new EntityPage(redirectToAdapter, null)
                         );
 
                 getIsisSessionFactory().getCurrentSession().getPersistenceSession().getTransactionManager().flushTransaction();
@@ -202,7 +182,6 @@
                 requestCycle.setResponsePage(entityPage);
 
             }
->>>>>>> a40ef6a9
 
             @Override
             public boolean isVisible() {
