/*
 *  Licensed to the Apache Software Foundation (ASF) under one
 *  or more contributor license agreements.  See the NOTICE file
 *  distributed with this work for additional information
 *  regarding copyright ownership.  The ASF licenses this file
 *  to you under the Apache License, Version 2.0 (the
 *  "License"); you may not use this file except in compliance
 *  with the License.  You may obtain a copy of the License at
 *
 *        http://www.apache.org/licenses/LICENSE-2.0
 *
 *  Unless required by applicable law or agreed to in writing,
 *  software distributed under the License is distributed on an
 *  "AS IS" BASIS, WITHOUT WARRANTIES OR CONDITIONS OF ANY
 *  KIND, either express or implied.  See the License for the
 *  specific language governing permissions and limitations
 *  under the License.
 */

package org.apache.isis.viewer.wicket.ui.components.scalars;

import java.util.List;

import org.apache.wicket.Component;
import org.apache.wicket.MarkupContainer;
import org.apache.wicket.RestartResponseException;
import org.apache.wicket.ajax.AjaxEventBehavior;
import org.apache.wicket.ajax.AjaxRequestTarget;
import org.apache.wicket.ajax.form.AjaxFormComponentUpdatingBehavior;
import org.apache.wicket.behavior.AttributeAppender;
import org.apache.wicket.behavior.Behavior;
import org.apache.wicket.feedback.ComponentFeedbackMessageFilter;
import org.apache.wicket.markup.ComponentTag;
import org.apache.wicket.markup.html.WebMarkupContainer;
import org.apache.wicket.markup.html.basic.Label;
import org.apache.wicket.markup.html.form.LabeledWebMarkupContainer;
import org.apache.wicket.markup.html.link.AbstractLink;
import org.apache.wicket.model.IModel;
import org.apache.wicket.model.Model;

import org.apache.isis.applib.annotation.ActionLayout;
import org.apache.isis.applib.annotation.PromptStyle;
<<<<<<< HEAD
import org.apache.isis.commons.internal.base._Strings;
import org.apache.isis.commons.internal.collections._Lists;
=======
import org.apache.isis.applib.services.metamodel.MetaModelService2;
>>>>>>> 26c2e61e
import org.apache.isis.core.metamodel.adapter.ObjectAdapter;
import org.apache.isis.core.metamodel.adapter.concurrency.ConcurrencyChecking;
import org.apache.isis.core.metamodel.adapter.version.ConcurrencyException;
import org.apache.isis.core.metamodel.facets.all.named.NamedFacet;
import org.apache.isis.core.metamodel.facets.members.cssclass.CssClassFacet;
import org.apache.isis.core.metamodel.facets.objectvalue.labelat.LabelAtFacet;
import org.apache.isis.core.metamodel.spec.ObjectSpecification;
import org.apache.isis.core.runtime.system.context.IsisContext;
import org.apache.isis.viewer.wicket.model.links.LinkAndLabel;
import org.apache.isis.viewer.wicket.model.models.ActionPrompt;
import org.apache.isis.viewer.wicket.model.models.ActionPromptProvider;
import org.apache.isis.viewer.wicket.model.models.EntityModel;
import org.apache.isis.viewer.wicket.model.models.InlinePromptContext;
import org.apache.isis.viewer.wicket.model.models.ScalarModel;
import org.apache.isis.viewer.wicket.ui.ComponentType;
import org.apache.isis.viewer.wicket.ui.components.actionmenu.entityactions.AdditionalLinksPanel;
import org.apache.isis.viewer.wicket.ui.components.actionmenu.entityactions.LinkAndLabelUtil;
import org.apache.isis.viewer.wicket.ui.components.property.PropertyEditFormPanel;
import org.apache.isis.viewer.wicket.ui.components.property.PropertyEditPanel;
import org.apache.isis.viewer.wicket.ui.components.propertyheader.PropertyEditPromptHeaderPanel;
import org.apache.isis.viewer.wicket.ui.components.scalars.isisapplib.IsisBlobOrClobPanelAbstract;
import org.apache.isis.viewer.wicket.ui.components.scalars.primitive.BooleanPanel;
import org.apache.isis.viewer.wicket.ui.components.scalars.reference.ReferencePanel;
import org.apache.isis.viewer.wicket.ui.components.scalars.valuechoices.ValueChoicesSelect2Panel;
import org.apache.isis.viewer.wicket.ui.components.widgets.linkandlabel.ActionLink;
import org.apache.isis.viewer.wicket.ui.pages.entity.EntityPage;
import org.apache.isis.viewer.wicket.ui.panels.PanelAbstract;
import org.apache.isis.viewer.wicket.ui.util.Components;
import org.apache.isis.viewer.wicket.ui.util.CssClassAppender;

import de.agilecoders.wicket.core.markup.html.bootstrap.common.NotificationPanel;

public abstract class ScalarPanelAbstract2 extends PanelAbstract<ScalarModel> implements ScalarModelSubscriber2 {

    private static final long serialVersionUID = 1L;

    protected static final String ID_SCALAR_TYPE_CONTAINER = "scalarTypeContainer";

    protected static final String ID_SCALAR_IF_COMPACT = "scalarIfCompact";
    protected static final String ID_SCALAR_IF_REGULAR = "scalarIfRegular";
    protected static final String ID_SCALAR_NAME = "scalarName";
    protected static final String ID_SCALAR_VALUE = "scalarValue";



    /**
     * as per {@link #inlinePromptLink}
     */
    protected static final String ID_SCALAR_VALUE_INLINE_PROMPT_LINK = "scalarValueInlinePromptLink";
    protected static final String ID_SCALAR_VALUE_INLINE_PROMPT_LABEL = "scalarValueInlinePromptLabel";

    /**
     * as per {@link #scalarIfRegularInlinePromptForm}.
     */
    public static final String ID_SCALAR_IF_REGULAR_INLINE_PROMPT_FORM = "scalarIfRegularInlinePromptForm";


    private static final String ID_EDIT_PROPERTY = "editProperty";
    private static final String ID_FEEDBACK = "feedback";
    private static final String ID_ASSOCIATED_ACTION_LINKS_BELOW = "associatedActionLinksBelow";
    private static final String ID_ASSOCIATED_ACTION_LINKS_RIGHT = "associatedActionLinksRight";

    public static class InlinePromptConfig {
        private final boolean supported;
        private final Component componentToHideIfAny;

        public static InlinePromptConfig supported() {
            return new InlinePromptConfig(true, null);
        }

        public static InlinePromptConfig notSupported() {
            return new InlinePromptConfig(false, null);
        }

        public static InlinePromptConfig supportedAndHide(final Component componentToHideIfAny) {
            return new InlinePromptConfig(true, componentToHideIfAny);
        }

        private InlinePromptConfig(final boolean supported, final Component componentToHideIfAny) {
            this.supported = supported;
            this.componentToHideIfAny = componentToHideIfAny;
        }

        boolean isSupported() {
            return supported;
        }

        Component getComponentToHideIfAny() {
            return componentToHideIfAny;
        }
    }

    // ///////////////////////////////////////////////////////////////////

    protected final ScalarModel scalarModel;

    private Component scalarIfCompact;
    private MarkupContainer scalarIfRegular;

    private WebMarkupContainer scalarTypeContainer;

    /**
     * Populated
     * Used by most subclasses ({@link ScalarPanelAbstract2}, {@link ReferencePanel}, {@link ValueChoicesSelect2Panel}) but not all ({@link IsisBlobOrClobPanelAbstract}, {@link BooleanPanel})
     */
    private WebMarkupContainer scalarIfRegularInlinePromptForm;

    WebMarkupContainer inlinePromptLink;

    public ScalarPanelAbstract2(final String id, final ScalarModel scalarModel) {
        super(id, scalarModel);
        this.scalarModel = scalarModel;
    }


    // ///////////////////////////////////////////////////////////////////


    @Override
    protected void onInitialize() {
        super.onInitialize();

        buildGuiAndCallHooks();

        setOutputMarkupId(true);

    }
    
    private void buildGuiAndCallHooks() {

        try {
            buildGui();
        } catch (ConcurrencyException ex) {
            //
            // this has to be here because it's the first method called when editing a property
            // on a potentially stale model.
            //
            // there is similar code for invoking actions (ActionLink)
            //
            IsisContext.getSessionFactory().getCurrentSession().getAuthenticationSession().getMessageBroker().addMessage(ex.getMessage());
            final ObjectAdapter parentAdapter = getModel().getParentEntityModel().load();
            throw new RestartResponseException(new EntityPage(parentAdapter));
        }

        final ScalarModel scalarModel = getModel();

        final String disableReasonIfAny = scalarModel.whetherDisabled();
        if (disableReasonIfAny != null) {
            if(disableReasonIfAny.contains("Always disabled")) {
                onInitializeWhenViewMode();
            } else {
                onInitializeWhenDisabled(disableReasonIfAny.toString());
            }
        } else {
            if (scalarModel.isViewMode()) {
                onInitializeWhenViewMode();
            } else {        
                onInitializeWhenEnabled();
            }
        }
        

    }

    /**
     * Mandatory hook; simply determines the CSS that is added to the outermost 'scalarTypeContainer' div.
     */
    protected abstract String getScalarPanelType();

    /**
     * Mandatory hook for implementations to indicate whether it supports the {@link PromptStyle#INLINE inline} or
     * {@link PromptStyle#INLINE_AS_IF_EDIT prompt}s, and if so, how.
     *
     * <p>
     *     For those that do, both {@link #createInlinePromptForm()} and
     *     {@link #createInlinePromptLink()} must return non-null values (and their corresponding markup
     *     must define the corresponding elements).
     * </p>
     *
     * <p>
     *     Implementations that support inline prompts are: ({@link ScalarPanelAbstract2}, {@link ReferencePanel} and
     *     {@link ValueChoicesSelect2Panel}; those that don't are {@link IsisBlobOrClobPanelAbstract} and {@link BooleanPanel}.
     * </p>
     *
     */
    protected abstract InlinePromptConfig getInlinePromptConfig();




    /**
     * Builds GUI lazily prior to first render.
     *
     * <p>
     * This design allows the panel to be configured first.
     *
     * @see #onBeforeRender()
     */
    private void buildGui() {

        scalarTypeContainer = new WebMarkupContainer(ID_SCALAR_TYPE_CONTAINER);
        scalarTypeContainer.setOutputMarkupId(true);
        scalarTypeContainer.add(new CssClassAppender(Model.of(getScalarPanelType())));
        addOrReplace(scalarTypeContainer);

        this.scalarIfCompact = createComponentForCompact();
        this.scalarIfRegular = createComponentForRegular();
        scalarIfRegular.setOutputMarkupId(true);

        scalarTypeContainer.addOrReplace(scalarIfCompact, scalarIfRegular);

        List<LinkAndLabel> linkAndLabels =
                LinkAndLabelUtil.asActionLinksForAssociation(this.scalarModel);

        final InlinePromptConfig inlinePromptConfig = getInlinePromptConfig();
        if(inlinePromptConfig.isSupported()) {

            this.scalarIfRegularInlinePromptForm = createInlinePromptForm();
            scalarTypeContainer.addOrReplace(scalarIfRegularInlinePromptForm);
            inlinePromptLink = createInlinePromptLink();
            scalarIfRegular.add(inlinePromptLink);

            // even if this particular scalarModel (property) is not configured for inline edits,
            // it's possible that one of the associated actions is.  Thus we set the prompt context
            scalarModel.setInlinePromptContext(
                    new InlinePromptContext(
                            getComponentForRegular(),
                            scalarIfRegularInlinePromptForm, scalarTypeContainer));

            // start off assuming that neither the property nor any of the associated actions
            // are using inline prompts
            Component componentToHideIfAny = inlinePromptLink;

            // check if one of the associated actions is configured to use an inline form "as if edit"
            final LinkAndLabel linkAndLabelAsIfEdit = inlineAsIfEditIfAny(linkAndLabels);

            if (this.scalarModel.getPromptStyle().isInline() && scalarModel.canEnterEditMode()) {
                // we configure the prompt link if _this_ property is configured for inline edits...
                configureInlinePromptLinkCallback(inlinePromptLink);
                componentToHideIfAny = inlinePromptConfig.getComponentToHideIfAny();

            } else {

                // not editable property, but maybe one of the actions is.
                if(linkAndLabelAsIfEdit != null) {

                    scalarModel.setHasActionWithInlineAsIfEdit(true);

                    // safe to do this, the inlineAsEditIfAny(...) method checks for us
                    final ActionLink actionLinkInlineAsIfEdit = (ActionLink) linkAndLabelAsIfEdit.getLink();

                    if(actionLinkInlineAsIfEdit.isVisible() && actionLinkInlineAsIfEdit.isEnabled()) {
                        configureInlinePromptLinkCallback(inlinePromptLink, actionLinkInlineAsIfEdit);
                        componentToHideIfAny = inlinePromptConfig.getComponentToHideIfAny();
                    }
                }
            }

            if(linkAndLabelAsIfEdit != null) {
                // irrespective of whether the property is itself editable, if the action is annotated as
                // INLINE_AS_IF_EDIT then we never render it as an action
                linkAndLabels = _Lists.newArrayList(linkAndLabels);
                linkAndLabels.remove(linkAndLabelAsIfEdit);
            }

            if(componentToHideIfAny != null) {
                componentToHideIfAny.setVisibilityAllowed(false);
            }
        }
        if(scalarModel.getKind() == ScalarModel.Kind.PROPERTY &&
                scalarModel.getMode() == EntityModel.Mode.VIEW     &&
                (scalarModel.getPromptStyle().isDialog() || !scalarModel.canEnterEditMode())) {
            getScalarValueComponent().add(new AttributeAppender("tabindex", "-1"));
        }

        addPositioningCssTo(scalarIfRegular, linkAndLabels);
        addActionLinksBelowAndRight(scalarIfRegular, linkAndLabels);

        addEditPropertyTo(scalarIfRegular);
        addFeedbackOnlyTo(scalarIfRegular, getScalarValueComponent());

        getRendering().buildGui(this);
        addCssFromMetaModel();

        notifyOnChange(this);
        addFormComponentBehaviourToUpdateSubscribers();

    }

    /**
     * @return the first {@link ActionLink} (if any) configured with a
     * {@link LinkAndLabel#getPromptStyle() prompt style} of {@link PromptStyle#INLINE_AS_IF_EDIT}.
     */
    private static LinkAndLabel inlineAsIfEditIfAny(final List<LinkAndLabel> linkAndLabels) {
        for (LinkAndLabel linkAndLabel : linkAndLabels) {
            AbstractLink link = linkAndLabel.getLink();
            if(link instanceof ActionLink) {

                PromptStyle promptStyle = linkAndLabel.getPromptStyle();

                if(promptStyle.isInlineAsIfEdit()) {
                    return linkAndLabel;
                }
            }
        }
        return null;
    }

    /**
     * Optional hook.
     */
    protected void onInitializeWhenViewMode() {
    }

    /**
     * Optional hook.
     */
    protected void onInitializeWhenDisabled(final String disableReason) {
    }

    /**
     * Optional hook.
     */
    protected void onInitializeWhenEnabled() {
    }


    private void addCssFromMetaModel() {
        final String cssForMetaModel = getModel().getCssClass();
        if (!_Strings.isNullOrEmpty(cssForMetaModel)) {
            CssClassAppender.appendCssClassTo(this, CssClassAppender.asCssStyle(cssForMetaModel));
        }

        ScalarModel model = getModel();
        final CssClassFacet facet = model.getFacet(CssClassFacet.class);
        if(facet != null) {

            final ObjectAdapter parentAdapter =
                    model.getParentEntityModel().load(ConcurrencyChecking.NO_CHECK);

            final String cssClass = facet.cssClass(parentAdapter);
            CssClassAppender.appendCssClassTo(this, cssClass);
        }
    }


    // //////////////////////////////////////

    /**
     * Each component is now responsible for determining if it should be visible or not.
     *
     * <p>
     * Unlike the constructor and <tt>onInitialize</tt>, which are called only once, the <tt>onConfigure</tt> callback
     * is called multiple times, just prior to <tt>onBeforeRendering</tt>.  It is therefore the correct place for
     * components to set up their visibility/enablement.
     * </p>
     *
     */
    @Override
    protected void onConfigure() {

        final ScalarModel scalarModel = getModel();

        final boolean hidden = scalarModel.whetherHidden();
        setVisibilityAllowed(!hidden);

        super.onConfigure();
    }


    // //////////////////////////////////////


    static class ScalarUpdatingBehavior extends AjaxFormComponentUpdatingBehavior {
        private static final long serialVersionUID = 1L;

        private final ScalarPanelAbstract2 scalarPanel;

        private ScalarUpdatingBehavior(final ScalarPanelAbstract2 scalarPanel) {
            super("change");
            this.scalarPanel = scalarPanel;
        }

        @Override
        protected void onUpdate(AjaxRequestTarget target) {
            for (ScalarModelSubscriber2 subscriber : scalarPanel.subscribers) {
                subscriber.onUpdate(target, scalarPanel);
            }
        }

        @Override
        protected void onError(AjaxRequestTarget target, RuntimeException e) {
            super.onError(target, e);
            for (ScalarModelSubscriber2 subscriber : scalarPanel.subscribers) {
                subscriber.onError(target, scalarPanel);
            }
        }
    }

    private final List<ScalarModelSubscriber2> subscribers = _Lists.newArrayList();

    public void notifyOnChange(final ScalarModelSubscriber2 subscriber) {
        subscribers.add(subscriber);
    }

    private void addFormComponentBehaviourToUpdateSubscribers() {
        Component scalarValueComponent = getScalarValueComponent();
        if(scalarValueComponent == null) {
            return;
        }
        for (Behavior b : scalarValueComponent.getBehaviors(ScalarUpdatingBehavior.class)) {
            scalarValueComponent.remove(b);
        }
        scalarValueComponent.add(new ScalarUpdatingBehavior(this));
    }

    // //////////////////////////////////////

    @Override
    public void onUpdate(
            final AjaxRequestTarget target, final ScalarPanelAbstract2 scalarPanel) {

        if(getModel().getKind() == ScalarModel.Kind.PARAMETER) {
            target.appendJavaScript(
                    String.format("Wicket.Event.publish(Isis.Topic.FOCUS_FIRST_PARAMETER, '%s')", getMarkupId()));
        }
    }


    @Override
    public void onError(
            final AjaxRequestTarget target, final ScalarPanelAbstract2 scalarPanel) {

    }


    // ///////////////////////////////////////////////////////////////////


    public enum Rendering {
        /**
         * Does not show labels, eg for use in tables
         */
        COMPACT {
            @Override
            public String getLabelCaption(final LabeledWebMarkupContainer labeledContainer) {
                return "";
            }

            @Override
            public void buildGui(final ScalarPanelAbstract2 panel) {
                panel.getComponentForRegular().setVisible(false);
            }

        },
        /**
         * Does show labels, eg for use in forms.
         */
        REGULAR {
            @Override
            public String getLabelCaption(final LabeledWebMarkupContainer labeledContainer) {
                return labeledContainer.getLabel().getObject();
            }

            @Override
            public void buildGui(final ScalarPanelAbstract2 panel) {
                panel.scalarIfCompact.setVisible(false);
            }

        };

        public abstract String getLabelCaption(LabeledWebMarkupContainer labeledContainer);

        public abstract void buildGui(ScalarPanelAbstract2 panel);

        private static Rendering renderingFor(EntityModel.RenderingHint renderingHint) {
            return renderingHint.isRegular()? Rendering.REGULAR :Rendering.COMPACT;
        }
    }

    protected Rendering getRendering() {
        return Rendering.renderingFor(scalarModel.getRenderingHint());
    }

    // ///////////////////////////////////////////////////////////////////

    protected Component getComponentForRegular() {
        return scalarIfRegular;
    }

    /**
     * Mandatory hook method to build the component to render the model when in
     * {@link Rendering#REGULAR regular} format.
     *
     * <p>
     *     Is added to {@link #scalarTypeContainer}.
     * </p>
     */
    protected abstract MarkupContainer createComponentForRegular();

    /**
     * Mandatory hook method to build the component to render the model when in
     * {@link Rendering#COMPACT compact} format.
     *
     * <p>
     *     Is added to {@link #scalarTypeContainer}.
     * </p>
     */
    protected abstract Component createComponentForCompact();

    protected Label createScalarName(final String id, final String labelCaption) {
        final Label scalarName = new Label(id, labelCaption);
        final ScalarModel model = getModel();
        if(model.isRequired() && model.isEnabled()) {
            final String label = scalarName.getDefaultModelObjectAsString();
            if(!_Strings.isNullOrEmpty(label)) {
                scalarName.add(new CssClassAppender("mandatory"));
            }
        }
        NamedFacet namedFacet = model.getFacet(NamedFacet.class);
        if (namedFacet != null) {
            scalarName.setEscapeModelStrings(namedFacet.escaped());
        }
        return scalarName;
    }

    /**
     * Returns a container holding an empty form.  This can be switched out using {@link #switchFormForInlinePrompt(AjaxRequestTarget)}.
     */
    private WebMarkupContainer createInlinePromptForm() {

        // (placeholder initially, create dynamically when needed - otherwise infinite loop because form references regular)

        WebMarkupContainer scalarIfRegularInlinePromptForm =
                new WebMarkupContainer( ID_SCALAR_IF_REGULAR_INLINE_PROMPT_FORM);
        scalarIfRegularInlinePromptForm.setOutputMarkupId(true);
        scalarIfRegularInlinePromptForm.setVisible(false);

        return scalarIfRegularInlinePromptForm;
    }

    private WebMarkupContainer createInlinePromptLink() {
        final IModel<String> inlinePromptModel = obtainInlinePromptModel();
        if(inlinePromptModel == null) {
            throw new IllegalStateException(this.getClass().getName() + ": obtainInlinePromptModel() returning null is not compatible with supportsInlinePrompt() returning true ");
        }

        final WebMarkupContainer inlinePromptLink = new WebMarkupContainer(ID_SCALAR_VALUE_INLINE_PROMPT_LINK);
        inlinePromptLink.setOutputMarkupId(true);

        configureInlinePromptLink(inlinePromptLink);

        final Component editInlineLinkLabel = createInlinePromptComponent(ID_SCALAR_VALUE_INLINE_PROMPT_LABEL,
                inlinePromptModel
                );
        inlinePromptLink.add(editInlineLinkLabel);

        return inlinePromptLink;
    }

    protected void configureInlinePromptLink(final WebMarkupContainer inlinePromptLink) {
        final String append = obtainInlinePromptLinkCssIfAny();
        if(append != null) {
            inlinePromptLink.add(new CssClassAppender(append));
        }
    }

    protected String obtainInlinePromptLinkCssIfAny() {
        return "form-control input-sm";
    }

    protected Component createInlinePromptComponent(
            final String id, final IModel<String> inlinePromptModel) {
        return new Label(id, inlinePromptModel) {
            @Override protected void onComponentTag(final ComponentTag tag) {
                super.onComponentTag(tag);
                tag.put("tabindex","-1");
            }
        };
    }

    // ///////////////////////////////////////////////////////////////////

    /**
     * Components returning true for {@link #getInlinePromptConfig()} are required to override and return a non-null value.
     */
    protected IModel<String> obtainInlinePromptModel() {
        return null;
    }


    private void configureInlinePromptLinkCallback(final WebMarkupContainer inlinePromptLink) {

        inlinePromptLink.add(new AjaxEventBehavior("click") {
            /**
             *
             */
            private static final long serialVersionUID = -3034584614218331440L;

            @Override
            protected void onEvent(final AjaxRequestTarget target) {

                scalarModel.toEditMode();

                switchFormForInlinePrompt(target);

                getComponentForRegular().setVisible(false);
                scalarIfRegularInlinePromptForm.setVisible(true);

                target.add(scalarTypeContainer);
            }

            @Override
            public boolean isEnabled(final Component component) {
                return true;
            }
        });
    }

    private void configureInlinePromptLinkCallback(
            final WebMarkupContainer inlinePromptLink,
            final ActionLink actionLink) {

        inlinePromptLink.add(new AjaxEventBehavior("click") {
            /**
             *
             */
            private static final long serialVersionUID = 2171203212348044948L;

            @Override
            protected void onEvent(final AjaxRequestTarget target) {
                actionLink.onClick(target);
            }

            @Override
            public boolean isEnabled(final Component component) {
                return true;
            }
        });
    }

    private void switchFormForInlinePrompt(final AjaxRequestTarget target) {
        scalarIfRegularInlinePromptForm = (PropertyEditFormPanel) getComponentFactoryRegistry().addOrReplaceComponent(
                scalarTypeContainer, ID_SCALAR_IF_REGULAR_INLINE_PROMPT_FORM, ComponentType.PROPERTY_EDIT_FORM, scalarModel);

        onSwitchFormForInlinePrompt(scalarIfRegularInlinePromptForm, target);
    }

    /**
     * Optional hook.
     */
    protected void onSwitchFormForInlinePrompt(
            final WebMarkupContainer inlinePromptForm,
            final AjaxRequestTarget target) {

    }


    // ///////////////////////////////////////////////////////////////////

    protected void addEditPropertyTo(
            final MarkupContainer scalarIfRegularFormGroup) {

        final PromptStyle promptStyle = scalarModel.getPromptStyle();
        if(  scalarModel.canEnterEditMode() &&
            (promptStyle.isDialog() ||
            !getInlinePromptConfig().isSupported())) {

            final WebMarkupContainer editProperty = new WebMarkupContainer(ID_EDIT_PROPERTY);
            editProperty.setOutputMarkupId(true);
            scalarIfRegularFormGroup.addOrReplace(editProperty);

            editProperty.add(new AjaxEventBehavior("click") {
                /**
                 *
                 */
                private static final long serialVersionUID = -3561635292986591682L;

                @Override
                protected void onEvent(AjaxRequestTarget target) {

                    final ObjectSpecification specification = scalarModel.getObject().getSpecification();
                    final MetaModelService2 metaModelService2 = getIsisSessionFactory().getServicesInjector()
                            .lookupService(MetaModelService2.class);
                    final MetaModelService2.Sort sort = metaModelService2.sortOf(specification.getCorrespondingClass());

                    final ActionPrompt prompt = ActionPromptProvider.Util
                            .getFrom(ScalarPanelAbstract2.this).getActionPrompt(promptStyle, sort);

                    PropertyEditPromptHeaderPanel titlePanel = new PropertyEditPromptHeaderPanel(prompt.getTitleId(),
                            ScalarPanelAbstract2.this.scalarModel);

                    final PropertyEditPanel propertyEditPanel =
                            (PropertyEditPanel) getComponentFactoryRegistry().createComponent(
                                    ComponentType.PROPERTY_EDIT_PROMPT, prompt.getContentId(),
                                    ScalarPanelAbstract2.this.scalarModel);

                    propertyEditPanel.setShowHeader(false);

                    prompt.setTitle(titlePanel, target);
                    prompt.setPanel(propertyEditPanel, target);
                    prompt.showPrompt(target);

                }
            });
        } else {
            Components.permanentlyHide(scalarIfRegularFormGroup, ID_EDIT_PROPERTY);
        }

    }

    /**
     * Mandatory hook, used to determine which component to attach feedback to.
     * @return
     */
    protected abstract Component getScalarValueComponent();


    private void addFeedbackOnlyTo(final MarkupContainer markupContainer, final Component component) {
        markupContainer.addOrReplace(new NotificationPanel(ID_FEEDBACK, component, new ComponentFeedbackMessageFilter(component)));
    }

    private void addActionLinksBelowAndRight(
            final MarkupContainer labelIfRegular,
            final List<LinkAndLabel> linkAndLabels) {
        final List<LinkAndLabel> linksBelow = LinkAndLabel.positioned(linkAndLabels, ActionLayout.Position.BELOW);
        AdditionalLinksPanel.addAdditionalLinks(labelIfRegular, ID_ASSOCIATED_ACTION_LINKS_BELOW, linksBelow, AdditionalLinksPanel.Style.INLINE_LIST);

        final List<LinkAndLabel> linksRight = LinkAndLabel.positioned(linkAndLabels, ActionLayout.Position.RIGHT);
        AdditionalLinksPanel.addAdditionalLinks(labelIfRegular, ID_ASSOCIATED_ACTION_LINKS_RIGHT, linksRight, AdditionalLinksPanel.Style.DROPDOWN);
    }

    /**
     * Applies the {@literal @}{@link LabelAtFacet} and also CSS based on
     * whether any of the associated actions have {@literal @}{@link ActionLayout layout} positioned to
     * the {@link ActionLayout.Position#RIGHT right}.
     *
     * @param markupContainer The form group element
     * @param actionLinks
     */
    private void addPositioningCssTo(
            final MarkupContainer markupContainer,
            final List<LinkAndLabel> actionLinks) {
        CssClassAppender.appendCssClassTo(markupContainer, determinePropParamLayoutCss(getModel()));
        CssClassAppender.appendCssClassTo(markupContainer, determineActionLayoutPositioningCss(actionLinks));
    }

    private static String determinePropParamLayoutCss(ScalarModel model) {
        final LabelAtFacet facet = model.getFacet(LabelAtFacet.class);
        if (facet != null) {
            switch (facet.label()) {
            case LEFT:
                return "label-left";
            case RIGHT:
                return "label-right";
            case NONE:
                return "label-none";
            case TOP:
                return "label-top";
            case DEFAULT:
            case NOT_SPECIFIED:
            default:
                break;
            }
        }
        return "label-left";
    }

    private static String determineActionLayoutPositioningCss(List<LinkAndLabel> entityActionLinks) {
        boolean actionsPositionedOnRight = hasActionsPositionedOn(entityActionLinks, ActionLayout.Position.RIGHT);
        return actionsPositionedOnRight ? "actions-right" : null;
    }

    private static boolean hasActionsPositionedOn(final List<LinkAndLabel> entityActionLinks, final ActionLayout.Position position) {
        for (LinkAndLabel entityActionLink : entityActionLinks) {
            if(entityActionLink.getPosition() == position) {
                return true;
            }
        }
        return false;
    }

    // ///////////////////////////////////////////////////////////////////

    /**
     * Repaints this panel of just some of its children
     *
     * @param target The Ajax request handler
     */
    public void repaint(AjaxRequestTarget target) {
        target.add(this);
    }


}<|MERGE_RESOLUTION|>--- conflicted
+++ resolved
@@ -40,12 +40,9 @@
 
 import org.apache.isis.applib.annotation.ActionLayout;
 import org.apache.isis.applib.annotation.PromptStyle;
-<<<<<<< HEAD
+import org.apache.isis.applib.services.metamodel.MetaModelService;
 import org.apache.isis.commons.internal.base._Strings;
 import org.apache.isis.commons.internal.collections._Lists;
-=======
-import org.apache.isis.applib.services.metamodel.MetaModelService2;
->>>>>>> 26c2e61e
 import org.apache.isis.core.metamodel.adapter.ObjectAdapter;
 import org.apache.isis.core.metamodel.adapter.concurrency.ConcurrencyChecking;
 import org.apache.isis.core.metamodel.adapter.version.ConcurrencyException;
@@ -78,6 +75,7 @@
 
 import de.agilecoders.wicket.core.markup.html.bootstrap.common.NotificationPanel;
 
+
 public abstract class ScalarPanelAbstract2 extends PanelAbstract<ScalarModel> implements ScalarModelSubscriber2 {
 
     private static final long serialVersionUID = 1L;
@@ -728,9 +726,9 @@
                 protected void onEvent(AjaxRequestTarget target) {
 
                     final ObjectSpecification specification = scalarModel.getObject().getSpecification();
-                    final MetaModelService2 metaModelService2 = getIsisSessionFactory().getServicesInjector()
-                            .lookupService(MetaModelService2.class);
-                    final MetaModelService2.Sort sort = metaModelService2.sortOf(specification.getCorrespondingClass());
+                    final MetaModelService metaModelService = getIsisSessionFactory().getServicesInjector()
+                            .lookupServiceElseFail(MetaModelService.class);
+                    final MetaModelService.Sort sort = metaModelService.sortOf(specification.getCorrespondingClass(), MetaModelService.Mode.RELAXED);
 
                     final ActionPrompt prompt = ActionPromptProvider.Util
                             .getFrom(ScalarPanelAbstract2.this).getActionPrompt(promptStyle, sort);
