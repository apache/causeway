--- conflicted
+++ resolved
@@ -22,13 +22,8 @@
     <body>
         <wicket:panel>
             <li class="dropdown" wicket:id="menuItems">
-<<<<<<< HEAD
-                <a tabindex="-1" href="javascript:;" class="dropdown-toggle" data-toggle="dropdown"><span wicket:id="name"></span> <span class="caret"></span></a>
+                <a href="javascript:;" class="dropdown-toggle" data-toggle="dropdown"><span wicket:id="name"></span> <span class="caret"></span></a>
                 <ul wicket:id="topMenu" class="dropdown-menu multi-level" role="menu">
-=======
-                <a href="javascript:;" class="dropdown-toggle" data-toggle="dropdown"><span wicket:id="name"></span> <span class="caret"></span></a>
-                <ul wicket:id="topMenu" class="dropdown-menu scrollable-menu multi-level" role="menu">
->>>>>>> 3e208897
                     <li wicket:id="subMenuItems">
                         <wicket:container wicket:id="content"></wicket:container>
                     </li>
