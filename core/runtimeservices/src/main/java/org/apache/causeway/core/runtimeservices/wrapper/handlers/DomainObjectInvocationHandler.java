/*
 *  Licensed to the Apache Software Foundation (ASF) under one
 *  or more contributor license agreements.  See the NOTICE file
 *  distributed with this work for additional information
 *  regarding copyright ownership.  The ASF licenses this file
 *  to you under the Apache License, Version 2.0 (the
 *  "License"); you may not use this file except in compliance
 *  with the License.  You may obtain a copy of the License at
 *
 *        http://www.apache.org/licenses/LICENSE-2.0
 *
 *  Unless required by applicable law or agreed to in writing,
 *  software distributed under the License is distributed on an
 *  "AS IS" BASIS, WITHOUT WARRANTIES OR CONDITIONS OF ANY
 *  KIND, either express or implied.  See the License for the
 *  specific language governing permissions and limitations
 *  under the License.
 */
package org.apache.causeway.core.runtimeservices.wrapper.handlers;

import java.lang.reflect.Method;
import java.util.Collection;
import java.util.Map;
import java.util.function.Supplier;
import java.util.stream.Stream;

import org.apache.causeway.applib.annotation.Where;
import org.apache.causeway.applib.exceptions.recoverable.InteractionException;
import org.apache.causeway.applib.services.wrapper.DisabledException;
import org.apache.causeway.applib.services.wrapper.HiddenException;
import org.apache.causeway.applib.services.wrapper.InvalidException;
import org.apache.causeway.applib.services.wrapper.WrappingObject;
import org.apache.causeway.applib.services.wrapper.control.ExecutionMode;
import org.apache.causeway.applib.services.wrapper.control.SyncControl;
import org.apache.causeway.applib.services.wrapper.events.CollectionAccessEvent;
import org.apache.causeway.applib.services.wrapper.events.InteractionEvent;
import org.apache.causeway.applib.services.wrapper.events.PropertyAccessEvent;
import org.apache.causeway.applib.services.wrapper.events.UsabilityEvent;
import org.apache.causeway.applib.services.wrapper.events.ValidityEvent;
import org.apache.causeway.applib.services.wrapper.events.VisibilityEvent;
import org.apache.causeway.commons.collections.Can;
import org.apache.causeway.commons.functional.IndexedFunction;
import org.apache.causeway.commons.internal._Constants;
import org.apache.causeway.commons.internal.base._Casts;
import org.apache.causeway.commons.internal.base._NullSafe;
import org.apache.causeway.commons.internal.collections._Arrays;
import org.apache.causeway.commons.internal.exceptions._Exceptions;
import org.apache.causeway.commons.internal.reflection._GenericResolver;
import org.apache.causeway.core.metamodel.consent.InteractionInitiatedBy;
import org.apache.causeway.core.metamodel.consent.InteractionResult;
import org.apache.causeway.core.metamodel.context.MetaModelContext;
import org.apache.causeway.core.metamodel.facets.ImperativeFacet;
import org.apache.causeway.core.metamodel.facets.ImperativeFacet.Intent;
import org.apache.causeway.core.metamodel.facets.object.entity.EntityFacet;
import org.apache.causeway.core.metamodel.interactions.managed.ActionInteractionHead;
import org.apache.causeway.core.metamodel.object.ManagedObject;
import org.apache.causeway.core.metamodel.object.MmAssertionUtils;
import org.apache.causeway.core.metamodel.object.MmEntityUtils;
import org.apache.causeway.core.metamodel.object.MmUnwrapUtils;
import org.apache.causeway.core.metamodel.spec.ObjectSpecification;
import org.apache.causeway.core.metamodel.spec.feature.MixedIn;
import org.apache.causeway.core.metamodel.spec.feature.MixedInMember;
import org.apache.causeway.core.metamodel.spec.feature.ObjectAction;
import org.apache.causeway.core.metamodel.spec.feature.ObjectMember;
import org.apache.causeway.core.metamodel.spec.feature.OneToManyAssociation;
import org.apache.causeway.core.metamodel.spec.feature.OneToOneAssociation;
import org.apache.causeway.core.metamodel.util.Facets;
import org.apache.causeway.core.runtime.wrap.WrapperInvocationHandler;

import lombok.Getter;
import lombok.SneakyThrows;

import lombok.extern.slf4j.Slf4j;
import lombok.experimental.Accessors;

/**
 *
 * @param <T> type of delegate
 */
<<<<<<< HEAD
@Slf4j
public class DomainObjectInvocationHandler<T>
=======
@Log4j2
public final class DomainObjectInvocationHandler<T>
>>>>>>> f5ff1a4a
implements WrapperInvocationHandler {

    @Getter(onMethod_ = {@Override}) @Accessors(fluent=true) 
    private final WrapperInvocationHandler.Context context;
    
    private final ProxyGenerator proxyGenerator;
    private final MetaModelContext mmc;

    /**
     * The <tt>title()</tt> method; may be <tt>null</tt>.
     */
    protected final Method titleMethod;

    /**
     * The <tt>__causeway_save()</tt> method from {@link WrappingObject#__causeway_save()}.
     */
    protected final Method __causeway_saveMethod;

    /**
     * The <tt>__causeway_wrapped()</tt> method from {@link WrappingObject#__causeway_wrapped()}.
     */
    protected final Method __causeway_wrappedMethod;

    /**
     * The <tt>__causeway_executionModes()</tt> method from {@link WrappingObject#__causeway_executionModes()}.
     */
    protected final Method __causeway_executionModes;

    private final EntityFacet entityFacet;
    private final ManagedObject mixeeAdapter;

    public DomainObjectInvocationHandler(
            final T domainObject,
            final ManagedObject mixeeAdapter, // ignored if not handling a mixin
            final ManagedObject targetAdapter,
            final SyncControl syncControl,
            final ProxyGenerator proxyGenerator) {
        
        this.mmc = targetAdapter.objSpec().getMetaModelContext();
        this.context = WrapperInvocationHandler.Context.of(
                mmc,
                domainObject,
                syncControl);
        this.proxyGenerator = proxyGenerator;

        var _titleMethod = (Method)null;
        try {
            _titleMethod = context().delegate().getClass().getMethod("title", _Constants.emptyClasses);
        } catch (final NoSuchMethodException e) {
            // ignore
        }
        this.titleMethod = _titleMethod;
        
        try {
            this.__causeway_saveMethod = WrappingObject.class.getMethod("__causeway_save", _Constants.emptyClasses);
            this.__causeway_wrappedMethod = WrappingObject.class.getMethod("__causeway_wrapped", _Constants.emptyClasses);
            this.__causeway_executionModes = WrappingObject.class.getMethod("__causeway_executionModes", _Constants.emptyClasses);

        } catch (final NoSuchMethodException nsme) {
            throw new IllegalStateException(
                    "Could not locate reserved declared methods in the WrappingObject interfaces",
                    nsme);
        }

        this.entityFacet = targetAdapter.objSpec().entityFacet().orElse(null);
        this.mixeeAdapter = mixeeAdapter;
    }

    /**
     *
     * @param proxyObjectUnused - not used.
     * @param method - the method invoked on the proxy
     * @param args - the args to the method invoked on the proxy
     * @throws Throwable
     */
    @Override
    public Object invoke(final Object proxyObjectUnused, final Method method, final Object[] args) throws Throwable {

        if (context().isObjectMethod(method)
                || isEnhancedEntityMethod(method)) {
            return context().invoke(method, args);
        }

        final ManagedObject targetAdapter = mmc.getObjectManager().adapt(context().delegate());

        if(!targetAdapter.specialization().isMixin()) {
            MmAssertionUtils.assertIsBookmarkSupported(targetAdapter);
        }

        if (method.equals(titleMethod)) {
            return handleTitleMethod(targetAdapter);
        }

        final ObjectSpecification targetSpec = targetAdapter.objSpec();
        var resolvedMethod = _GenericResolver.resolveMethod(method, targetSpec.getCorrespondingClass())
                .orElseThrow();

        // save method, through the proxy
        if (method.equals(__causeway_saveMethod)) {
            return handleSaveMethod(targetAdapter, targetSpec);
        }

        if (method.equals(__causeway_wrappedMethod)) {
            return context().delegate();
        }

        if (method.equals(__causeway_executionModes)) {
            return context().syncControl().getExecutionModes();
        }

        var objectMember = targetSpec.getMemberElseFail(resolvedMethod);
        var memberId = objectMember.getId();

        var intent = ImperativeFacet.getIntent(objectMember, resolvedMethod);
        if(intent == Intent.CHECK_IF_HIDDEN || intent == Intent.CHECK_IF_DISABLED) {
            throw new UnsupportedOperationException(String.format("Cannot invoke supporting method '%s'", memberId));
        }

        if (intent == Intent.DEFAULTS || intent == Intent.CHOICES_OR_AUTOCOMPLETE) {
            return method.invoke(context().delegate(), args);
        }

        if (objectMember.isOneToOneAssociation()) {

            if (intent == Intent.CHECK_IF_VALID || intent == Intent.MODIFY_PROPERTY_SUPPORTING) {
                throw new UnsupportedOperationException(String.format("Cannot invoke supporting method for '%s'; use only property accessor/mutator", memberId));
            }

            final OneToOneAssociation otoa = (OneToOneAssociation) objectMember;

            if (intent == Intent.ACCESSOR) {
                return handleGetterMethodOnProperty(targetAdapter, args, otoa);
            }

            if (intent == Intent.MODIFY_PROPERTY || intent == Intent.INITIALIZATION) {
                return handleSetterMethodOnProperty(targetAdapter, args, otoa);
            }
        }
        if (objectMember.isOneToManyAssociation()) {

            if (intent == Intent.CHECK_IF_VALID) {
                throw new UnsupportedOperationException(String.format("Cannot invoke supporting method '%s'; use only collection accessor/mutator", memberId));
            }

            final OneToManyAssociation otma = (OneToManyAssociation) objectMember;
            if (intent == Intent.ACCESSOR) {
                return handleGetterMethodOnCollection(targetAdapter, args, otma, memberId);
            }
        }

        if (objectMember instanceof ObjectAction) {

            if (intent == Intent.CHECK_IF_VALID) {
                throw new UnsupportedOperationException(String.format("Cannot invoke supporting method '%s'; use only the 'invoke' method", memberId));
            }

            var objectAction = (ObjectAction) objectMember;

            if(Facets.mixinIsPresent(targetSpec)) {
                if (mixeeAdapter == null) {
                    throw _Exceptions.illegalState(
                            "Missing the required mixeeAdapter for action '%s'",
                            objectAction.getId());
                }
                MmAssertionUtils.assertIsBookmarkSupported(mixeeAdapter);

                final ObjectMember mixinMember = determineMixinMember(mixeeAdapter, objectAction);

                if (mixinMember != null) {
                    if(mixinMember instanceof ObjectAction) {
                        return handleActionMethod(mixeeAdapter, args, (ObjectAction)mixinMember);
                    }
                    if(mixinMember instanceof OneToOneAssociation) {
                        return handleGetterMethodOnProperty(mixeeAdapter, new Object[0], (OneToOneAssociation)mixinMember);
                    }
                    if(mixinMember instanceof OneToManyAssociation) {
                        return handleGetterMethodOnCollection(mixeeAdapter, new Object[0], (OneToManyAssociation)mixinMember, memberId);
                    }
                } else {
                    throw _Exceptions.illegalState(String.format(
                            "Could not locate mixin member for action '%s' on spec '%s'", objectAction.getId(), targetSpec));
                }
            }

            // this is just a regular non-mixin action.
            return handleActionMethod(targetAdapter, args, objectAction);
        }

        throw new UnsupportedOperationException(String.format("Unknown member type '%s'", objectMember));
    }

    private static ObjectMember determineMixinMember(
            final ManagedObject domainObjectAdapter,
            final ObjectAction objectAction) {

        if(domainObjectAdapter == null) {
            return null;
        }
        var specification = domainObjectAdapter.objSpec();
        var objectActions = specification.streamAnyActions(MixedIn.INCLUDED);
        var objectAssociations = specification.streamAssociations(MixedIn.INCLUDED);

        final Stream<ObjectMember> objectMembers = Stream.concat(objectActions, objectAssociations);
        return objectMembers
                .filter(MixedInMember.class::isInstance)
                .map(MixedInMember.class::cast)
                .filter(mixedInMember->mixedInMember.hasMixinAction(objectAction))
                .findFirst()
                .orElse(null);

        // throw new RuntimeException("Unable to find the mixed-in action corresponding to " + objectAction.getIdentifier().toFullIdentityString());
    }

    public InteractionInitiatedBy getInteractionInitiatedBy() {
        return shouldEnforceRules()
                ? InteractionInitiatedBy.USER
                : InteractionInitiatedBy.FRAMEWORK;
    }

    private boolean isEnhancedEntityMethod(final Method method) {
        return entityFacet!=null
                ? entityFacet.isProxyEnhancement(method)
                : false;
    }

    private Object handleTitleMethod(final ManagedObject targetAdapter) {

        var targetNoSpec = targetAdapter.objSpec();
        var titleContext = targetNoSpec
                .createTitleInteractionContext(targetAdapter, InteractionInitiatedBy.FRAMEWORK);
        var titleEvent = titleContext.createInteractionEvent();
        context().notifyListeners(titleEvent);
        return titleEvent.getTitle();
    }

    private Object handleSaveMethod(
            final ManagedObject targetAdapter, final ObjectSpecification targetNoSpec) {

        runValidationTask(()->{
            var interactionResult =
                    targetNoSpec.isValidResult(targetAdapter, getInteractionInitiatedBy());
            notifyListenersAndVetoIfRequired(interactionResult);
        });

        var spec = targetAdapter.objSpec();
        if(spec.isEntity()) {
            return runExecutionTask(()->{
                MmEntityUtils.persistInCurrentTransaction(targetAdapter);
                return null;
            });
        }
        return null;

    }

    private Object handleGetterMethodOnProperty(
            final ManagedObject targetAdapter,
            final Object[] args,
            final OneToOneAssociation property) {

        zeroArgsElseThrow(args, "get");

        runValidationTask(()->{
            checkVisibility(targetAdapter, property);
        });

        return runExecutionTask(()->{

            var interactionInitiatedBy = getInteractionInitiatedBy();
            var currentReferencedAdapter = property.get(targetAdapter, interactionInitiatedBy);

            var currentReferencedObj = MmUnwrapUtils.single(currentReferencedAdapter);

            var propertyAccessEvent = new PropertyAccessEvent(
                    context().delegate(), property.getFeatureIdentifier(), currentReferencedObj);
            context().notifyListeners(propertyAccessEvent);
            return currentReferencedObj;

        });

    }

    private Object handleSetterMethodOnProperty(
            final ManagedObject targetAdapter,
            final Object[] args,
            final OneToOneAssociation property) {

        var singleArg = singleArgUnderlyingElseNull(args, "setter");

        runValidationTask(()->{
            checkVisibility(targetAdapter, property);
            checkUsability(targetAdapter, property);
        });

        var argumentAdapter = property.getObjectManager().adapt(singleArg);

        runValidationTask(()->{
            var interactionResult = property.isAssociationValid(
                    targetAdapter, argumentAdapter, getInteractionInitiatedBy())
                    .getInteractionResult();
            notifyListenersAndVetoIfRequired(interactionResult);
        });

        return runExecutionTask(()->{
            property.set(targetAdapter, argumentAdapter, getInteractionInitiatedBy());
            return null;
        });

    }

    private Object handleGetterMethodOnCollection(
            final ManagedObject targetAdapter,
            final Object[] args,
            final OneToManyAssociation collection,
            final String memberId) {

        zeroArgsElseThrow(args, "get");

        runValidationTask(()->{
            checkVisibility(targetAdapter, collection);
        });

        return runExecutionTask(()->{

            var interactionInitiatedBy = getInteractionInitiatedBy();
            var currentReferencedAdapter = collection.get(targetAdapter, interactionInitiatedBy);

            var currentReferencedObj = MmUnwrapUtils.single(currentReferencedAdapter);

            var collectionAccessEvent = new CollectionAccessEvent(context().delegate(), collection.getFeatureIdentifier());

            if (currentReferencedObj instanceof Collection) {
                var collectionViewObject = lookupWrappingObject(
                        (Collection<?>) currentReferencedObj, collection);
                context().notifyListeners(collectionAccessEvent);
                return collectionViewObject;
            } else if (currentReferencedObj instanceof Map) {
                var mapViewObject = lookupWrappingObject((Map<?, ?>) currentReferencedObj,
                        collection);
                context().notifyListeners(collectionAccessEvent);
                return mapViewObject;
            }

            var msg = String.format("Collection type '%s' not supported by framework", currentReferencedObj.getClass().getName());
            throw new IllegalArgumentException(msg);

        });

    }

    private Collection<?> lookupWrappingObject(
            final Collection<?> collectionToLookup,
            final OneToManyAssociation otma) {
        if (collectionToLookup instanceof WrappingObject) {
            return collectionToLookup;
        }
        if(proxyGenerator == null) {
            throw new IllegalStateException("Unable to create proxy for collection; "
                    + "proxyContextHandler not provided");
        }
        return proxyGenerator.collectionProxy(collectionToLookup, context().syncControl(), otma);
    }

    private Map<?, ?> lookupWrappingObject(
            final Map<?, ?> mapToLookup,
            final OneToManyAssociation otma) {
        if (mapToLookup instanceof WrappingObject) {
            return mapToLookup;
        }
        if(proxyGenerator == null) {
            throw new IllegalStateException("Unable to create proxy for collection; "
                    + "proxyContextHandler not provided");
        }
        return proxyGenerator.mapProxy(mapToLookup, context().syncControl(), otma);
    }

    private Object handleActionMethod(
            final ManagedObject targetAdapter,
            final Object[] args,
            final ObjectAction objectAction) {

        var head = objectAction.interactionHead(targetAdapter);
        var objectManager = objectAction.getObjectManager();

        // adapt argument pojos to managed objects
        var argAdapters = objectAction.getParameterTypes().map(IndexedFunction.zeroBased((paramIndex, paramSpec)->{
            // guard against index out of bounds
            var argPojo = _Arrays.get(args, paramIndex).orElse(null);
            return argPojo!=null
                    ? objectManager.adapt(argPojo)
                    : ManagedObject.empty(paramSpec);
        }));

        runValidationTask(()->{
            checkVisibility(targetAdapter, objectAction);
            checkUsability(targetAdapter, objectAction);
            checkValidity(head, objectAction, argAdapters);
        });

        return runExecutionTask(()->{
            var interactionInitiatedBy = getInteractionInitiatedBy();

            var returnedAdapter = objectAction.execute(
                    head, argAdapters,
                    interactionInitiatedBy);
            return MmUnwrapUtils.single(returnedAdapter);

        });

    }

    private void checkValidity(
            final ActionInteractionHead head,
            final ObjectAction objectAction,
            final Can<ManagedObject> argAdapters) {

        var interactionResult = objectAction
                .isArgumentSetValid(head, argAdapters, getInteractionInitiatedBy())
                .getInteractionResult();
        notifyListenersAndVetoIfRequired(interactionResult);
    }

    private Object underlying(final Object arg) {
        if (arg instanceof WrappingObject) {
            var argViewObject = (WrappingObject) arg;
            return argViewObject.__causeway_wrapped();
        } else {
            return arg;
        }
    }

    /**
     * REVIEW: ideally should provide some way to allow to caller to indicate the 'where' context.  Having
     * a hard-coded value like this is an approximation.
     */
    private final Where where = Where.ANYWHERE;

    private void checkVisibility(
            final ManagedObject targetObjectAdapter,
            final ObjectMember objectMember) {

        var visibleConsent = objectMember.isVisible(targetObjectAdapter, getInteractionInitiatedBy(), where);
        var interactionResult = visibleConsent.getInteractionResult();
        notifyListenersAndVetoIfRequired(interactionResult);
    }

    private void checkUsability(
            final ManagedObject targetObjectAdapter,
            final ObjectMember objectMember) {

        var interactionResult = objectMember.isUsable(
                targetObjectAdapter,
                getInteractionInitiatedBy(),
                where)
                .getInteractionResult();
        notifyListenersAndVetoIfRequired(interactionResult);
    }

    // -- NOTIFY LISTENERS

    private void notifyListenersAndVetoIfRequired(final InteractionResult interactionResult) {
        var interactionEvent = interactionResult.getInteractionEvent();
        context().notifyListeners(interactionEvent);
        if (interactionEvent.isVeto()) {
            throw toException(interactionEvent);
        }
    }

    /**
     * Wraps a {@link InteractionEvent#isVeto() vetoing}
     * {@link InteractionEvent} in a corresponding {@link InteractionException},
     * and returns it.
     */
    private InteractionException toException(final InteractionEvent interactionEvent) {
        if (!interactionEvent.isVeto()) {
            throw new IllegalArgumentException("Provided interactionEvent must be a veto");
        }
        if (interactionEvent instanceof ValidityEvent) {
            final ValidityEvent validityEvent = (ValidityEvent) interactionEvent;
            return new InvalidException(validityEvent);
        }
        if (interactionEvent instanceof VisibilityEvent) {
            final VisibilityEvent visibilityEvent = (VisibilityEvent) interactionEvent;
            return new HiddenException(visibilityEvent);
        }
        if (interactionEvent instanceof UsabilityEvent) {
            final UsabilityEvent usabilityEvent = (UsabilityEvent) interactionEvent;
            return new DisabledException(usabilityEvent);
        }
        throw new IllegalArgumentException("Provided interactionEvent must be a VisibilityEvent, UsabilityEvent or a ValidityEvent");
    }

    // -- HELPER

    private boolean shouldEnforceRules() {
        return !context().syncControl().getExecutionModes().contains(ExecutionMode.SKIP_RULE_VALIDATION);
    }

    private boolean shouldExecute() {
        return !context().syncControl().getExecutionModes().contains(ExecutionMode.SKIP_EXECUTION);
    }

    private void runValidationTask(final Runnable task) {
        if(!shouldEnforceRules()) {
            return;
        }
        try {
            task.run();
        } catch(Exception ex) {
            handleException(ex);
        }
    }

    private <X> X runExecutionTask(final Supplier<X> task) {
        if(!shouldExecute()) {
            return null;
        }
        try {
            return task.get();
        } catch(Exception ex) {
            return _Casts.uncheckedCast(handleException(ex));
        }
    }

    @SneakyThrows
    private Object handleException(final Exception ex) {
        var exceptionHandler = context().syncControl().getExceptionHandler()
                .orElse(null);

        if(exceptionHandler==null) {
            log.warn("No ExceptionHandler was setup to handle this Exception", ex);
        }

        return exceptionHandler!=null
                ? exceptionHandler.handle(ex)
                : null;
    }

    private Object singleArgUnderlyingElseNull(final Object[] args, final String name) {
        if (args.length != 1) {
            throw new IllegalArgumentException(String.format(
                    "Invoking '%s' should only have a single argument", name));
        }
        var argumentObj = underlying(args[0]);
        return argumentObj;
    }

    private void zeroArgsElseThrow(final Object[] args, final String name) {
        if (!_NullSafe.isEmpty(args)) {
            throw new IllegalArgumentException(String.format(
                    "Invoking '%s' should have no arguments", name));
        }
    }

}<|MERGE_RESOLUTION|>--- conflicted
+++ resolved
@@ -77,18 +77,13 @@
  *
  * @param <T> type of delegate
  */
-<<<<<<< HEAD
 @Slf4j
-public class DomainObjectInvocationHandler<T>
-=======
-@Log4j2
 public final class DomainObjectInvocationHandler<T>
->>>>>>> f5ff1a4a
 implements WrapperInvocationHandler {
 
-    @Getter(onMethod_ = {@Override}) @Accessors(fluent=true) 
+    @Getter(onMethod_ = {@Override}) @Accessors(fluent=true)
     private final WrapperInvocationHandler.Context context;
-    
+
     private final ProxyGenerator proxyGenerator;
     private final MetaModelContext mmc;
 
@@ -121,7 +116,7 @@
             final ManagedObject targetAdapter,
             final SyncControl syncControl,
             final ProxyGenerator proxyGenerator) {
-        
+
         this.mmc = targetAdapter.objSpec().getMetaModelContext();
         this.context = WrapperInvocationHandler.Context.of(
                 mmc,
@@ -136,7 +131,7 @@
             // ignore
         }
         this.titleMethod = _titleMethod;
-        
+
         try {
             this.__causeway_saveMethod = WrappingObject.class.getMethod("__causeway_save", _Constants.emptyClasses);
             this.__causeway_wrappedMethod = WrappingObject.class.getMethod("__causeway_wrapped", _Constants.emptyClasses);
