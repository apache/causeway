--- conflicted
+++ resolved
@@ -85,29 +85,6 @@
     private final ProxyGenerator proxyGenerator;
     private final MetaModelContext mmc;
 
-<<<<<<< HEAD
-    /**
-     * The <tt>title()</tt> method; may be <tt>null</tt>.
-     */
-    protected final Method titleMethod;
-
-    /**
-     * The <tt>__causeway_origin()</tt> method from {@link WrappingObject#__causeway_origin()}.
-     */
-    protected final Method __causeway_originMethod;
-
-    /**
-     * The <tt>__causeway_save()</tt> method from {@link WrappingObject#__causeway_save()}.
-     */
-    protected final Method __causeway_saveMethod;
-
-    /**
-     * The <tt>__causeway_executionModes()</tt> method from {@link WrappingObject#__causeway_executionModes()}.
-     */
-    protected final Method __causeway_executionModes;
-
-=======
->>>>>>> 7088d8c4
     private final EntityFacet entityFacet;
     private final ManagedObject mixeeAdapter;
 
@@ -121,27 +98,6 @@
         this.classMetaData = WrapperInvocationHandler.ClassMetaData.of(domainObjectClass);
         this.proxyGenerator = proxyGenerator;
 
-<<<<<<< HEAD
-        var _titleMethod = (Method)null;
-        try {
-            _titleMethod = classMetaData().pojoClass().getMethod("title", _Constants.emptyClasses);
-        } catch (final NoSuchMethodException e) {
-            // ignore
-        }
-        this.titleMethod = _titleMethod;
-
-        try {
-            this.__causeway_originMethod = WrappingObject.class.getMethod(WrappingObject.ORIGIN_GETTER_NAME, _Constants.emptyClasses);
-            this.__causeway_saveMethod = WrappingObject.class.getMethod(WrappingObject.SAVE_METHOD_NAME, _Constants.emptyClasses);
-            this.__causeway_executionModes = WrappingObject.class.getMethod(WrappingObject.EXECUTION_MODES_METHOD_NAME, _Constants.emptyClasses);
-        } catch (final NoSuchMethodException nsme) {
-            throw new IllegalStateException(
-                    "Could not locate reserved declared methods in the WrappingObject interfaces",
-                    nsme);
-        }
-=======
->>>>>>> 7088d8c4
-
         this.entityFacet = targetAdapter.objSpec().entityFacet().orElse(null);
         this.mixeeAdapter = mixeeAdapter;
     }
@@ -151,13 +107,7 @@
 
         final Object target = wrapperInvocation.origin().pojo();
         final Method method = wrapperInvocation.method();
-<<<<<<< HEAD
-        final Object[] args = wrapperInvocation.args();
-        var syncControl = wrapperInvocation.origin().syncControl();
-
-=======
-        
->>>>>>> 7088d8c4
+
         if (classMetaData().isObjectMethod(method)
                 || isEnhancedEntityMethod(method)) {
             return method.invoke(target, wrapperInvocation.args());
@@ -178,28 +128,13 @@
                 .orElseThrow();
 
         if(!wrapperInvocation.origin().isFallback()) {
-<<<<<<< HEAD
-
-            if (method.equals(__causeway_originMethod)) {
-                return wrapperInvocation.origin();
-            }
-
-=======
             if (classMetaData.isOriginMethod(method)) {
                 return wrapperInvocation.origin();
             }
->>>>>>> 7088d8c4
             // save method, through the proxy
             if (classMetaData.isSaveMethod(method)) {
                 return handleSaveMethod(wrapperInvocation, targetAdapter, targetSpec);
             }
-<<<<<<< HEAD
-
-            if (method.equals(__causeway_executionModes)) {
-                return syncControl.getExecutionModes();
-            }
-=======
->>>>>>> 7088d8c4
         }
 
         var objectMember = targetSpec.getMemberElseFail(resolvedMethod);
