/*
 *  Licensed to the Apache Software Foundation (ASF) under one
 *  or more contributor license agreements.  See the NOTICE file
 *  distributed with this work for additional information
 *  regarding copyright ownership.  The ASF licenses this file
 *  to you under the Apache License, Version 2.0 (the
 *  "License"); you may not use this file except in compliance
 *  with the License.  You may obtain a copy of the License at
 *
 *        http://www.apache.org/licenses/LICENSE-2.0
 *
 *  Unless required by applicable law or agreed to in writing,
 *  software distributed under the License is distributed on an
 *  "AS IS" BASIS, WITHOUT WARRANTIES OR CONDITIONS OF ANY
 *  KIND, either express or implied.  See the License for the
 *  specific language governing permissions and limitations
 *  under the License.
 */
package org.apache.causeway.core.runtimeservices.wrapper.handlers;

import java.lang.reflect.Method;
import java.util.Collection;
import java.util.Map;
import java.util.function.Supplier;
import java.util.stream.Stream;

import org.apache.causeway.applib.annotation.Where;
import org.apache.causeway.applib.exceptions.recoverable.InteractionException;
import org.apache.causeway.applib.services.wrapper.DisabledException;
import org.apache.causeway.applib.services.wrapper.HiddenException;
import org.apache.causeway.applib.services.wrapper.InvalidException;
import org.apache.causeway.applib.services.wrapper.WrappingObject;
import org.apache.causeway.applib.services.wrapper.events.CollectionAccessEvent;
import org.apache.causeway.applib.services.wrapper.events.InteractionEvent;
import org.apache.causeway.applib.services.wrapper.events.PropertyAccessEvent;
import org.apache.causeway.applib.services.wrapper.events.UsabilityEvent;
import org.apache.causeway.applib.services.wrapper.events.ValidityEvent;
import org.apache.causeway.applib.services.wrapper.events.VisibilityEvent;
import org.apache.causeway.commons.collections.Can;
import org.apache.causeway.commons.functional.IndexedFunction;
import org.apache.causeway.commons.internal.assertions._Assert;
import org.apache.causeway.commons.internal.base._Casts;
import org.apache.causeway.commons.internal.base._NullSafe;
import org.apache.causeway.commons.internal.collections._Arrays;
import org.apache.causeway.commons.internal.exceptions._Exceptions;
import org.apache.causeway.commons.internal.reflection._GenericResolver;
import org.apache.causeway.core.metamodel.consent.InteractionInitiatedBy;
import org.apache.causeway.core.metamodel.consent.InteractionResult;
import org.apache.causeway.core.metamodel.facets.ImperativeFacet;
import org.apache.causeway.core.metamodel.facets.ImperativeFacet.Intent;
import org.apache.causeway.core.metamodel.interactions.managed.ActionInteractionHead;
import org.apache.causeway.core.metamodel.object.ManagedObject;
import org.apache.causeway.core.metamodel.object.MmAssertionUtils;
import org.apache.causeway.core.metamodel.object.MmEntityUtils;
import org.apache.causeway.core.metamodel.object.MmUnwrapUtils;
import org.apache.causeway.core.metamodel.spec.ObjectSpecification;
import org.apache.causeway.core.metamodel.spec.feature.MixedIn;
import org.apache.causeway.core.metamodel.spec.feature.MixedInMember;
import org.apache.causeway.core.metamodel.spec.feature.ObjectAction;
import org.apache.causeway.core.metamodel.spec.feature.ObjectMember;
import org.apache.causeway.core.metamodel.spec.feature.OneToManyAssociation;
import org.apache.causeway.core.metamodel.spec.feature.OneToOneAssociation;
import org.apache.causeway.core.runtime.wrap.WrapperInvocationHandler;

import lombok.Getter;
import lombok.SneakyThrows;

import lombok.extern.slf4j.Slf4j;
import lombok.experimental.Accessors;

<<<<<<< HEAD
/**
 *
 * @param <T> type of delegate
 */
@Slf4j
final class DomainObjectInvocationHandler<T>
=======
@Log4j2
final class DomainObjectInvocationHandler
>>>>>>> 5b27ef53
implements WrapperInvocationHandler {

    @Getter(onMethod_ = {@Override}) @Accessors(fluent=true)
    private final WrapperInvocationHandler.ClassMetaData classMetaData;

    private final ProxyGenerator proxyGenerator;
    private final ManagedObject mixeeAdapter;
    private final ObjectSpecification targetSpec;

    DomainObjectInvocationHandler(
            final ManagedObject mixeeAdapter, // ignored if not handling a mixin
            final ObjectSpecification targetSpec,
            final ProxyGenerator proxyGenerator) {

<<<<<<< HEAD
        this.mmc = targetAdapter.objSpec().getMetaModelContext();
        this.classMetaData = WrapperInvocationHandler.ClassMetaData.of(domainObjectClass);
        this.proxyGenerator = proxyGenerator;

        this.entityFacet = targetAdapter.objSpec().entityFacet().orElse(null);
=======
        this.targetSpec = targetSpec;
        this.classMetaData = WrapperInvocationHandler.ClassMetaData.of(targetSpec.getCorrespondingClass());
        this.proxyGenerator = proxyGenerator;
>>>>>>> 5b27ef53
        this.mixeeAdapter = mixeeAdapter;
    }

    @Override
    public Object invoke(WrapperInvocation wrapperInvocation) throws Throwable {

        final Object target = wrapperInvocation.origin().pojo();
        final Method method = wrapperInvocation.method();

        if (classMetaData().isObjectMethod(method)
                || isEnhancedEntityMethod(method)) {
            return method.invoke(target, wrapperInvocation.args());
        }

        final ManagedObject targetAdapter = targetSpec.getObjectManager().adapt(target);

        if(!targetAdapter.specialization().isMixin()) {
            MmAssertionUtils.assertIsBookmarkSupported(targetAdapter);
        }

        if (classMetaData.isTitleMethod(method) ) {
            return handleTitleMethod(wrapperInvocation, targetAdapter);
        }

        final ObjectSpecification targetSpec = targetAdapter.objSpec();
        var resolvedMethod = _GenericResolver.resolveMethod(method, targetSpec.getCorrespondingClass())
                .orElseThrow();

        if(!wrapperInvocation.origin().isFallback()) {
            if (classMetaData.isOriginMethod(method)) {
                return wrapperInvocation.origin();
            }
            // save method, through the proxy
            if (classMetaData.isSaveMethod(method)) {
                return handleSaveMethod(wrapperInvocation, targetAdapter, targetSpec);
            }
        }

        var objectMember = targetSpec.getMemberElseFail(resolvedMethod);
        var memberId = objectMember.getId();

        var intent = ImperativeFacet.getIntent(objectMember, resolvedMethod);
        if(intent == Intent.CHECK_IF_HIDDEN || intent == Intent.CHECK_IF_DISABLED) {
            throw new UnsupportedOperationException(String.format("Cannot invoke supporting method '%s'", memberId));
        }

        if (intent == Intent.DEFAULTS || intent == Intent.CHOICES_OR_AUTOCOMPLETE) {
            return method.invoke(target, wrapperInvocation.args());
        }

        if (objectMember.isOneToOneAssociation()) {

            if (intent == Intent.CHECK_IF_VALID || intent == Intent.MODIFY_PROPERTY_SUPPORTING) {
                throw new UnsupportedOperationException(String.format("Cannot invoke supporting method for '%s'; use only property accessor/mutator", memberId));
            }

            final OneToOneAssociation otoa = (OneToOneAssociation) objectMember;

            if (intent == Intent.ACCESSOR) {
                return handleGetterMethodOnProperty(wrapperInvocation, targetAdapter, otoa);
            }

            if (intent == Intent.MODIFY_PROPERTY || intent == Intent.INITIALIZATION) {
                return handleSetterMethodOnProperty(wrapperInvocation, targetAdapter, otoa);
            }
        }
        if (objectMember.isOneToManyAssociation()) {

            if (intent == Intent.CHECK_IF_VALID) {
                throw new UnsupportedOperationException(String.format("Cannot invoke supporting method '%s'; use only collection accessor/mutator", memberId));
            }

            final OneToManyAssociation otma = (OneToManyAssociation) objectMember;
            if (intent == Intent.ACCESSOR) {
                return handleGetterMethodOnCollection(wrapperInvocation, targetAdapter, otma, memberId);
            }
        }

        if (objectMember instanceof ObjectAction) {

            if (intent == Intent.CHECK_IF_VALID) {
                throw new UnsupportedOperationException(String.format("Cannot invoke supporting method '%s'; use only the 'invoke' method", memberId));
            }

            var objectAction = (ObjectAction) objectMember;
            
            if(targetSpec.isMixin()) {
                if (mixeeAdapter == null) {
                    throw _Exceptions.illegalState(
                            "Missing the required mixeeAdapter for action '%s'",
                            objectAction.getId());
                }
                MmAssertionUtils.assertIsBookmarkSupported(mixeeAdapter);

                final ObjectMember mixinMember = determineMixinMember(mixeeAdapter, objectAction);

                if (mixinMember != null) {
                    if(mixinMember instanceof ObjectAction) {
                        return handleActionMethod(wrapperInvocation, mixeeAdapter, (ObjectAction)mixinMember);
                    }
                    if(mixinMember instanceof OneToOneAssociation) {
                        _Assert.assertEquals(0, wrapperInvocation.args().length);
                        return handleGetterMethodOnProperty(wrapperInvocation, mixeeAdapter, (OneToOneAssociation)mixinMember);
                    }
                    if(mixinMember instanceof OneToManyAssociation) {
                        _Assert.assertEquals(0, wrapperInvocation.args().length);
                        return handleGetterMethodOnCollection(wrapperInvocation, mixeeAdapter, (OneToManyAssociation)mixinMember, memberId);
                    }
                } else {
                    throw _Exceptions.illegalState(String.format(
                            "Could not locate mixin member for action '%s' on spec '%s'", objectAction.getId(), targetSpec));
                }
            }

            // this is just a regular non-mixin action.
            return handleActionMethod(wrapperInvocation, targetAdapter, objectAction);
        }

        throw new UnsupportedOperationException(String.format("Unknown member type '%s'", objectMember));
    }

    private static ObjectMember determineMixinMember(
            final ManagedObject domainObjectAdapter,
            final ObjectAction objectAction) {

        if(domainObjectAdapter == null) {
            return null;
        }
        var specification = domainObjectAdapter.objSpec();
        var objectActions = specification.streamAnyActions(MixedIn.INCLUDED);
        var objectAssociations = specification.streamAssociations(MixedIn.INCLUDED);

        final Stream<ObjectMember> objectMembers = Stream.concat(objectActions, objectAssociations);
        return objectMembers
                .filter(MixedInMember.class::isInstance)
                .map(MixedInMember.class::cast)
                .filter(mixedInMember->mixedInMember.hasMixinAction(objectAction))
                .findFirst()
                .orElse(null);

        // throw new RuntimeException("Unable to find the mixed-in action corresponding to " + objectAction.getIdentifier().toFullIdentityString());
    }

    private InteractionInitiatedBy getInteractionInitiatedBy(final WrapperInvocation wrapperInvocation) {
        return wrapperInvocation.shouldEnforceRules()
                ? InteractionInitiatedBy.USER
                : InteractionInitiatedBy.FRAMEWORK;
    }

    private boolean isEnhancedEntityMethod(final Method method) {
        return targetSpec.entityFacet()
            .map(entityFacet->entityFacet.isProxyEnhancement(method))
            .orElse(false);
    }

    private Object handleTitleMethod(
            final WrapperInvocation wrapperInvocation,
            final ManagedObject targetAdapter) {

        var targetNoSpec = targetAdapter.objSpec();
        var titleContext = targetNoSpec
                .createTitleInteractionContext(targetAdapter, InteractionInitiatedBy.FRAMEWORK);
        var titleEvent = titleContext.createInteractionEvent();
        targetSpec.getWrapperFactory().notifyListeners(titleEvent);
        return titleEvent.getTitle();
    }

    private Object handleSaveMethod(
            final WrapperInvocation wrapperInvocation,
            final ManagedObject targetAdapter,
            final ObjectSpecification targetNoSpec) {

        runValidationTask(wrapperInvocation, ()->{
            var interactionResult =
                    targetNoSpec.isValidResult(targetAdapter, getInteractionInitiatedBy(wrapperInvocation));
            notifyListenersAndVetoIfRequired(interactionResult);
        });

        var spec = targetAdapter.objSpec();
        if(spec.isEntity()) {
            return runExecutionTask(wrapperInvocation, ()->{
                MmEntityUtils.persistInCurrentTransaction(targetAdapter);
                return null;
            });
        }
        return null;

    }

    private Object handleGetterMethodOnProperty(
            final WrapperInvocation wrapperInvocation,
            final ManagedObject targetAdapter,
            final OneToOneAssociation property) {

        zeroArgsElseThrow(wrapperInvocation.args(), "get");

        runValidationTask(wrapperInvocation, ()->{
            checkVisibility(wrapperInvocation, targetAdapter, property);
        });

        return runExecutionTask(wrapperInvocation, ()->{

            var interactionInitiatedBy = getInteractionInitiatedBy(wrapperInvocation);
            var currentReferencedAdapter = property.get(targetAdapter, interactionInitiatedBy);

            var currentReferencedObj = MmUnwrapUtils.single(currentReferencedAdapter);

<<<<<<< HEAD
            mmc.getWrapperFactory().notifyListeners(new PropertyAccessEvent(
                    targetAdapter.getPojo(),
                    property.getFeatureIdentifier(),
=======
            targetSpec.getWrapperFactory().notifyListeners(new PropertyAccessEvent(
                    targetAdapter.getPojo(), 
                    property.getFeatureIdentifier(), 
>>>>>>> 5b27ef53
                    currentReferencedObj));
            return currentReferencedObj;

        });

    }

    private Object handleSetterMethodOnProperty(
            final WrapperInvocation wrapperInvocation,
            final ManagedObject targetAdapter,
            final OneToOneAssociation property) {

        var singleArg = singleArgUnderlyingElseNull(wrapperInvocation.args(), "setter");

        runValidationTask(wrapperInvocation, ()->{
            checkVisibility(wrapperInvocation, targetAdapter, property);
            checkUsability(wrapperInvocation, targetAdapter, property);
        });

        var argumentAdapter = property.getObjectManager().adapt(singleArg);

        runValidationTask(wrapperInvocation, ()->{
            var interactionResult = property.isAssociationValid(
                    targetAdapter, argumentAdapter, getInteractionInitiatedBy(wrapperInvocation))
                    .getInteractionResult();
            notifyListenersAndVetoIfRequired(interactionResult);
        });

        return runExecutionTask(wrapperInvocation, ()->{
            property.set(targetAdapter, argumentAdapter, getInteractionInitiatedBy(wrapperInvocation));
            return null;
        });

    }

    private Object handleGetterMethodOnCollection(
            final WrapperInvocation wrapperInvocation,
            final ManagedObject targetAdapter,
            final OneToManyAssociation collection,
            final String memberId) {

        zeroArgsElseThrow(wrapperInvocation.args(), "get");

        runValidationTask(wrapperInvocation, ()->{
            checkVisibility(wrapperInvocation, targetAdapter, collection);
        });

        return runExecutionTask(wrapperInvocation, ()->{

            var interactionInitiatedBy = getInteractionInitiatedBy(wrapperInvocation);
            var currentReferencedAdapter = collection.get(targetAdapter, interactionInitiatedBy);

            var currentReferencedObj = MmUnwrapUtils.single(currentReferencedAdapter);

            var collectionAccessEvent = new CollectionAccessEvent(currentReferencedObj, collection.getFeatureIdentifier());

            if (currentReferencedObj instanceof Collection) {
                var collectionViewObject = wrapCollection(
                        (Collection<?>) currentReferencedObj,
                        collection);
                targetSpec.getWrapperFactory().notifyListeners(collectionAccessEvent);
                return collectionViewObject;
            } else if (currentReferencedObj instanceof Map) {
                var mapViewObject = wrapMap(
                        (Map<?, ?>) currentReferencedObj,
                        collection);
                targetSpec.getWrapperFactory().notifyListeners(collectionAccessEvent);
                return mapViewObject;
            }

            var msg = String.format("Collection type '%s' not supported by framework", currentReferencedObj.getClass().getName());
            throw new IllegalArgumentException(msg);
        });

    }

    private Collection<?> wrapCollection(
            final Collection<?> collectionToLookup,
            final OneToManyAssociation otma) {
        if(proxyGenerator == null) {
            throw new IllegalStateException("Unable to create proxy for collection; "
                    + "proxyContextHandler not provided");
        }
        return proxyGenerator.collectionProxy(collectionToLookup, otma);
    }

    private Map<?, ?> wrapMap(
            final Map<?, ?> mapToLookup,
            final OneToManyAssociation otma) {
        if(proxyGenerator == null) {
            throw new IllegalStateException("Unable to create proxy for collection; "
                    + "proxyContextHandler not provided");
        }
        return proxyGenerator.mapProxy(mapToLookup, otma);
    }

    private Object handleActionMethod(
            final WrapperInvocation wrapperInvocation,
            final ManagedObject targetAdapter,
            final ObjectAction objectAction) {

        var head = objectAction.interactionHead(targetAdapter);
        var objectManager = objectAction.getObjectManager();

        // adapt argument pojos to managed objects
        var argAdapters = objectAction.getParameterTypes().map(IndexedFunction.zeroBased((paramIndex, paramSpec)->{
            // guard against index out of bounds
            var argPojo = _Arrays.get(wrapperInvocation.args(), paramIndex).orElse(null);
            return argPojo!=null
                    ? objectManager.adapt(argPojo)
                    : ManagedObject.empty(paramSpec);
        }));

        runValidationTask(wrapperInvocation, ()->{
            checkVisibility(wrapperInvocation, targetAdapter, objectAction);
            checkUsability(wrapperInvocation, targetAdapter, objectAction);
            checkValidity(wrapperInvocation, head, objectAction, argAdapters);
        });

        return runExecutionTask(wrapperInvocation, ()->{
            var interactionInitiatedBy = getInteractionInitiatedBy(wrapperInvocation);

            var returnedAdapter = objectAction.execute(
                    head, argAdapters,
                    interactionInitiatedBy);
            return MmUnwrapUtils.single(returnedAdapter);

        });

    }

    private void checkValidity(
            final WrapperInvocation wrapperInvocation,
            final ActionInteractionHead head,
            final ObjectAction objectAction,
            final Can<ManagedObject> argAdapters) {

        var interactionResult = objectAction
                .isArgumentSetValid(head, argAdapters, getInteractionInitiatedBy(wrapperInvocation))
                .getInteractionResult();
        notifyListenersAndVetoIfRequired(interactionResult);
    }

    private Object underlying(final Object arg) {
        if (arg instanceof WrappingObject wrappingObject) {
            return wrappingObject.__causeway_origin().pojo();
        } else {
            return arg;
        }
    }

    /**
     * REVIEW: ideally should provide some way to allow to caller to indicate the 'where' context.  Having
     * a hard-coded value like this is an approximation.
     */
    private final Where where = Where.ANYWHERE;

    private void checkVisibility(
            final WrapperInvocation wrapperInvocation,
            final ManagedObject targetObjectAdapter,
            final ObjectMember objectMember) {

        var visibleConsent = objectMember.isVisible(targetObjectAdapter, getInteractionInitiatedBy(wrapperInvocation), where);
        var interactionResult = visibleConsent.getInteractionResult();
        notifyListenersAndVetoIfRequired(interactionResult);
    }

    private void checkUsability(
            final WrapperInvocation wrapperInvocation,
            final ManagedObject targetObjectAdapter,
            final ObjectMember objectMember) {

        var interactionResult = objectMember.isUsable(
                targetObjectAdapter,
                getInteractionInitiatedBy(wrapperInvocation),
                where)
                .getInteractionResult();
        notifyListenersAndVetoIfRequired(interactionResult);
    }

    // -- NOTIFY LISTENERS

    private void notifyListenersAndVetoIfRequired(final InteractionResult interactionResult) {
        var interactionEvent = interactionResult.getInteractionEvent();
<<<<<<< HEAD

        mmc.getWrapperFactory().notifyListeners(interactionEvent);
=======
        
        targetSpec.getWrapperFactory().notifyListeners(interactionEvent);
>>>>>>> 5b27ef53
        if (interactionEvent.isVeto()) {
            throw toException(interactionEvent);
        }
    }

    /**
     * Wraps a {@link InteractionEvent#isVeto() vetoing}
     * {@link InteractionEvent} in a corresponding {@link InteractionException},
     * and returns it.
     */
    private InteractionException toException(final InteractionEvent interactionEvent) {
        if (!interactionEvent.isVeto()) {
            throw new IllegalArgumentException("Provided interactionEvent must be a veto");
        }
        if (interactionEvent instanceof ValidityEvent) {
            final ValidityEvent validityEvent = (ValidityEvent) interactionEvent;
            return new InvalidException(validityEvent);
        }
        if (interactionEvent instanceof VisibilityEvent) {
            final VisibilityEvent visibilityEvent = (VisibilityEvent) interactionEvent;
            return new HiddenException(visibilityEvent);
        }
        if (interactionEvent instanceof UsabilityEvent) {
            final UsabilityEvent usabilityEvent = (UsabilityEvent) interactionEvent;
            return new DisabledException(usabilityEvent);
        }
        throw new IllegalArgumentException("Provided interactionEvent must be a VisibilityEvent, UsabilityEvent or a ValidityEvent");
    }

    // -- HELPER

    private void runValidationTask(final WrapperInvocation wrapperInvocation, final Runnable task) {
        if(!wrapperInvocation.shouldEnforceRules()) {
            return;
        }
        try {
            task.run();
        } catch(Exception ex) {
            handleException(wrapperInvocation, ex);
        }
    }

    private <X> X runExecutionTask(final WrapperInvocation wrapperInvocation, final Supplier<X> task) {
        if(!wrapperInvocation.shouldExecute()) {
            return null;
        }
        try {
            return task.get();
        } catch(Exception ex) {
            return _Casts.uncheckedCast(handleException(wrapperInvocation, ex));
        }
    }

    @SneakyThrows
    private Object handleException(WrapperInvocation wrapperInvocation, final Exception ex) {
        var exceptionHandler = wrapperInvocation.origin().syncControl().getExceptionHandler()
                .orElse(null);

        if(exceptionHandler==null) {
            log.warn("No ExceptionHandler was setup to handle this Exception", ex);
        }

        return exceptionHandler!=null
                ? exceptionHandler.handle(ex)
                : null;
    }

    private Object singleArgUnderlyingElseNull(final Object[] args, final String name) {
        if (args.length != 1) {
            throw new IllegalArgumentException(String.format(
                    "Invoking '%s' should only have a single argument", name));
        }
        var argumentObj = underlying(args[0]);
        return argumentObj;
    }

    private void zeroArgsElseThrow(final Object[] args, final String name) {
        if (!_NullSafe.isEmpty(args)) {
            throw new IllegalArgumentException(String.format(
                    "Invoking '%s' should have no arguments", name));
        }
    }

}<|MERGE_RESOLUTION|>--- conflicted
+++ resolved
@@ -64,26 +64,16 @@
 
 import lombok.Getter;
 import lombok.SneakyThrows;
-
+import lombok.experimental.Accessors;
 import lombok.extern.slf4j.Slf4j;
-import lombok.experimental.Accessors;
-
-<<<<<<< HEAD
-/**
- *
- * @param <T> type of delegate
- */
+
 @Slf4j
-final class DomainObjectInvocationHandler<T>
-=======
-@Log4j2
 final class DomainObjectInvocationHandler
->>>>>>> 5b27ef53
 implements WrapperInvocationHandler {
 
-    @Getter(onMethod_ = {@Override}) @Accessors(fluent=true)
+    @Getter(onMethod_ = {@Override}) @Accessors(fluent=true) 
     private final WrapperInvocationHandler.ClassMetaData classMetaData;
-
+    
     private final ProxyGenerator proxyGenerator;
     private final ManagedObject mixeeAdapter;
     private final ObjectSpecification targetSpec;
@@ -93,26 +83,18 @@
             final ObjectSpecification targetSpec,
             final ProxyGenerator proxyGenerator) {
 
-<<<<<<< HEAD
-        this.mmc = targetAdapter.objSpec().getMetaModelContext();
-        this.classMetaData = WrapperInvocationHandler.ClassMetaData.of(domainObjectClass);
-        this.proxyGenerator = proxyGenerator;
-
-        this.entityFacet = targetAdapter.objSpec().entityFacet().orElse(null);
-=======
         this.targetSpec = targetSpec;
         this.classMetaData = WrapperInvocationHandler.ClassMetaData.of(targetSpec.getCorrespondingClass());
         this.proxyGenerator = proxyGenerator;
->>>>>>> 5b27ef53
         this.mixeeAdapter = mixeeAdapter;
     }
 
     @Override
     public Object invoke(WrapperInvocation wrapperInvocation) throws Throwable {
-
+    
         final Object target = wrapperInvocation.origin().pojo();
         final Method method = wrapperInvocation.method();
-
+        
         if (classMetaData().isObjectMethod(method)
                 || isEnhancedEntityMethod(method)) {
             return method.invoke(target, wrapperInvocation.args());
@@ -260,7 +242,7 @@
     }
 
     private Object handleTitleMethod(
-            final WrapperInvocation wrapperInvocation,
+            final WrapperInvocation wrapperInvocation, 
             final ManagedObject targetAdapter) {
 
         var targetNoSpec = targetAdapter.objSpec();
@@ -272,8 +254,8 @@
     }
 
     private Object handleSaveMethod(
-            final WrapperInvocation wrapperInvocation,
-            final ManagedObject targetAdapter,
+            final WrapperInvocation wrapperInvocation, 
+            final ManagedObject targetAdapter, 
             final ObjectSpecification targetNoSpec) {
 
         runValidationTask(wrapperInvocation, ()->{
@@ -311,15 +293,9 @@
 
             var currentReferencedObj = MmUnwrapUtils.single(currentReferencedAdapter);
 
-<<<<<<< HEAD
-            mmc.getWrapperFactory().notifyListeners(new PropertyAccessEvent(
-                    targetAdapter.getPojo(),
-                    property.getFeatureIdentifier(),
-=======
             targetSpec.getWrapperFactory().notifyListeners(new PropertyAccessEvent(
                     targetAdapter.getPojo(), 
                     property.getFeatureIdentifier(), 
->>>>>>> 5b27ef53
                     currentReferencedObj));
             return currentReferencedObj;
 
@@ -378,12 +354,12 @@
 
             if (currentReferencedObj instanceof Collection) {
                 var collectionViewObject = wrapCollection(
-                        (Collection<?>) currentReferencedObj,
+                        (Collection<?>) currentReferencedObj, 
                         collection);
                 targetSpec.getWrapperFactory().notifyListeners(collectionAccessEvent);
                 return collectionViewObject;
             } else if (currentReferencedObj instanceof Map) {
-                var mapViewObject = wrapMap(
+                var mapViewObject = wrapMap( 
                         (Map<?, ?>) currentReferencedObj,
                         collection);
                 targetSpec.getWrapperFactory().notifyListeners(collectionAccessEvent);
@@ -504,13 +480,8 @@
 
     private void notifyListenersAndVetoIfRequired(final InteractionResult interactionResult) {
         var interactionEvent = interactionResult.getInteractionEvent();
-<<<<<<< HEAD
-
-        mmc.getWrapperFactory().notifyListeners(interactionEvent);
-=======
         
         targetSpec.getWrapperFactory().notifyListeners(interactionEvent);
->>>>>>> 5b27ef53
         if (interactionEvent.isVeto()) {
             throw toException(interactionEvent);
         }
