/*
 *  Licensed to the Apache Software Foundation (ASF) under one
 *  or more contributor license agreements.  See the NOTICE file
 *  distributed with this work for additional information
 *  regarding copyright ownership.  The ASF licenses this file
 *  to you under the Apache License, Version 2.0 (the
 *  "License"); you may not use this file except in compliance
 *  with the License.  You may obtain a copy of the License at
 *
 *        http://www.apache.org/licenses/LICENSE-2.0
 *
 *  Unless required by applicable law or agreed to in writing,
 *  software distributed under the License is distributed on an
 *  "AS IS" BASIS, WITHOUT WARRANTIES OR CONDITIONS OF ANY
 *  KIND, either express or implied.  See the License for the
 *  specific language governing permissions and limitations
 *  under the License.
 */
package org.apache.isis.core.config;

import java.lang.annotation.Documented;
import java.lang.annotation.Retention;
import java.lang.annotation.Target;
import java.util.ArrayList;
import java.util.Arrays;
import java.util.Collections;
import java.util.LinkedHashMap;
import java.util.List;
import java.util.Locale;
import java.util.Map;
import java.util.Objects;
import java.util.Optional;
import java.util.regex.Pattern;
import java.util.stream.Collectors;

import static java.lang.annotation.ElementType.ANNOTATION_TYPE;
import static java.lang.annotation.ElementType.FIELD;
import static java.lang.annotation.ElementType.METHOD;
import static java.lang.annotation.ElementType.PARAMETER;
import static java.lang.annotation.RetentionPolicy.RUNTIME;

import javax.activation.DataSource;
import javax.validation.Constraint;
import javax.validation.ConstraintValidator;
import javax.validation.ConstraintValidatorContext;
import javax.validation.Payload;
import javax.validation.constraints.NotEmpty;
import javax.validation.constraints.NotNull;

import org.springframework.boot.context.properties.ConfigurationProperties;
import org.springframework.core.env.ConfigurableEnvironment;
import org.springframework.validation.annotation.Validated;

import org.apache.isis.applib.annotation.ActionLayout;
import org.apache.isis.applib.annotation.DomainObject;
import org.apache.isis.applib.annotation.DomainService;
import org.apache.isis.applib.annotation.LabelPosition;
import org.apache.isis.applib.annotation.PromptStyle;
import org.apache.isis.applib.services.i18n.Mode;
import org.apache.isis.applib.services.iactn.Execution;
import org.apache.isis.applib.services.publishing.spi.EntityChangesSubscriber;
import org.apache.isis.applib.services.publishing.spi.EntityPropertyChangeSubscriber;
import org.apache.isis.applib.services.userreg.EmailNotificationService;
import org.apache.isis.applib.services.userreg.UserRegistrationService;
import org.apache.isis.commons.internal.context._Context;
import org.apache.isis.core.config.metamodel.facets.DefaultViewConfiguration;
import org.apache.isis.core.config.metamodel.facets.EditingObjectsConfiguration;
import org.apache.isis.core.config.metamodel.facets.PublishingPolicies.ActionPublishingPolicy;
import org.apache.isis.core.config.metamodel.facets.PublishingPolicies.EntityChangePublishingPolicy;
import org.apache.isis.core.config.metamodel.facets.PublishingPolicies.PropertyPublishingPolicy;
import org.apache.isis.core.config.metamodel.services.ApplicationFeaturesInitConfiguration;
import org.apache.isis.core.config.metamodel.specloader.IntrospectionMode;
import org.apache.isis.core.config.viewer.wicket.DialogMode;

import lombok.Data;
import lombok.Getter;
import lombok.Value;
import lombok.val;


/**
 * Configuration 'beans' with meta-data (IDE-support).
 *
 * @see <a href="https://docs.spring.io/spring-boot/docs/current/reference/html/configuration-metadata.html">spring.io</a>
 *
 * @since 2.0
 */
@ConfigurationProperties(IsisConfiguration.ROOT_PREFIX)
@Data
@Validated
public class IsisConfiguration {

    public static final String ROOT_PREFIX = "isis";

    private final ConfigurableEnvironment environment;
    public IsisConfiguration(final ConfigurableEnvironment environment) {
        this.environment = environment;
    }

    private final Security security = new Security();
    @Data
    public static class Security {
        private final Shiro shiro = new Shiro();
        @Data
        public static class Shiro {
            /**
             * If the Shiro subject is found to be still authenticated, then will be logged out anyway and then
             * re-authenticated.
             *
             * <p>
             * Applies only to the Restful Objects viewer.
             * </p>
             */
            private boolean autoLogoutIfAlreadyAuthenticated = false;

        }

        private final Spring spring = new Spring();
        @Data
        public static class Spring {
            /**
             * The framework on initialization by default disables any {@code CsrfFilter}(s) it finds
             * with <i>Spring Security</i> registered filters.
             * <p>
             * Setting this option to {@literal true} allows {@code CsrfFilter}(s) to be
             * configured. Yet EXPERIMENTAL.
             *
             * @see org.springframework.security.web.csrf.CsrfFilter
             * @see "https://www.baeldung.com/spring-security-registered-filters"
             */
            private boolean allowCsrfFilters = false;

        }

    }

    private final Applib applib = new Applib();
    @Data
    public static class Applib {

        private final Annotation annotation = new Annotation();
        @Data
        public static class Annotation {

            private final DomainObject domainObject = new DomainObject();

            public interface ConfigPropsForPropertyOrParameterLayout {
                /**
                 * Defines the default position for the label if not specified through an annotation.
                 *
                 * <p>
                 *     If left as {@link LabelPosition#NOT_SPECIFIED} and not overridden, then the position depends
                 *     upon the viewer implementation.
                 * </p>
                 */
                LabelPosition getLabelPosition();
            }

            @Data
            public static class DomainObject {

                /**
                 * TODO[2464] semantic renaming audit/dispatch -> publishing
                 * The default for whether <i>domain entities</i> should be audited or not (meaning that any changes are
                 * sent through to {@link EntityChangesSubscriber}s and
                 * sent through to {@link EntityPropertyChangeSubscriber}.
                 *
                 * <p>
                 * This setting can be overridden on a case-by-case basis using {@link org.apache.isis.applib.annotation.DomainObject#entityChangePublishing()}
                 * </p>
                 *
                 * <p>
                 *     Note: this applies only to domain entities, not view models.
                 * </p>
                 */
                private EntityChangePublishingPolicy entityChangePublishing = EntityChangePublishingPolicy.NONE;

                /**
                 * The default for whether the properties of domain objects can be edited, or whether instead they
                 * can be modified only using actions (or programmatically as a side-effect of actions on other objects).
                 *
                 * <p>
                 * This setting can be overridden on a case-by-case basis using {@link DomainObject#getEditing()  DomainObject#getEditing()}
                 * </p>
                 */
                private EditingObjectsConfiguration editing = EditingObjectsConfiguration.FALSE;

                private final CreatedLifecycleEvent createdLifecycleEvent = new CreatedLifecycleEvent();
                @Data
                public static class CreatedLifecycleEvent {
                    /**
                     * Influences whether an {@link org.apache.isis.applib.events.lifecycle.ObjectCreatedEvent} should
                     * be published (on the internal {@link org.apache.isis.applib.services.eventbus.EventBusService})
                     * whenever a domain object has been created using {@link org.apache.isis.applib.services.factory.FactoryService}.
                     *
                     * <p>
                     *     The algorithm for determining whether (and what type of) an event is sent depends on the value of the
                     *     {@link org.apache.isis.applib.annotation.DomainObject#createdLifecycleEvent() @DomainObject(createdLifecycleEvent=...)} for the
                     *     domain object in question.
                     * </p>
                     *
                     * <ul>
                     *     <li>
                     *         If set to some subtype of
                     *         {@link org.apache.isis.applib.events.lifecycle.ObjectCreatedEvent.Noop ObjectCreatedEvent.Noop},
                     *         then <i>no</i> event is sent.
                     *     </li>
                     *     <li>
                     *         If set to some subtype of
                     *         {@link org.apache.isis.applib.events.lifecycle.ObjectCreatedEvent.Default ObjectCreatedEvent.Default},
                     *         then an event is sent <i>if and only if</i> this configuration setting is set.
                     *     </li>
                     *     <li>
                     *         If set to any other subtype, then an event <i>is</i> sent.
                     *     </li>
                     * </ul>
                     */
                    private boolean postForDefault = true;
                }

                private final LoadedLifecycleEvent loadedLifecycleEvent = new LoadedLifecycleEvent();
                @Data
                public static class LoadedLifecycleEvent {
                    /**
                     * Influences whether an {@link org.apache.isis.applib.events.lifecycle.ObjectLoadedEvent} should
                     * be published (on the internal {@link org.apache.isis.applib.services.eventbus.EventBusService})
                     * whenever a domain <i>entity</i> has been loaded from the persistence store.
                     *
                     * <p>
                     *     The algorithm for determining whether (and what type of) an event is sent depends on the value of the
                     *     {@link org.apache.isis.applib.annotation.DomainObject#loadedLifecycleEvent() @DomainObject(loadedLifecycleEvent=...)} for the
                     *     domain object in question.
                     * </p>
                     *
                     * <ul>
                     *     <li>
                     *         If set to some subtype of
                     *         {@link org.apache.isis.applib.events.lifecycle.ObjectLoadedEvent.Noop ObjectLoadedEvent.Noop},
                     *         then <i>no</i> event is sent.
                     *     </li>
                     *     <li>
                     *         If set to some subtype of
                     *         {@link org.apache.isis.applib.events.lifecycle.ObjectLoadedEvent.Default ObjectCreatedEvent.Default},
                     *         then an event is sent <i>if and only if</i> this configuration setting is set.
                     *     </li>
                     *     <li>
                     *         If set to any other subtype, then an event <i>is</i> sent.
                     *     </li>
                     * </ul>
                     *
                     * <p>
                     *     Note: this applies only to domain entities, not to view models.
                     * </p>
                     */
                    private boolean postForDefault = true;
                }

                private final PersistingLifecycleEvent persistingLifecycleEvent = new PersistingLifecycleEvent();
                @Data
                public static class PersistingLifecycleEvent {
                    /**
                     * Influences whether an {@link org.apache.isis.applib.events.lifecycle.ObjectPersistingEvent} should
                     * be published (on the internal {@link org.apache.isis.applib.services.eventbus.EventBusService})
                     * whenever a domain <i>entity</i> is about to be persisting (for the first time) to the persistence store.
                     *
                     * <p>
                     *     The algorithm for determining whether (and what type of) an event is sent depends on the value of the
                     *     {@link org.apache.isis.applib.annotation.DomainObject#persistingLifecycleEvent() @DomainObject(persistingLifecycleEvent=...)} for the
                     *     domain object in question.
                     * </p>
                     *
                     * <ul>
                     *     <li>
                     *         If set to some subtype of
                     *         {@link org.apache.isis.applib.events.lifecycle.ObjectPersistingEvent.Noop ObjectPersistingEvent.Noop},
                     *         then <i>no</i> event is sent.
                     *     </li>
                     *     <li>
                     *         If set to some subtype of
                     *         {@link org.apache.isis.applib.events.lifecycle.ObjectPersistingEvent.Default ObjectCreatedEvent.Default},
                     *         then an event is sent <i>if and only if</i> this configuration setting is set.
                     *     </li>
                     *     <li>
                     *         If set to any other subtype, then an event <i>is</i> sent.
                     *     </li>
                     * </ul>
                     *
                     * <p>
                     *     Note: this applies only to domain entities, not to view models.
                     * </p>
                     */
                    private boolean postForDefault = true;
                }

                private final PersistedLifecycleEvent persistedLifecycleEvent = new PersistedLifecycleEvent();
                @Data
                public static class PersistedLifecycleEvent {
                    /**
                     * Influences whether an {@link org.apache.isis.applib.events.lifecycle.ObjectPersistedEvent} should
                     * be published (on the internal {@link org.apache.isis.applib.services.eventbus.EventBusService})
                     * whenever a domain <i>entity</i> has been persisted (for the first time) to the persistence store.
                     *
                     * <p>
                     *     The algorithm for determining whether (and what type of) an event is sent depends on the value of the
                     *     {@link org.apache.isis.applib.annotation.DomainObject#persistedLifecycleEvent() @DomainObject(persistedLifecycleEvent=...)} for the
                     *     domain object in question.
                     * </p>
                     *
                     * <ul>
                     *     <li>
                     *         If set to some subtype of
                     *         {@link org.apache.isis.applib.events.lifecycle.ObjectPersistedEvent.Noop ObjectPersistedEvent.Noop},
                     *         then <i>no</i> event is sent.
                     *     </li>
                     *     <li>
                     *         If set to some subtype of
                     *         {@link org.apache.isis.applib.events.lifecycle.ObjectPersistedEvent.Default ObjectCreatedEvent.Default},
                     *         then an event is sent <i>if and only if</i> this configuration setting is set.
                     *     </li>
                     *     <li>
                     *         If set to any other subtype, then an event <i>is</i> sent.
                     *     </li>
                     * </ul>
                     *
                     * <p>
                     *     Note: this applies only to domain entities, not to view models.
                     * </p>
                     */
                    private boolean postForDefault = true;
                }

                private final RemovingLifecycleEvent removingLifecycleEvent = new RemovingLifecycleEvent();
                @Data
                public static class RemovingLifecycleEvent {
                    /**
                     * Influences whether an {@link org.apache.isis.applib.events.lifecycle.ObjectRemovingEvent} should
                     * be published (on the internal {@link org.apache.isis.applib.services.eventbus.EventBusService})
                     * whenever a persistent domain <i>entity</i> is about to be removed (that is, deleted)
                     * from the persistence store.
                     *
                     * <p>
                     *     The algorithm for determining whether (and what type of) an event is sent depends on the value of the
                     *     {@link org.apache.isis.applib.annotation.DomainObject#removingLifecycleEvent() @DomainObject(removingLifecycleEvent=...)} for the
                     *     domain object in question.
                     * </p>
                     *
                     * <ul>
                     *     <li>
                     *         If set to some subtype of
                     *         {@link org.apache.isis.applib.events.lifecycle.ObjectRemovingEvent.Noop ObjectRemovingEvent.Noop},
                     *         then <i>no</i> event is sent.
                     *     </li>
                     *     <li>
                     *         If set to some subtype of
                     *         {@link org.apache.isis.applib.events.lifecycle.ObjectRemovingEvent.Default ObjectCreatedEvent.Default},
                     *         then an event is sent <i>if and only if</i> this configuration setting is set.
                     *     </li>
                     *     <li>
                     *         If set to any other subtype, then an event <i>is</i> sent.
                     *     </li>
                     * </ul>
                     *
                     * <p>
                     *     Note: this applies only to domain entities, not to view models.
                     * </p>
                     *
                     * <p>
                     *     Note: There is no corresponding <code>removed</code> callback, because (for the JDO persistence store at least)
                     *     it is not possible to interact with a domain entity once it has been deleted.
                     * </p>
                     */
                    private boolean postForDefault = true;
                }

                private final UpdatedLifecycleEvent updatedLifecycleEvent = new UpdatedLifecycleEvent();
                @Data
                public static class UpdatedLifecycleEvent {
                    /**
                     * Influences whether an {@link org.apache.isis.applib.events.lifecycle.ObjectUpdatedEvent} should
                     * be published (on the internal {@link org.apache.isis.applib.services.eventbus.EventBusService})
                     * whenever a persistent domain <i>entity</i> has been updated in the persistence store.
                     *
                     * <p>
                     *     The algorithm for determining whether (and what type of) an event is sent depends on the value of the
                     *     {@link org.apache.isis.applib.annotation.DomainObject#updatedLifecycleEvent() @DomainObject(updatedLifecycleEvent=...)} for the
                     *     domain object in question.
                     * </p>
                     *
                     * <ul>
                     *     <li>
                     *         If set to some subtype of
                     *         {@link org.apache.isis.applib.events.lifecycle.ObjectUpdatedEvent.Noop ObjectUpdatedEvent.Noop},
                     *         then <i>no</i> event is sent.
                     *     </li>
                     *     <li>
                     *         If set to some subtype of
                     *         {@link org.apache.isis.applib.events.lifecycle.ObjectUpdatedEvent.Default ObjectCreatedEvent.Default},
                     *         then an event is sent <i>if and only if</i> this configuration setting is set.
                     *     </li>
                     *     <li>
                     *         If set to any other subtype, then an event <i>is</i> sent.
                     *     </li>
                     * </ul>
                     *
                     * <p>
                     *     Note: this applies only to domain entities, not to view models.
                     * </p>
                     */
                    private boolean postForDefault = true;
                }

                private final UpdatingLifecycleEvent updatingLifecycleEvent = new UpdatingLifecycleEvent();
                @Data
                public static class UpdatingLifecycleEvent {
                    /**
                     * Influences whether an {@link org.apache.isis.applib.events.lifecycle.ObjectUpdatingEvent} should
                     * be published (on the internal {@link org.apache.isis.applib.services.eventbus.EventBusService})
                     * whenever a persistent domain <i>entity</i> is about to be updated in the persistence store.
                     *
                     * <p>
                     *     The algorithm for determining whether (and what type of) an event is sent depends on the value of the
                     *     {@link org.apache.isis.applib.annotation.DomainObject#updatingLifecycleEvent() @DomainObject(updatingLifecycleEvent=...)} for the
                     *     domain object in question.
                     * </p>
                     *
                     * <ul>
                     *     <li>
                     *         If set to some subtype of
                     *         {@link org.apache.isis.applib.events.lifecycle.ObjectUpdatingEvent.Noop ObjectUpdatingEvent.Noop},
                     *         then <i>no</i> event is sent.
                     *     </li>
                     *     <li>
                     *         If set to some subtype of
                     *         {@link org.apache.isis.applib.events.lifecycle.ObjectUpdatingEvent.Default ObjectCreatedEvent.Default},
                     *         then an event is sent <i>if and only if</i> this configuration setting is set.
                     *     </li>
                     *     <li>
                     *         If set to any other subtype, then an event <i>is</i> sent.
                     *     </li>
                     * </ul>
                     *
                     * <p>
                     *     Note: this applies only to domain entities, not to view models.
                     * </p>
                     */
                    private boolean postForDefault = true;
                }

            }

            private final DomainObjectLayout domainObjectLayout = new DomainObjectLayout();
            @Data
            public static class DomainObjectLayout {

                /**
                 * Defines the default number of objects that are shown in a &quot;standalone&quot; collection obtained as the
                 * result of invoking an action.
                 *
                 * <p>
                 *     This can be overridden on a case-by-case basis using {@link org.apache.isis.applib.annotation.DomainObjectLayout#paged()}.
                 * </p>
                 */
                private int paged = 25;

                private final CssClassUiEvent cssClassUiEvent = new CssClassUiEvent();
                @Data
                public static class CssClassUiEvent {
                    /**
                     * Influences whether an {@link org.apache.isis.applib.events.ui.CssClassUiEvent} should
                     * be published (on the internal {@link org.apache.isis.applib.services.eventbus.EventBusService})
                     * whenever a domain object is about to be rendered in the UI - thereby allowing subscribers to
                     * optionally {@link org.apache.isis.applib.events.ui.CssClassUiEvent#setCssClass(String)} change)
                     * the CSS classes that are used.
                     *
                     * <p>
                     *     The algorithm for determining whether (and what type of) an event is sent depends on the value of the
                     *     {@link org.apache.isis.applib.annotation.DomainObjectLayout#cssClassUiEvent()}  @DomainObjectLayout(cssClassEvent=...)} for the
                     *     domain object in question.
                     * </p>
                     *
                     * <ul>
                     *     <li>
                     *         If set to some subtype of
                     *         {@link org.apache.isis.applib.events.ui.CssClassUiEvent.Noop CssClassUiEvent.Noop},
                     *         then <i>no</i> event is sent.
                     *     </li>
                     *     <li>
                     *         If set to some subtype of
                     *         {@link org.apache.isis.applib.events.ui.CssClassUiEvent.Default CssClassUiEvent.Default},
                     *         then an event is sent <i>if and only if</i> this configuration setting is set.
                     *     </li>
                     *     <li>
                     *         If set to any other subtype, then an event <i>is</i> sent.
                     *     </li>
                     * </ul>
                     *
                     * <p>
                     *     The default is <tt>false</tt>, because otherwise the mere presence of <tt>@DomainObjectLayout</tt>
                     *     (perhaps for some attribute other than this one) will cause any imperative <code>cssClass()</code>
                     *     method to be ignored.
                     * </p>
                     */
                    private boolean postForDefault = false;
                }

                private final IconUiEvent iconUiEvent = new IconUiEvent();
                @Data
                public static class IconUiEvent {
                    /**
                     * Influences whether an {@link org.apache.isis.applib.events.ui.IconUiEvent} should
                     * be published (on the internal {@link org.apache.isis.applib.services.eventbus.EventBusService})
                     * whenever a domain object is about to be rendered in the UI - thereby allowing subscribers to
                     * optionally {@link org.apache.isis.applib.events.ui.IconUiEvent#setIconName(String)} change)
                     * the icon that is used.
                     *
                     * <p>
                     *     The algorithm for determining whether (and what type of) an event is sent depends on the value of the
                     *     {@link org.apache.isis.applib.annotation.DomainObjectLayout#iconUiEvent()}  @DomainObjectLayout(iconEvent=...)} for the
                     *     domain object in question.
                     * </p>
                     *
                     * <ul>
                     *     <li>
                     *         If set to some subtype of
                     *         {@link org.apache.isis.applib.events.ui.IconUiEvent.Noop IconUiEvent.Noop},
                     *         then <i>no</i> event is sent.
                     *     </li>
                     *     <li>
                     *         If set to some subtype of
                     *         {@link org.apache.isis.applib.events.ui.IconUiEvent.Default IconUiEvent.Default},
                     *         then an event is sent <i>if and only if</i> this configuration setting is set.
                     *     </li>
                     *     <li>
                     *         If set to any other subtype, then an event <i>is</i> sent.
                     *     </li>
                     * </ul>
                     *
                     * <p>
                     *     The default is <tt>false</tt>, because otherwise the mere presence of <tt>@DomainObjectLayout</tt>
                     *     (perhaps for some attribute other than this one) will cause any imperative <code>iconName()</code>
                     *     method to be ignored.
                     * </p>
                     */
                    private boolean postForDefault = false;
                }

                private final LayoutUiEvent layoutUiEvent = new LayoutUiEvent();
                @Data
                public static class LayoutUiEvent {
                    /**
                     * Influences whether an {@link org.apache.isis.applib.events.ui.LayoutUiEvent} should
                     * be published (on the internal {@link org.apache.isis.applib.services.eventbus.EventBusService})
                     * whenever a domain object is about to be rendered in the UI - thereby allowing subscribers to
                     * optionally {@link org.apache.isis.applib.events.ui.LayoutUiEvent#setLayout(String)} change)
                     * the layout that is used.
                     *
                     * <p>
                     *     If a different layout value has been set, then a layout in the form <code>Xxx.layout-zzz.xml</code>
                     *     use used (where <code>zzz</code> is the name of the layout).
                     * </p>
                     *
                     * <p>
                     *     The algorithm for determining whether (and what type of) an event is sent depends on the value of the
                     *     {@link org.apache.isis.applib.annotation.DomainObjectLayout#layoutUiEvent()}  @DomainObjectLayout(layoutEvent=...)} for the
                     *     domain object in question.
                     * </p>
                     *
                     * <ul>
                     *     <li>
                     *         If set to some subtype of
                     *         {@link org.apache.isis.applib.events.ui.LayoutUiEvent.Noop LayoutUiEvent.Noop},
                     *         then <i>no</i> event is sent.
                     *     </li>
                     *     <li>
                     *         If set to some subtype of
                     *         {@link org.apache.isis.applib.events.ui.LayoutUiEvent.Default LayoutUiEvent.Default},
                     *         then an event is sent <i>if and only if</i> this configuration setting is set.
                     *     </li>
                     *     <li>
                     *         If set to any other subtype, then an event <i>is</i> sent.
                     *     </li>
                     * </ul>
                     *
                     * <p>
                     *     The default is <tt>false</tt>, because otherwise the mere presence of <tt>@DomainObjectLayout</tt>
                     *     (perhaps for some attribute other than this one) will cause any imperative <code>layout()</code>
                     *     method to be ignored.
                     * </p>
                     */
                    private boolean postForDefault = false;
                }

                private final TitleUiEvent titleUiEvent = new TitleUiEvent();
                @Data
                public static class TitleUiEvent {
                    /**
                     * Influences whether an {@link org.apache.isis.applib.events.ui.TitleUiEvent} should
                     * be published (on the internal {@link org.apache.isis.applib.services.eventbus.EventBusService})
                     * whenever a domain object is about to be rendered in the UI - thereby allowing subscribers to
                     * optionally {@link org.apache.isis.applib.events.ui.TitleUiEvent#setTitle(String)} change)
                     * the title that is used.
                     *
                     * <p>
                     *     The algorithm for determining whether (and what type of) an event is sent depends on the value of the
                     *     {@link org.apache.isis.applib.annotation.DomainObjectLayout#titleUiEvent()}  @DomainObjectLayout(titleEvent=...)} for the
                     *     domain object in question.
                     * </p>
                     *
                     * <ul>
                     *     <li>
                     *         If set to some subtype of
                     *         {@link org.apache.isis.applib.events.ui.TitleUiEvent.Noop TitleUiEvent.Noop},
                     *         then <i>no</i> event is sent.
                     *     </li>
                     *     <li>
                     *         If set to some subtype of
                     *         {@link org.apache.isis.applib.events.ui.TitleUiEvent.Default TitleUiEvent.Default},
                     *         then an event is sent <i>if and only if</i> this configuration setting is set.
                     *     </li>
                     *     <li>
                     *         If set to any other subtype, then an event <i>is</i> sent.
                     *     </li>
                     * </ul>
                     *
                     * <p>
                     *     The default is <tt>false</tt>, because otherwise the mere presence of <tt>@DomainObjectLayout</tt>
                     *     (perhaps for some attribute other than this one) will cause any imperative <code>title()</code>
                     *     method to be ignored.
                     * </p>
                     */
                    private boolean postForDefault = false;
                }
            }

            private final Action action = new Action();
            @Data
            public static class Action {

                /**
                 * TODO[2464] semantic renaming audit/dispatch -> publishing
                 * The default for whether action invocations should be reified
                 * as a {@link org.apache.isis.applib.services.command.Command},
                 * to be sent to any registered
                 * {@link org.apache.isis.applib.services.publishing.spi.CommandSubscriber}s,
                 * either for auditing or for replayed against a secondary
                 * system, eg for regression testing.
                 *
                 * <p>
                 *  This setting can be overridden on a case-by-case basis using
                 *  {@link org.apache.isis.applib.annotation.Action#commandPublishing()}.
                 * </p>
                 */
                private ActionPublishingPolicy commandPublishing = ActionPublishingPolicy.NONE;

                /**
                 * TODO[2464] semantic renaming audit/dispatch -> publishing
                 * The default for whether action invocations should be sent through to the
                 * {@link org.apache.isis.applib.services.publishing.spi.ExecutionSubscriber} for publishing.
                 *
                 * <p>
                 *     The service's {@link org.apache.isis.applib.services.publishing.spi.ExecutionSubscriber#publish(Execution) publish}
                 *     method is called only once per transaction, with
                 *     {@link Execution} collecting details of
                 *     the identity of the target object, the action invoked, the action arguments and the returned
                 *     object (if any).
                 * </p>
                 *
                 * <p>
                 *  This setting can be overridden on a case-by-case basis using {@link org.apache.isis.applib.annotation.Action#executionDispatch()}.
                 * </p>
                 */
                private ActionPublishingPolicy executionPublishing = ActionPublishingPolicy.NONE;

                /**
                 * Whether or not a public method needs to be annotated with
                 * @{@link org.apache.isis.applib.annotation.Action} in order to be picked up as an action in the
                 * metamodel.
                 */
                private boolean explicit = false;

                private final DomainEvent domainEvent = new DomainEvent();
                @Data
                public static class DomainEvent {
                    /**
                     * Influences whether an {@link org.apache.isis.applib.events.domain.ActionDomainEvent} should
                     * be published (on the internal {@link org.apache.isis.applib.services.eventbus.EventBusService})
                     * whenever an action is being interacted with.
                     *
                     * <p>
                     *     Up to five different events can be fired during an interaction, with the event's
                     *     {@link org.apache.isis.applib.events.domain.ActionDomainEvent#getEventPhase() phase}
                     *     determining which (hide, disable, validate, executing and executed).  Subscribers can
                     *     influence the behaviour at each of these phases.
                     * </p>
                     *
                     * <p>
                     *     The algorithm for determining whether (and what type of) an event is actually sent depends
                     *     on the value of the {@link org.apache.isis.applib.annotation.Action#domainEvent()} for the
                     *     action in question:
                     * </p>
                     *
                     * <ul>
                     *     <li>
                     *         If set to some subtype of
                     *         {@link org.apache.isis.applib.events.domain.ActionDomainEvent.Noop ActionDomainEvent.Noop},
                     *         then <i>no</i> event is sent.
                     *     </li>
                     *     <li>
                     *         If set to some subtype of
                     *         {@link org.apache.isis.applib.events.domain.ActionDomainEvent.Default ActionDomainEvent.Default},
                     *         then an event is sent <i>if and only if</i> this configuration setting is set.
                     *     </li>
                     *     <li>
                     *         If set to any other subtype, then an event <i>is</i> sent.
                     *     </li>
                     * </ul>
                     */
                    private boolean postForDefault = true;
                }




            }

            private final ActionLayout actionLayout = new ActionLayout();
            @Data
            public static class ActionLayout {

                private final CssClass cssClass = new CssClass();
                @Data
                public static class CssClass {
                    /**
                     * Provides a mapping of patterns to CSS classes, where the pattern is used to match against the
                     * name of the action method in order to determine a CSS class to use, for example on the action's
                     * button if rendered by the Wicket viewer.
                     *
                     * <p>
                     *     Providing a default set of patterns encourages a common set of verbs to be used.
                     * </p>
                     *
                     * <p>
                     *     The CSS class for individual actions can be overridden using
                     *     {@link org.apache.isis.applib.annotation.ActionLayout#cssClass()}.
                     * </p>
                     */
                    private Map<Pattern, String> patterns = asMap(
                                    "delete.*:btn-danger",
                                    "discard.*:btn-warning",
                                    "remove.*:btn-warning"
                    );
                }

                private final CssClassFa cssClassFa = new CssClassFa();
                @Data
                public static class CssClassFa {
                    /**
                     * Provides a mapping of patterns to font-awesome CSS classes, where the pattern is used to match
                     * against the name of the action method in order to determine a CSS class to use, for example on
                     * the action's menu icon if rendered by the Wicket viewer.
                     *
                     * <p>
                     *     Providing a default set of patterns encourages a common set of verbs to be used.
                     * </p>
                     *
                     * <p>
                     *     The font awesome class for individual actions can be overridden using
                     *     {@link org.apache.isis.applib.annotation.ActionLayout#cssClassFa()}.
                     * </p>
                     */
                    private Map<Pattern, String> patterns = asMap(
                            "add.*:fa-plus-square",
                            "all.*:fa-list",
                            "approve.*:fa-thumbs-o-up",
                            "assign.*:fa-hand-o-right",
                            "calculate.*:fa-calculator",
                            "cancel.*:fa-stop",
                            "categorise.*:fa-folder-open-o",
                            "change.*:fa-edit",
                            "clear.*:fa-remove",
                            "copy.*:fa-copy",
                            "create.*:fa-plus",
                            "decline.*:fa-thumbs-o-down",
                            "delete.*:fa-trash",
                            "discard.*:fa-trash-o",
                            "download.*:fa-download",
                            "edit.*:fa-edit",
                            "execute.*:fa-bolt",
                            "export.*:fa-download",
                            "first.*:fa-star",
                            "find.*:fa-search",
                            "install.*:fa-wrench",
                            "list.*:fa-list",
                            "import.*:fa-upload",
                            "lookup.*:fa-search",
                            "maintain.*:fa-edit",
                            "move.*:fa-exchange",
                            "new.*:fa-plus",
                            "next.*:fa-step-forward",
                            "pause.*:fa-pause",
                            "previous.*:fa-step-backward",
                            "refresh.*:fa-refresh",
                            "remove.*:fa-minus-square",
                            "renew.*:fa-redo",
                            "reset.*:fa-redo",
                            "resume.*:fa-play",
                            "run.*:fa-bolt",
                            "save.*:fa-floppy-o",
                            "search.*:fa-search",
                            "stop.*:fa-stop",
                            "suspend.*:fa-pause",
                            "switch.*:fa-exchange",
                            "terminate.*:fa-stop",
                            "update.*:fa-edit",
                            "upload.*:fa-upload",
                            "verify.*:fa-check-circle",
                            "view.*:fa-search");
                }
            }

            private final Property property = new Property();
            @Data
            public static class Property {

                /**
                 * TODO[2464] semantic renaming audit/dispatch -> publishing
                 * The default for whether property edits should be reified
                 * as a {@link org.apache.isis.applib.services.command.Command},
                 * to be sent to any registered
                 * {@link org.apache.isis.applib.services.publishing.spi.CommandSubscriber}s,
                 * either for auditing or for replayed against a secondary
                 * system, eg for regression testing.
                 *
                 * <p>
                 *  This setting can be overridden on a case-by-case basis using
                 *  {@link org.apache.isis.applib.annotation.Property#commandDispatch()}.
                 * </p>
                 */
                private PropertyPublishingPolicy commandPublishing = PropertyPublishingPolicy.NONE;

                /**
                 * TODO[2464] semantic renaming audit/dispatch -> publishing
                 * The default for whether property edits should be sent through to the
                 * {@link org.apache.isis.applib.services.publishing.spi.ExecutionSubscriber} for publishing.
                 *
                 * <p>
                 * The service's {@link org.apache.isis.applib.services.publishing.spi.ExecutionSubscriber#publish(Execution) publish}
                 * method is called only once per transaction, with
                 * {@link Execution} collecting details of
                 * the identity of the target object, the property edited, and the new value of the property.
                 * </p>
                 *
                 * <p>
                 * This setting can be overridden on a case-by-case basis using
                 * {@link org.apache.isis.applib.annotation.Property#publishing()}.
                 * </p>
                 */
                private PropertyPublishingPolicy executionPublishing = PropertyPublishingPolicy.NONE;

                private final DomainEvent domainEvent = new DomainEvent();
                @Data
                public static class DomainEvent {
                    /**
                     * Influences whether an {@link org.apache.isis.applib.events.domain.PropertyDomainEvent} should
                     * be published (on the internal {@link org.apache.isis.applib.services.eventbus.EventBusService})
                     * whenever an property is being interacted with.
                     *
                     * <p>
                     *     Up to five different events can be fired during an interaction, with the event's
                     *     {@link org.apache.isis.applib.events.domain.PropertyDomainEvent#getEventPhase() phase}
                     *     determining which (hide, disable, validate, executing and executed).  Subscribers can
                     *     influence the behaviour at each of these phases.
                     * </p>
                     *
                     * <p>
                     *     The algorithm for determining whether (and what type of) an event is actually sent depends
                     *     on the value of the {@link org.apache.isis.applib.annotation.Property#domainEvent()} for the
                     *     property in question:
                     * </p>
                     *
                     * <ul>
                     *     <li>
                     *         If set to some subtype of
                     *         {@link org.apache.isis.applib.events.domain.PropertyDomainEvent.Noop propertyDomainEvent.Noop},
                     *         then <i>no</i> event is sent.
                     *     </li>
                     *     <li>
                     *         If set to some subtype of
                     *         {@link org.apache.isis.applib.events.domain.PropertyDomainEvent.Default propertyDomainEvent.Default},
                     *         then an event is sent <i>if and only if</i> this configuration setting is set.
                     *     </li>
                     *     <li>
                     *         If set to any other subtype, then an event <i>is</i> sent.
                     *     </li>
                     * </ul>
                     */
                    private boolean postForDefault = true;
                }

            }

            private final PropertyLayout propertyLayout = new PropertyLayout();
            @Data
            public static class PropertyLayout implements Applib.Annotation.ConfigPropsForPropertyOrParameterLayout {
                /**
                 * Defines the default position for the label for a domain object property.
                 *
                 * <p>
                 *     Can be overridden on a case-by-case basis using
                 *     {@link org.apache.isis.applib.annotation.ParameterLayout#labelPosition()}.
                 * </p>
                 *
                 * <p>
                 *     If left as {@link LabelPosition#NOT_SPECIFIED} and not overridden, then the position depends
                 *     upon the viewer implementation.
                 * </p>
                 */
                private LabelPosition labelPosition = LabelPosition.NOT_SPECIFIED;
            }

            private final Collection collection = new Collection();
            @Data
            public static class Collection {

                private final DomainEvent domainEvent = new DomainEvent();
                @Data
                public static class DomainEvent {
                    /**
                     * Influences whether an {@link org.apache.isis.applib.events.domain.CollectionDomainEvent} should
                     * be published (on the internal {@link org.apache.isis.applib.services.eventbus.EventBusService})
                     * whenever a collection is being interacted with.
                     *
                     * <p>
                     *     Up to two different events can be fired during an interaction, with the event's
                     *     {@link org.apache.isis.applib.events.domain.CollectionDomainEvent#getEventPhase() phase}
                     *     determining which (hide, disable)Subscribers can influence the behaviour at each of these
                     *     phases.
                     * </p>
                     *
                     * <p>
                     *     The algorithm for determining whether (and what type of) an event is actually sent depends
                     *     on the value of the {@link org.apache.isis.applib.annotation.Collection#domainEvent()} for the
                     *     collection action in question:
                     * </p>
                     *
                     * <ul>
                     *     <li>
                     *         If set to some subtype of
                     *         {@link org.apache.isis.applib.events.domain.CollectionDomainEvent.Noop CollectionDomainEvent.Noop},
                     *         then <i>no</i> event is sent.
                     *     </li>
                     *     <li>
                     *         If set to some subtype of
                     *         {@link org.apache.isis.applib.events.domain.CollectionDomainEvent.Default CollectionDomainEvent.Default},
                     *         then an event is sent <i>if and only if</i> this configuration setting is set.
                     *     </li>
                     *     <li>
                     *         If set to any other subtype, then an event <i>is</i> sent.
                     *     </li>
                     * </ul>
                     */
                    private boolean postForDefault = true;
                }
            }

            private final CollectionLayout collectionLayout = new CollectionLayout();
            @Data
            public static class CollectionLayout {

                /**
                 * Defines the initial view to display collections when rendered.
                 *
                 * <p>
                 *     The value of this can be overridden on a case-by-case basis using
                 *     {@link org.apache.isis.applib.annotation.CollectionLayout#defaultView()}.
                 *     Note that this default configuration property is an enum and so defines only a fixed number of
                 *     values, whereas the annotation returns a string; this is to allow for flexibility that
                 *     individual viewers might support their own additional types.  For example, the Wicket viewer
                 *     supports <codefullcalendar</code> which can render objects that have a date on top of a calendar
                 *     view.
                 * </p>
                 */
                private DefaultViewConfiguration defaultView = DefaultViewConfiguration.TABLE;

                /**
                 * Defines the default number of objects that are shown in a &quot;parented&quot; collection of a
                 * domain object,
                 * result of invoking an action.
                 *
                 * <p>
                 *     This can be overridden on a case-by-case basis using
                 *     {@link org.apache.isis.applib.annotation.CollectionLayout#paged()}.
                 * </p>
                 */
                private int paged = 12;
            }

            private final ViewModel viewModel = new ViewModel();
            @Data
            public static class ViewModel {
                private final Validation validation = new Validation();
                @Data
                public static class Validation {
                    private final SemanticChecking semanticChecking = new SemanticChecking();
                    @Data
                    public static class SemanticChecking {
                        /**
                         * Whether to check for inconsistencies between the usage of
                         * {@link org.apache.isis.applib.annotation.DomainObject},
                         * {@link org.apache.isis.applib.annotation.ViewModel},
                         * {@link org.apache.isis.applib.annotation.DomainObjectLayout} and
                         * {@link org.apache.isis.applib.annotation.ViewModelLayout}.
                          */
                        private boolean enable = false;
                    }
                }
            }

            private final ViewModelLayout viewModelLayout = new ViewModelLayout();
            @Data
            public static class ViewModelLayout {

                private final CssClassUiEvent cssClassUiEvent = new CssClassUiEvent();
                @Data
                public static class CssClassUiEvent {
                    /**
                     * Influences whether an {@link org.apache.isis.applib.events.ui.CssClassUiEvent} should
                     * be published (on the internal {@link org.apache.isis.applib.services.eventbus.EventBusService})
                     * whenever a view model (annotated with
                     * {@link org.apache.isis.applib.annotation.ViewModel @ViewModel}) is about to be rendered in the
                     * UI - thereby allowing subscribers to optionally
                     * {@link org.apache.isis.applib.events.ui.CssClassUiEvent#setCssClass(String)} change) the CSS
                     * classes that are used.
                     *
                     * <p>
                     *     The algorithm for determining whether (and what type of) an event is sent depends on the value of the
                     *     {@link org.apache.isis.applib.annotation.ViewModelLayout#cssClassUiEvent()}  @ViewModelLayout(cssClassEvent=...)} for the
                     *     domain object in question:
                     * </p>
                     *
                     * <ul>
                     *     <li>
                     *         If set to some subtype of
                     *         {@link org.apache.isis.applib.events.ui.CssClassUiEvent.Noop CssClassUiEvent.Noop},
                     *         then <i>no</i> event is sent.
                     *     </li>
                     *     <li>
                     *         If set to some subtype of
                     *         {@link org.apache.isis.applib.events.ui.CssClassUiEvent.Default CssClassUiEvent.Default},
                     *         then an event is sent <i>if and only if</i> this configuration setting is set.
                     *     </li>
                     *     <li>
                     *         If set to any other subtype, then an event <i>is</i> sent.
                     *     </li>
                     * </ul>
                     */
                    private boolean postForDefault =true;
                }

                private final IconUiEvent iconUiEvent = new IconUiEvent();
                @Data
                public static class IconUiEvent {
                    /**
                     * Influences whether an {@link org.apache.isis.applib.events.ui.IconUiEvent} should
                     * be published (on the internal {@link org.apache.isis.applib.services.eventbus.EventBusService})
                     * whenever a view model (annotated with
                     * {@link org.apache.isis.applib.annotation.ViewModel @ViewModel}) is about to be rendered in the
                     * UI - thereby allowing subscribers to optionally
                     * {@link org.apache.isis.applib.events.ui.IconUiEvent#setIconName(String)} change) the icon that
                     * is used.
                     *
                     * <p>
                     *     The algorithm for determining whether (and what type of) an event is sent depends on the value of the
                     *     {@link org.apache.isis.applib.annotation.ViewModelLayout#iconUiEvent()}  @ViewModelLayout(iconEvent=...)} for the
                     *     domain object in question:
                     * </p>
                     *
                     * <ul>
                     *     <li>
                     *         If set to some subtype of
                     *         {@link org.apache.isis.applib.events.ui.IconUiEvent.Noop IconUiEvent.Noop},
                     *         then <i>no</i> event is sent.
                     *     </li>
                     *     <li>
                     *         If set to some subtype of
                     *         {@link org.apache.isis.applib.events.ui.IconUiEvent.Default IconUiEvent.Default},
                     *         then an event is sent <i>if and only if</i> this configuration setting is set.
                     *     </li>
                     *     <li>
                     *         If set to any other subtype, then an event <i>is</i> sent.
                     *     </li>
                     * </ul>
                     */
                    private boolean postForDefault =true;
                }

                private final LayoutUiEvent layoutUiEvent = new LayoutUiEvent();
                @Data
                public static class LayoutUiEvent {
                    /**
                     * Influences whether an {@link org.apache.isis.applib.events.ui.LayoutUiEvent} should
                     * be published (on the internal {@link org.apache.isis.applib.services.eventbus.EventBusService})
                     * whenever a view model (annotated with
                     * {@link org.apache.isis.applib.annotation.ViewModel @ViewModel}) is about to be rendered in the
                     * UI - thereby allowing subscribers to optionally
                     * {@link org.apache.isis.applib.events.ui.LayoutUiEvent#setLayout(String)} change) the layout that is used.
                     *
                     * <p>
                     *     If a different layout value has been set, then a layout in the form <code>Xxx.layout-zzz.xml</code>
                     *     use used (where <code>zzz</code> is the name of the layout).
                     * </p>
                     *
                     * <p>
                     *     The algorithm for determining whether (and what type of) an event is sent depends on the value of the
                     *     {@link org.apache.isis.applib.annotation.ViewModelLayout#layoutUiEvent()}  @ViewModelLayout(layoutEvent=...)} for the
                     *     domain object in question:
                     * </p>
                     *
                     * <ul>
                     *     <li>
                     *         If set to some subtype of
                     *         {@link org.apache.isis.applib.events.ui.LayoutUiEvent.Noop LayoutUiEvent.Noop},
                     *         then <i>no</i> event is sent.
                     *     </li>
                     *     <li>
                     *         If set to some subtype of
                     *         {@link org.apache.isis.applib.events.ui.LayoutUiEvent.Default LayoutUiEvent.Default},
                     *         then an event is sent <i>if and only if</i> this configuration setting is set.
                     *     </li>
                     *     <li>
                     *         If set to any other subtype, then an event <i>is</i> sent.
                     *     </li>
                     * </ul>
                     */
                    private boolean postForDefault =true;
                }

                private final TitleUiEvent titleUiEvent = new TitleUiEvent();
                @Data
                public static class TitleUiEvent {
                    /**
                     * Influences whether an {@link org.apache.isis.applib.events.ui.TitleUiEvent} should
                     * be published (on the internal {@link org.apache.isis.applib.services.eventbus.EventBusService})
                     * whenever a view model (annotated with
                     * {@link org.apache.isis.applib.annotation.ViewModel @ViewModel}) is about to be rendered in the
                     * UI - thereby allowing subscribers to
                     * optionally {@link org.apache.isis.applib.events.ui.TitleUiEvent#setTitle(String)} change)
                     * the title that is used.
                     *
                     * <p>
                     *     The algorithm for determining whether (and what type of) an event is sent depends on the value of the
                     *     {@link org.apache.isis.applib.annotation.ViewModelLayout#titleUiEvent()}  @ViewModelLayout(titleEvent=...)} for the
                     *     domain object in question:
                     * </p>
                     *
                     * <ul>
                     *     <li>
                     *         If set to some subtype of
                     *         {@link org.apache.isis.applib.events.ui.TitleUiEvent.Noop TitleUiEvent.Noop},
                     *         then <i>no</i> event is sent.
                     *     </li>
                     *     <li>
                     *         If set to some subtype of
                     *         {@link org.apache.isis.applib.events.ui.TitleUiEvent.Default TitleUiEvent.Default},
                     *         then an event is sent <i>if and only if</i> this configuration setting is set.
                     *     </li>
                     *     <li>
                     *         If set to any other subtype, then an event <i>is</i> sent.
                     *     </li>
                     * </ul>
                     */
                    private boolean postForDefault =true;
                }
            }

            private final ParameterLayout parameterLayout = new ParameterLayout();
            @Data
            public static class ParameterLayout implements Applib.Annotation.ConfigPropsForPropertyOrParameterLayout {
                /**
                 * Defines the default position for the label for an action parameter.
                 *
                 * <p>
                 *     Can be overridden on a case-by-case basis using
                 *     {@link org.apache.isis.applib.annotation.ParameterLayout#labelPosition()}.
                 * </p>
                 *
                 * <p>
                 *     If left as {@link LabelPosition#NOT_SPECIFIED} and not overridden, then the position depends
                 *     upon the viewer implementation.
                 * </p>
                 */
                private LabelPosition labelPosition = LabelPosition.NOT_SPECIFIED;
            }

        }
    }

    private final Core core = new Core();
    @Data
    public static class Core {

        private final Config config = new Config();
        @Data
        public static class Config {

            public static enum ConfigurationPropertyVisibilityPolicy {
                NEVER_SHOW,
                SHOW_ONLY_IN_PROTOTYPE,
                ALWAYS_SHOW
            }

            /**
             * Configuration values might contain sensitive data, hence per default,
             * configuration properties are only visible with the configuration-page
             * when <i>prototyping</i>.
             *
             * <p>
             * Alternatively this policy can be set to either <b>always</b> show or <b>never</b> show.
             * </p>
             *
             * @see ConfigurationPropertyVisibilityPolicy
             */
            private ConfigurationPropertyVisibilityPolicy configurationPropertyVisibilityPolicy
                = ConfigurationPropertyVisibilityPolicy.SHOW_ONLY_IN_PROTOTYPE;

        }

        private final MetaModel metaModel = new MetaModel();
        @Data
        public static class MetaModel {

            /**
             * Whether domain objects to which the current user does not have visibility access should be rendered
             * within collections or drop-down choices/autocompletes.
             *
             * <p>
             *     One reason this filtering may be necessary is for multi-tenanted applications, whereby an end-user
             *     should only be able to "see" what data that they own.  For efficiency, the application should
             *     only query for objects that the end-user owns.  This configuration property acts as a safety net to
             *     prevent the end-user from viewing domain objects <i>even if</i> those domain objects were rehydrated
             *     from the persistence store.
             * </p>
             */
            private boolean filterVisibility = true;

            private final ProgrammingModel programmingModel = new ProgrammingModel();
            @Data
            public static class ProgrammingModel {

                /**
                 * If set, then any aspects of the programming model (as implemented by <code>FacetFactory</code>s that
                 * have been indicated as deprecated will simply be ignored/excluded from the metamodel.
                 */
                private boolean ignoreDeprecated = false;
            }

            private final Introspector introspector = new Introspector();
            @Data
            public static class Introspector {
                /**
                 * Whether to perform introspection in parallel. Meant to speed up bootstrapping.
                 * <p>
                 *     For now this is <i>experimental</i>. Leave this disabled (the default).
                 * </p>
                 */
                private boolean parallelize = false; //TODO[ISIS-2382] concurrent spec-loading is experimental

                /**
                 * Whether all known types should be fully introspected as part of the bootstrapping, or should only be
                 * partially introspected initially.
                 *
                 * <p>
                 * Leaving this as lazy means that there's a chance that metamodel validation errors will not be
                 * discovered during bootstrap.  That said, metamodel validation is still run incrementally for any
                 * classes introspected lazily after initial bootstrapping (unless {@link #isValidateIncrementally()} is
                 * disabled.
                 * </p>
                 */
                private IntrospectionMode mode = IntrospectionMode.LAZY_UNLESS_PRODUCTION;

                /**
                 * If true, then no new specifications will be allowed to be loaded once introspection has been complete.
                 *
                 * <p>
                 * Only applies if the introspector is configured to perform full introspection up-front (either because of
                 * {@link IntrospectionMode#FULL} or {@link IntrospectionMode#LAZY_UNLESS_PRODUCTION} when in production);
                 * otherwise is ignored.
                 * </p>
                 */
                private boolean lockAfterFullIntrospection = true;

                /**
                 * If true, then metamodel validation is performed after any new specification has been loaded (after the
                 * initial bootstrapping).
                 *
                 * <p>
                 * This does <i>not</i> apply if the introspector is configured to perform full introspection up-front
                 * AND when the metamodel is {@link Core.MetaModel.Introspector#isLockAfterFullIntrospection() locked} after initial bootstrapping
                 * (because in that case the lock check will simply prevent any new specs from being loaded).
                 * But it will apply otherwise.
                 * </p>
                 *
                 * <p>In particular, this setting <i>can</i> still apply even if the {@link Core.MetaModel.Introspector#getMode() introspection mode}
                 * is set to {@link IntrospectionMode#FULL full}, because that in itself does not preclude some code
                 * from attempting to load some previously unknown type.  For example, a fixture script could attempt to
                 * invoke an action on some new type using the
                 * {@link org.apache.isis.applib.services.wrapper.WrapperFactory} - this will cause introspection of that
                 * new type to be performed.
                 * </p>
                 */
                private boolean validateIncrementally = true;

            }

            private final Validator validator = new Validator();
            @Data
            public static class Validator {

                /**
                 * Whether to perform metamodel validation in parallel.
                 */
                private boolean parallelize = true;

                /**
                 * This setting is used to determine whether the use of such deprecated features is
                 * allowed.
                 *
                 * <p>
                 *     If not allowed, then metamodel validation errors will be flagged.
                 * </p>
                 *
                 * <p>
                 *     Note that this settings has no effect if the programming model has been configured to
                 *     {@link ProgrammingModel#isIgnoreDeprecated() ignore deprecated} features (because in this case
                 *     the programming model facets simply won't be included in the introspection process.
                 * </p>
                 */
                private boolean allowDeprecated = true;

                /**
                 * Whether to ensure that the object type of all objects (which can be set either explicitly using
                 * {@link DomainObject#objectType()} or {@link DomainService#objectType()}, or can be inferred
                 * implicitly using a variety of mechanisms) must be unique with respect to all other object types.
                 *
                 * <p>
                 *     It is <i>highly advisable</i> to leave this set as enabled (the default), and to also use
                 *     explicit types (see {@link #isExplicitObjectType()}.
                 * </p>
                 */
                private boolean ensureUniqueObjectTypes = true;

                /**
                 * If set, then checks that the supports <code>hideXxx</code> and <code>disableXxx</code> methods for
                 * actions do not have take parameters.
                 *
                 * <p>
                 *     Historically, the programming model allowed these methods to accept the same number of
                 *     parameters as the action method to which they relate, the rationale being for similarity with
                 *     the <code>validateXxx</code> method.  However, since these parameters serve no function, the
                 *     programming model has been simplified so that these supporting methods are discovered if they
                 *     have exactly no parameters.
                 * </p>
                 *
                 * <p>
                 *     Note that this aspect of the programming model relates to the <code>hideXxx</code> and
                 *     <code>disableXxx</code> supporting methods that relate to the entire method.  Do not confuse
                 *     these with the <code>hideNXxx</code> and <code>disableNXxx</code> supporting methods, which
                 *     relate to the N-th parameter, and allow up to N-1 parameters to be passed in (allowing the Nth
                 *     parameter to be dynamically hidden or disabled).
                 * </p>
                 */
                private boolean noParamsOnly = false;

                /**
                 * Whether to validate that any actions that accept action parameters have either a corresponding
                 * choices or auto-complete for that action parameter, or are associated with a collection of the
                 * appropriate type.
                 */
                private boolean actionCollectionParameterChoices = true;

                /**
                 * Whether to ensure that the object type of all objects must be specified explicitly, using either
                 * {@link DomainObject#objectType()} or {@link DomainService#objectType()}.
                 *
                 * <p>
                 *     It is <i>highly advisable</i> to leave this set as enabled (the default).  These object types
                 *     should also (of course) be unique - that can be checked by setting the
                 *     {@link #isEnsureUniqueObjectTypes()} config property.
                 * </p>
                 */
                private boolean explicitObjectType = false;

                private final JaxbViewModel jaxbViewModel = new JaxbViewModel();
                @Data
                public static class JaxbViewModel {
                    /**
                     * If set, then ensures that all JAXB-style view models are concrete classes, not abstract.
                     */
                    private boolean notAbstract = true;
                    /**
                     * If set, then ensures that all JAXB-style view models are either top-level classes or nested
                     * static classes (in other words, checks that they are not anonymous, local nor nested
                     * non-static classes).
                     */
                    private boolean notInnerClass = true;
                    /**
                     * If set, then ensures that all JAXB-style view models have a no-arg constructor.
                     */
                    private boolean noArgConstructor = false;
                    /**
                     * If set, then ensures that for all properties of JAXB-style view models where the property's type
                     * is an entity, then that entity's type has been correctly annotated with
                     * @{@link javax.xml.bind.annotation.adapters.XmlJavaTypeAdapter} (so that the property's value can
                     * be converted into a serializable form).
                     */
                    private boolean referenceTypeAdapter = true;
                    /**
                     * If set, then ensures that for all properties of JAXB-style view models where the property's type
                     * is a date or time, then that property has been correctly annotated with
                     * @{@link javax.xml.bind.annotation.adapters.XmlJavaTypeAdapter} (so that the property's value can
                     * be converted into a serializable form).
                     */
                    private boolean dateTimeTypeAdapter = true;
                }

                private final Jdoql jdoql = new Jdoql();
                @Data
                public static class Jdoql {
                    /**
                     * If set, then ensures that the 'FROM' clause within any JDOQL <code>@Query</code>s annotations
                     * relates to a known entity type, and moreover that that type is compatible with the type on
                     * which the annotation appears: meaning its either a supertype of or the same type as the
                     * annotated type.
                     */
                    private boolean fromClause = true;
                    /**
                     * If set, then ensures that the 'VARIABLES' clause within any JDOQL <code>@Query</code>s relates
                     * to a known entity type.
                     */
                    private boolean variablesClause = true;
                }
            }
        }


        private final Runtime runtime = new Runtime();
        @Data
        public static class Runtime {

            /**
             * If set, then overrides the application's {@link Locale#getDefault()}
             */
            private Optional<String> locale = Optional.empty();

            /**
             * If set, then override's the application's timezone.
             */
            private String timezone;

        }

        private final RuntimeServices runtimeServices = new RuntimeServices();
        @Data
        public static class RuntimeServices {

            private final Email email = new Email();
            @Data
            public static class Email {
                /**
                 * The port to use for sending email.
                 */
                private int port = 587;
                /**
                 * The maximum number of millseconds to wait to obtain a socket connection before timing out.
                 */
                private int socketConnectionTimeout = 2000;
                /**
                 * The maximum number of millseconds to wait to obtain a socket before timing out.
                 */
                private int socketTimeout = 2000;
                /**
                 * If an email fails to send, whether to propagate the exception (meaning that potentially the end-user
                 * might see the exception), or whether instead to just indicate failure through the return value of
                 * the method ({@link org.apache.isis.applib.services.email.EmailService#send(List, List, List, String, String, DataSource...)}
                 * that's being called.
                 */
                private boolean throwExceptionOnFail = true;

                private final Override override = new Override();
                @Data
                public static class Override {
                    /**
                     * Intended for testing purposes only, if set then the requested <code>to:</code> of the email will
                     * be ignored, and instead sent to this email address instead.
                     */
                    @javax.validation.constraints.Email
                    private String to;
                    /**
                     * Intended for testing purposes only, if set then the requested <code>cc:</code> of the email will
                     * be ignored, and instead sent to this email address instead.
                     */
                    @javax.validation.constraints.Email
                    private String cc;
                    /**
                     * Intended for testing purposes only, if set then the requested <code>bcc:</code> of the email will
                     * be ignored, and instead sent to this email address instead.
                     */
                    @javax.validation.constraints.Email
                    private String bcc;
                }

                private final Sender sender = new Sender();
                @Data
                public static class Sender {
                    /**
                     * Specifies the host running the SMTP service.
                     *
                     * <p>
                     *     If not specified, then the value used depends upon the email implementation.  The default
                     *     implementation will use the <code>mail.smtp.host</code> system property.
                     * </p>
                     */
                    private String hostname;
                    /**
                     * Specifies the username to use to connect to the SMTP service.
                     *
                     * <p>
                     *     If not specified, then the sender's {@link #getAddress() email address} will be used instead.
                     * </p>
                     */
                    private String username;
                    /**
                     * Specifies the password (corresponding to the {@link #getUsername() username} to connect to the
                     * SMTP service.
                     *
                     * <p>
                     *     This configuration property is mandatory (for the default implementation of the
                     *     {@link org.apache.isis.applib.services.email.EmailService}, at least).
                     * </p>
                     */
                    private String password;
                    /**
                     * Specifies the email address of the user sending the email.
                     *
                     * <p>
                     *     If the {@link #getUsername() username} is not specified, is also used as the username to
                     *     connect to the SMTP service.
                     * </p>
                     *
                     * <p>
                     *     This configuration property is mandatory (for the default implementation of the
                     *     {@link org.apache.isis.applib.services.email.EmailService}, at least).
                     * </p>
                     */
                    @javax.validation.constraints.Email
                    private String address;
                }

                private final Tls tls = new Tls();
                @Data
                public static class Tls {
                    /**
                     * Whether TLS encryption should be started (that is, <code>STARTTLS</code>).
                     */
                    private boolean enabled = true;
                }
            }

            private final ApplicationFeatures applicationFeatures = new ApplicationFeatures();
            @Data
            public static class ApplicationFeatures {
                /**
                 * Whether the {@link org.apache.isis.applib.services.appfeat.ApplicationFeatureRepository} (or the
                 * default implementation of that service, at least) should compute the set of
                 * <code>ApplicationFeature</code> that describe the metamodel
                 * {@link ApplicationFeaturesInitConfiguration#EAGERLY eagerly}, or lazily.
                 */
                ApplicationFeaturesInitConfiguration init = ApplicationFeaturesInitConfiguration.NOT_SPECIFIED;
            }

            private final RepositoryService repositoryService = new RepositoryService();
            @Data
            public static class RepositoryService {
                /**
                 * Normally any queries are automatically preceded by flushing pending executions.
                 *
                 * <p>
                 * This key allows this behaviour to be disabled.
                 *
                 * <p>
                 *     Originally introduced as part of ISIS-1134 (fixing memory leaks in the objectstore)
                 *     where it was found that the autoflush behaviour was causing a (now unrepeatable)
                 *     data integrity error (see <a href="https://issues.apache.org/jira/browse/ISIS-1134?focusedCommentId=14500638&page=com.atlassian.jira.plugin.system.issuetabpanels:comment-tabpanel#comment-14500638">ISIS-1134 comment</a>, in the isis-module-security.
                 *     However, that this could be circumvented by removing the call to flush().
                 *     We don't want to break existing apps that might rely on this behaviour, on the
                 *     other hand we want to fix the memory leak.  Adding this configuration property
                 *     seems the most prudent way forward.
                 * </p>
                 */
                private boolean disableAutoFlush = false;

            }

            private final ExceptionRecognizer exceptionRecognizer = new ExceptionRecognizer();
            @Data
            public static class ExceptionRecognizer {

                private final Dae dae = new Dae();
                @Data
                public static class Dae {
                    /**
                     * Whether the {@link org.apache.isis.applib.services.exceprecog.ExceptionRecognizer}
                     * implementation for Spring's DataAccessException - which attempts to sanitize any exceptions
                     * arising from object stores - should be disabled (meaning that exceptions will potentially
                     * propagate as more serious to the end user).
                     */
                    private boolean disable = false;
                }
            }

            private final Translation translation = new Translation();
            @Data
            public static class Translation {

                private final Po po = new Po();

                /**
                 * Specifies the relative resource path to look for translation files.
                 * <p>
                 * If {@code null} uses {@code servletContext.getResource("/WEB-INF/")}.
                 * <p>
                 * Replaces the former Servlet context parameter 'isis.config.dir';
                 */
                private String resourceLocation = null;

                @Data
                public static class Po {
                    /**
                     * Specifies the initial mode for obtaining/discovering translations.
                     *
                     * <p>
                     *     There are three modes:
                     *     <ul>
                     *         <li>
                     *              <p>
                     *                  The default mode of {@link Mode#WRITE write} is appropriate for
                     *                  integration testing or prototyping, meaning that the service records any requests made of it
                     *                  but just returns the string unaltered.  This is a good way to discover new strings that
                     *                  require translation.
                     *              </p>
                     *         </li>
                     *         <li>
                     *              <p>
                     *                  The {@link Mode#READ read} mode is appropriate for production; the
                     *                  service looks up translations that have previously been captured.
                     *              </p>
                     *         </li>
                     *         <li>
                     *             <p>
                     *                 The {@link Mode#DISABLED disabled} performs no translation
                     *                 and simply returns the original string unchanged.  Unlike the write mode, it
                     *                 does <i>not</i> keep track of translation requests.
                     *             </p>
                     *         </li>
                     *     </ul>
                     * </p>
                     */
                    Mode mode = Mode.WRITE;
                }
            }
        }
    }


    private final Persistence persistence = new Persistence();
    @Data
    public static class Persistence {

        private final Schema schema = new Schema();
        @Data
        public static class Schema {

            /**
             * List of additional schemas to be auto-created.
             * <p>
             * Explicitly creates given list of schemas by using the specified
             * {@link #getCreateSchemaSqlTemplate()} to generate the actual SQL
             * statement against the configured data-source.
             * <p>
             * This configuration mechanism does not consider any schema-auto-creation
             * configuration (if any), that independently is provided the standard JPA way.
             */
            private final List<String> autoCreateSchemas = new ArrayList<>();

            /**
             * Does lookup additional "mapping-files" in META-INF/orm-<i>name</i>.xml
             * (equivalent to "mapping-file" entries in persistence.xml) and adds these
             * to those that are already configured the <i>Spring Data</i> way (if any).
             * @implNote not implemented for JDO
             */
            private final List<String> additionalOrmFiles = new ArrayList<>();

            /**
             * Vendor specific SQL syntax to create a DB schema.
             * <p>
             * This template is passed through {@link String#format(String, schemaName)} to
             * make the actual SQL statement thats to be used against the configured data-source.
             * <p>
             * Default template is {@literal CREATE SCHEMA IF NOT EXISTS %S} with the schema name
             * converted to upper-case.
             * <p>
             * For MYSQL/MARIADB use escape like {@code `%S`}
             */
            private String createSchemaSqlTemplate = "CREATE SCHEMA IF NOT EXISTS %S";

        }
    }


    private final Viewer viewer = new Viewer();
    @Data
    public static class Viewer {
        private final Restfulobjects restfulobjects = new Restfulobjects();
        @Data
        public static class Restfulobjects {

            @Getter
            private final Authentication authentication = new Authentication();
            @Data
            public static class Authentication {
                /**
                 * Defaults to <code>org.apache.isis.viewer.restfulobjects.viewer.webmodule.auth.AuthenticationStrategyBasicAuth</code>.
                 */
                private Optional<String> strategyClassName = Optional.empty();
            }

            /**
             * Whether to enable the <code>x-ro-follow-links</code> support, to minimize round trips.
             *
             * <p>
             *     The RO viewer provides the capability for the client to set the optional
             *     <code>x-ro-follow-links</code> query parameter, as described in section 34.4 of the RO spec v1.0.
             *     If used, the resultant representation includes the result of following the associated link, but
             *     through a server-side "join", somewhat akin to GraphQL.
             * </p>
             *
             * <p>
             *     By default this functionality is disabled, this configuration property enables the feature.
             *     If enabled, then the representations returned are non-standard with respect to the RO Spec v1.0.
             * </p>
             */
            private boolean honorUiHints = false;

            /**
             * When rendering domain objects, if set the representation returned is stripped back to a minimal set,
             * excluding links to actions and collections and with a simplified representation of an object's
             * properties.
             *
             * <p>
             *     This is disabled by default.  If enabled, then the representations returned are non-standard with
             *     respect to the RO Spec v1.0.
             * </p>
             */
            private boolean objectPropertyValuesOnly = false;

            /**
             * If set, then any unrecognised <code>Accept</code> headers will result in an HTTP <i>Not Acceptable</i>
             * response code (406).
             */
            private boolean strictAcceptChecking = false;

            /**
             * If set, then the representations returned will omit any links to the formal domain-type representations.
             */
            private boolean suppressDescribedByLinks = false;

            /**
             * If set, then - should there be an interaction with an action, property or collection that is disabled -
             * then this will prevent the <code>disabledReason</code> reason from being added to the returned
             * representation.
             *
             * <p>
             *     This is disabled by default.  If enabled, then the representations returned are non-standard with
             *     respect to the RO Spec v1.0.
             * </p>
             */
            private boolean suppressMemberDisabledReason = false;

            /**
             * If set, then the <code>x-isis-format</code> key (under <code>extensions</code>) for properties will be
             * suppressed.
             *
             * <p>
             *     This is disabled by default.  If enabled, then the representations returned are non-standard with
             *     respect to the RO Spec v1.0.
             * </p>
             */
            private boolean suppressMemberExtensions = false;

            /**
             * If set, then the <code>id</code> key for all members will be suppressed.
             *
             * <p>
             *     This is disabled by default.  If enabled, then the representations returned are non-standard with
             *     respect to the RO Spec v1.0.
             * </p>
             */
            private boolean suppressMemberId = false;

            /**
             * If set, then the detail link (in other words <code>links[rel='details' ...]</code>) for all members
             * will be suppressed.
             *
             * <p>
             *     This is disabled by default.  If enabled, then the representations returned are non-standard with
             *     respect to the RO Spec v1.0.
             * </p>
             */
            private boolean suppressMemberLinks = false;

            /**
             * If set, then the update link (in other words <code>links[rel='update'... ]</code> to perform a bulk
             * update of an object) will be suppressed.
             *
             * <p>
             *     This is disabled by default.  If enabled, then the representations returned are non-standard with
             *     respect to the RO Spec v1.0.
             * </p>
             */
            private boolean suppressUpdateLink = false;

            /**
             * If left unset (the default), then the RO viewer will use the {@link javax.ws.rs.core.UriInfo}
             * (injected using {@link javax.ws.rs.core.Context}) to figure out the base Uri (used to render
             * <code>href</code>s).
             *
             * <p>
             * This will be correct much of the time, but will almost certainly be wrong if there is a reverse proxy.
             * </p>
             *
             * <p>
             * If set, eg <code>https://dev.myapp.com/</code>, then this value will be used instead.
             * </p>
             */
            @javax.validation.constraints.Pattern(regexp="^http[s]?://[^:]+?(:\\d+)?/([^/]+/)*+$")
            private Optional<String> baseUri = Optional.empty();
        }

        private final Wicket wicket = new Wicket();
        @Data
        public static class Wicket {

            /**
             * Specifies the subclass of
             * <code>org.apache.isis.viewer.wicket.viewer.wicketapp.IsisWicketApplication</code> that is used to
             * bootstrap Wicket.
             *
             * <p>
             *     There is usually very little reason to change this from its default.
             * </p>
             */
            private String app = "org.apache.isis.viewer.wicket.viewer.wicketapp.IsisWicketApplication";

            /**
             * Whether the Ajax debug should be shown, by default this is disabled.
             */
            private boolean ajaxDebugMode = false;
            
            /**
<<<<<<< HEAD
             * Whether the viewer should use JQuery V3, default is V2.
             * @see org.apache.wicket.resource.JQueryResourceReference 
             */
            private boolean useJqueryV3 = false;
=======
             * Which major JQuery version the <i>Wicket Viewer</i> should use, default is 3.
             * @see org.apache.wicket.resource.JQueryResourceReference 
             */
            private int jQueryVersion = 3;
>>>>>>> e0b7ad4f

            /**
             * The base path at which the Wicket viewer is mounted.
             */
            @javax.validation.constraints.Pattern(regexp="^[/](.*[/]|)$") @NotNull @NotEmpty
            private String basePath = "/wicket/";

            /**
             * If the end user uses a deep link to access the Wicket viewer, but is not authenticated, then this
             * configuration property determines whether to continue through to that original destination once
             * authenticated, or simply to go to the home page.
             *
             * <p>
             *     The default behaviour is to honour the original destination requested.
             * </p>
             */
            private boolean clearOriginalDestination = false;

            /**
             * The pattern used for rendering and parsing dates.
             *
             * <p>
             * Each Date scalar panel will use {@link #getDatePattern()} or {@link #getDateTimePattern()} depending on its
             * date type.  In the case of panels with a date picker, the pattern will be dynamically adjusted so that it can be
             * used by the <a href="https://github.com/Eonasdan/bootstrap-datetimepicker">Bootstrap Datetime Picker</a>
             * component (which uses <a href="http://momentjs.com/docs/#/parsing/string-format/">Moment.js formats</a>, rather
             * than those of regular Java code).
             */
            @NotNull @NotEmpty
            private String datePattern = "dd-MM-yyyy";

            /**
             * The pattern used for rendering and parsing date/times.
             *
             * <p>
             * Each Date scalar panel will use {@link #getDatePattern()} or {@link #getDateTimePattern()}
             * depending on its date type.  In the case of panels with a date time picker, the pattern will be
             * dynamically adjusted so that it can be
             * used by the <a href="https://github.com/Eonasdan/bootstrap-datetimepicker">Bootstrap Datetime Picker</a>
             * component (which uses <a href="http://momentjs.com/docs/#/parsing/string-format/">Moment.js formats</a>, rather
             * than those of regular Java code).
             * </p>
             */
            @NotNull @NotEmpty
            private String dateTimePattern = "dd-MM-yyyy HH:mm";

            /**
             * Whether the dialog mode rendered when invoking actions on domain objects should be to use
             * the sidebar (the default) or to use a modal dialog.
             *
             * <p>
             *     This can be overridden on a case-by-case basis using {@link ActionLayout#promptStyle()}.
             * </p>
             */
            private DialogMode dialogMode = DialogMode.SIDEBAR;

            /**
             * Whether the dialog mode rendered when invoking actions on domain services (that is, menus) should be to
             * use a modal dialog (the default) or to use the sidebar panel.
             *
             * <p>
             *     This can be overridden on a case-by-case basis using {@link ActionLayout#promptStyle()}.
             * </p>
             */
            private DialogMode dialogModeForMenu = DialogMode.MODAL;

            /**
             * If specified, then is rendered on each page to enable live reload.
             *
             * <p>
             *     Configuring live reload also requires an appropriate plugin to the web browser (eg see
             *     <a href="http://livereload.com/">livereload.com</a> and a mechanism to trigger changes, eg by
             *     watching <code>Xxx.layout.xml</code> files.
             * </p>
             */
            private Optional<String> liveReloadUrl = Optional.empty();

            /**
             * The maximum number of characters to use to render the title of a domain object (alongside the icon)
             * in any table, if not otherwise overridden by either {@link #getMaxTitleLengthInParentedTables()}
             * or {@link #getMaxTitleLengthInStandaloneTables()}.
             *
             * <p>
             *     If truncated, then the remainder of the title will be replaced with ellipses (...).
             * </p>
             */
            private int maxTitleLengthInTables = 12;

            private Integer maxTitleLengthInParentedTables;

            /**
             * The maximum number of characters to use to render the title of a domain object (alongside the icon) in a
             * parented table.
             *
             * <p>
             *     If truncated, then the remainder of the title will be replaced with ellipses (...).
             * </p>
             *
             * <p>
             *     If not specified, then the value of {@link #getMaxTitleLengthInTables()} is used.
             * </p>
             */
            public int getMaxTitleLengthInParentedTables() {
                return maxTitleLengthInParentedTables != null ? maxTitleLengthInParentedTables : getMaxTitleLengthInTables();
            }

            public void setMaxTitleLengthInParentedTables(final int val) {
                maxTitleLengthInParentedTables = val;
            }

            private Integer maxTitleLengthInStandaloneTables;

            /**
             * The maximum number of characters to use to render the title of a domain object (alongside the icon)
             * in a standalone table, ie the result of invoking an action.
             *
             * <p>
             *     If truncated, then the remainder of the title will be replaced with ellipses (...).
             * </p>
             *
             * <p>
             *     If not specified, then the value of {@link #getMaxTitleLengthInTables()} is used.
             * </p>
             */
            public int getMaxTitleLengthInStandaloneTables() {
                return maxTitleLengthInStandaloneTables != null ? maxTitleLengthInStandaloneTables : getMaxTitleLengthInTables();
            }
            /**
             * The maximum length that a title of an object will be shown when rendered in a standalone table;
             * will be truncated beyond this (with ellipses to indicate the truncation).
             */
            public void setMaxTitleLengthInStandaloneTables(final int val) {
                maxTitleLengthInStandaloneTables = val;
            }

            /**
             * Whether to use a modal dialog for property edits and for actions associated with properties.
             *
             * <p>
             * This can be overridden on a case-by-case basis using <code>@PropertyLayout#promptStyle</code> and
             * <code>@ActionLayout#promptStyle</code>.
             * </p>
             *
             * <p>
             * This behaviour is disabled by default; the viewer will use an inline prompt in these cases, making for a smoother
             * user experience. If enabled then this reinstates the pre-1.15.0 behaviour of using a dialog prompt in all cases.
             * </p>
             */
            private PromptStyle promptStyle = PromptStyle.INLINE;

            /**
             * Whether to redirect to a new page, even if the object being shown (after an action invocation or a property edit)
             * is the same as the previous page.
             *
             * <p>
             * This behaviour is disabled by default; the viewer will update the existing page if it can, making for a
             * smoother user experience. If enabled then this reinstates the pre-1.15.0 behaviour of redirecting in all cases.
             * </p>
             */
            private boolean redirectEvenIfSameObject = false;

            /**
             * In Firefox and more recent versions of Chrome 54+, cannot copy out of disabled fields; instead we use the
             * readonly attribute (https://www.w3.org/TR/2014/REC-html5-20141028/forms.html#the-readonly-attribute)
             *
             * <p>
             * This behaviour is enabled by default but can be disabled using this flag
             * </p>
             */
            private boolean replaceDisabledTagWithReadonlyTag = true;

            /**
             * Whether to disable a form submit button after it has been clicked, to prevent users causing an error if they
             * do a double click.
             *
             * This behaviour is enabled by default, but can be disabled using this flag.
             */
            private boolean preventDoubleClickForFormSubmit = true;

            /**
             * Whether to disable a no-arg action button after it has been clicked, to prevent users causing an error if they
             * do a double click.
             *
             * <p>
             * This behaviour is enabled by default, but can be disabled using this flag.
             * </p>
             */
            private boolean preventDoubleClickForNoArgAction = true;

            /**
             * Whether to show the footer menu bar.
             *
             * <p>
             *     This is enabled by default.
             * </p>
             */
            private boolean showFooter = true;

            /**
             * Whether Wicket tags should be stripped from the markup.
             *
             * <p>
             *      By default this is enabled, in other words Wicket tags are stripped.  Please be aware that if
             *      tags are <i>not</i> stripped, then this may break CSS rules on some browsers.
             * </p>
             */
            private boolean stripWicketTags = true;

            /**
             * Whether to suppress the sign-up link on the sign-in page.
             *
             * <p>
             *     Although this is disabled by default (in other words the sign-up link is not suppressed), note that
             *     in addition the application must provide an implementation of the
             *     {@link UserRegistrationService} as well as a
             *     configured {@link EmailNotificationService} (same conditions
             *     as for the {@link #isSuppressPasswordReset()} password reset link).
             * </p>
             */
            private boolean suppressSignUp = false;


            /**
             * Whether to suppress the password reset link on the sign-in page.
             *
             * <p>
             *     Although this is disabled by default (in other words the 'reset password' link is not suppressed),
             *     note that in addition the application must provide an implementation of the
             *     {@link UserRegistrationService} as well as a
             *     configured {@link EmailNotificationService} (same conditions
             *     as for the {@link #isSuppressSignUp()} sign-up link).
             * </p>
             */
            private boolean suppressPasswordReset = false;

            /**
             * @deprecated - seemingly unused
             */
            @Deprecated
            @NotNull @NotEmpty
            private String timestampPattern = "yyyy-MM-dd HH:mm:ss.SSS";

            /**
             * Whether to show an indicator for a form submit button that it has been clicked.
             *
             * <p>
             * This behaviour is enabled by default.
             * </p>
             */
            private boolean useIndicatorForFormSubmit = true;

            /**
             * Whether to show an indicator for a no-arg action button that it has been clicked.
             *
             * <p>
             * This behaviour is enabled by default.
             * </p>
             */
            private boolean useIndicatorForNoArgAction = true;

            /**
             * Whether the Wicket source plugin should be enabled; if so, the markup includes links to the Wicket source.
             *
             * <p>
             *     This behaviour is disabled by default.  Please be aware that enabloing it can substantially impact
             *     performance.
             * </p>
             */
            private boolean wicketSourcePlugin = false;

            //TODO no meta data yet ... https://docs.spring.io/spring-boot/docs/current/reference/html/appendix-configuration-metadata.html#configuration-metadata-property-attributes
            private final Application application = new Application();
            @Data
            public static class Application {

                /**
                 * Label used on the about page.
                 */
                private String about;

                /**
                 * Either the location of the image file (relative to the class-path resource root),
                 * or an absolute URL.
                 *
                 * <p>
                 * This is rendered on the header panel. An image with a size of 160x40 works well.
                 * If not specified, the application.name is used instead.
                 * </p>
                 */
                @javax.validation.constraints.Pattern(regexp="^[^/].*$")
                private Optional<String> brandLogoHeader = Optional.empty();

                /**
                 * Either the location of the image file (relative to the class-path resource root),
                 * or an absolute URL.
                 *
                 * <p>
                 * This is rendered on the sign-in page. An image with a size of 400x40 works well.
                 * If not specified, the {@link Application#getName() application name} is used instead.
                 * </p>
                 */
                @javax.validation.constraints.Pattern(regexp="^[^/].*$")
                private Optional<String> brandLogoSignin = Optional.empty();

                /**
                 * URL of file to read any custom CSS, relative to <code>static</code> package on the class path.
                 *
                 * <p>
                 *     A typical value is <code>css/application.css</code>.  This will result in this file being read
                 *     from the <code>static/css</code> directory (because static resources such as CSS are mounted by
                 *     Spring by default under <code>static</code> package).
                 * </p>
                 */
                @javax.validation.constraints.Pattern(regexp="^[^/].*$")
                private Optional<String> css = Optional.empty();

                /**
                 * Specifies the URL to use of the favIcon.
                 *
                 * <p>
                 *     This is expected to be a local resource.
                 * </p>
                 */
                @javax.validation.constraints.Pattern(regexp="^[^/].*$")
                private Optional<String> faviconUrl = Optional.empty();

                /**
                 */
                /**
                 * URL of file to read any custom JavaScript, relative to <code>static</code> package on the class path.
                 *
                 * <p>
                 *     A typical value is <code>js/application.js</code>.  This will result in this file being read
                 *     from the <code>static/js</code> directory (because static resources such as CSS are mounted by
                 *     Spring by default under <code>static</code> package).
                 * </p>
                 */
                @javax.validation.constraints.Pattern(regexp="^[^/].*$")
                private Optional<String> js = Optional.empty();

                /**
                 * Specifies the file name containing the menubars.
                 *
                 * <p>
                 *     This is expected to be a local resource.
                 * </p>
                 */
                @NotNull @NotEmpty
                private String menubarsLayoutXml = "menubars.layout.xml";

                /**
                 * Identifies the application on the sign-in page
                 * (unless a {@link Application#brandLogoSignin sign-in} image is configured) and
                 * on top-left in the header
                 * (unless a {@link Application#brandLogoHeader header} image is configured).
                 */
                @NotNull @NotEmpty
                private String name = "Apache Isis ™";

                /**
                 * The version of the application, eg 1.0, 1.1, etc.
                 *
                 * <p>
                 * If present, then this will be shown in the footer on every page as well as on the
                 * about page.
                 * </p>
                 */
                private String version;
            }

            private final BookmarkedPages bookmarkedPages = new BookmarkedPages();
            @Data
            public static class BookmarkedPages {

                /**
                 * Whether the panel providing linsk to previously visited object should be accessible from the top-left of the header.
                 */
                private boolean showChooser = true;

                /**
                 * Specifies the maximum number of bookmarks to show.
                 *
                 * <p>
                 *     These are aged out on an MRU-LRU basis.
                 * </p>
                 */
                private int maxSize = 15;

                /**
                 * Whether the drop-down list of previously visited objects should be shown in the footer.
                 */
                private boolean showDropDownOnFooter = true;

            }

            private final Breadcrumbs breadcrumbs = new Breadcrumbs();
            @Data
            public static class Breadcrumbs {
                /**
                 * Whether to enable the 'where am i' feature, in other words the breadcrumbs.
                 */
                private boolean enabled = true;
                /**
                 *
                 */
                private int maxParentChainLength = 64;
            }

            /**
             * List of organisations or individuals to give credit to, shown as links and icons in the footer.
             * A maximum of 3 credits can be specified.
             *
             * <p>
             * IntelliJ unfortunately does not provide IDE completion for lists of classes; YMMV.
             * </p>
             *
             * <p>
             * @implNote - For further discussion, see for example
             * <a href="https://stackoverflow.com/questions/41417933/spring-configuration-properties-metadata-json-for-nested-list-of-objects">this stackoverflow question</a>
             * and <a href="https://github.com/spring-projects/spring-boot/wiki/IDE-binding-features#simple-pojo">this wiki page</a>.
             * </p>
             */
            private List<Credit> credit = new ArrayList<>();

            @Data
            public static class Credit {
                /**
                 * URL of an organisation or individual to give credit to, appearing as a link in the footer.
                 *
                 * <p>
                 *     For the credit to appear, the {@link #getUrl() url} must be provided along with either
                 *     {@link #getName() name} and/or {@link #getImage() image}.
                 * </p>
                 */
                @javax.validation.constraints.Pattern(regexp="^http[s]?://[^:]+?(:\\d+)?.*$")
                private String url;
                /**
                 * URL of an organisation or individual to give credit to, appearing as text in the footer.
                 *
                 * <p>
                 *     For the credit to appear, the {@link #getUrl() url} must be provided along with either
                 *     {@link #getName() name} and/or {@link #getImage() image}.
                 * </p>
                 */
                private String name;
                /**
                 * Name of an image resource of an organisation or individual, appearing as an icon in the footer.
                 *
                 * <p>
                 *     For the credit to appear, the {@link #getUrl() url} must be provided along with either
                 *     {@link #getName() name} and/or {@link #getImage() image}.
                 * </p>
                 */
                @javax.validation.constraints.Pattern(regexp="^[^/].*$")
                private String image;

                /**
                 * Whether enough information has been defined for the credit to be appear.
                 */
                public boolean isDefined() { return (name != null || image != null) && url != null; }
            }

            private final DatePicker datePicker = new DatePicker();
            @Data
            public static class DatePicker {

                /**
                 * Defines the first date available in the date picker.
                 *
                 * <p>
                 * As per http://eonasdan.github.io/bootstrap-datetimepicker/Options/#maxdate, in ISO format (per https://github.com/moment/moment/issues/1407).
                 * </p>
                 */
                @NotEmpty @NotNull
                private String minDate = "1900-01-01T00:00:00.000Z";

                /**
                 * Defines the first date available in the date picker.
                 * <p>
                 * As per http://eonasdan.github.io/bootstrap-datetimepicker/Options/#maxdate, in ISO format (per https://github.com/moment/moment/issues/1407).
                 * </p>
                 */
                @NotEmpty @NotNull
                private String maxDate = "2100-01-01T00:00:00.000Z";
            }

            private final DevelopmentUtilities developmentUtilities = new DevelopmentUtilities();
            @Data
            public static class DevelopmentUtilities {

                /**
                 * Determines whether debug bar and other stuff influenced by
                 * <code>DebugSettings#isDevelopmentUtilitiesEnabled()</code> is enabled or not.
                 *
                 * <p>
                 *     By default, depends on the mode (prototyping = enabled, server = disabled).  This property acts as an override.
                 * </p>
                 */
                private boolean enable = false;
            }

            private final RememberMe rememberMe = new RememberMe();
            @Data
            public static class RememberMe {
                /**
                 * Whether the sign-in page should have a &quot;remember me&quot; link (the default), or if it should
                 * be suppressed.
                 *
                 * <p>
                 *     If &quot;remember me&quot; is available and checked, then the viewer will allow users to login
                 *     based on encrypted credentials stored in a cookie.  An {@link #getEncryptionKey() encryption key}
                 *     can optionally be specified.
                 * </p>
                 */
                private boolean suppress = false;

                /**
                 * If the &quot;remember me&quot; feature is available, specifies the key to hold the encrypted
                 * credentials in the cookie.
                 */
                private String cookieKey = "isisWicketRememberMe";
                /**
                 * If the &quot;remember me&quot; feature is available, optionally specifies an encryption key
                 * (a complex string acting as salt to the encryption algorithm) for computing the encrypted
                 * credentials.
                 *
                 * <p>
                 *     If not set, then (in production mode) the Wicket viewer will compute a random key each time it
                 *     is started.  This will mean that any credentials stored between sessions will become invalid.
                 * </p>
                 *
                 * <p>
                 *     Conversely, if set then (in production mode) then the same salt will be used each time the app
                 *     is started, meaning that cached credentials can continue to be used across restarts.
                 * </p>
                 *
                 * <p>
                 *     In prototype mode this setting is effectively ignored, because the same key will always be
                 *     provided (either as set, or a fixed literal otherwise).
                 * </p>
                 */
                private Optional<String> encryptionKey = Optional.empty();
            }

            private final Themes themes = new Themes();
            @Data
            public static class Themes {

                /**
                 * A comma separated list of enabled theme names, as defined by https://bootswatch.com.
                 */
                private List<String> enabled = listOf("Cosmo","Flatly","Darkly","Sandstone","United");

                /**
                 * The initial theme to use.
                 *
                 * <p>
                 *     Expected to be in the list of {@link #getEnabled()} themes.
                 * </p>
                 */
                @NotEmpty @NotNull
                private String initial = "Flatly";

                /**
                 * Specifies an implementation of <code>org.apache.isis.viewer.wicket.ui.components.widgets.themepicker.IsisWicketThemeSupport</code>
                 *
                 */
                @NotEmpty @NotNull
                private String provider = "org.apache.isis.viewer.wicket.ui.components.widgets.themepicker.IsisWicketThemeSupportDefault";

                /**
                 * Whether the theme chooser widget should be available in the footer.
                 */
                private boolean showChooser = false;
            }

            private final Welcome welcome = new Welcome();
            @Data
            public static class Welcome {

                /**
                 * Text to be displayed on the application’s home page, used as a fallback if
                 * welcome.file is not specified. If a @HomePage action exists, then that will take
                 * precedence.
                 */
                private String text;
            }
        }
    }

    private final ValueTypes valueTypes = new ValueTypes();
    @Data
    public static class ValueTypes {

        private final Primitives primitives = new Primitives();
        @Data
        public static class Primitives {

            // capitalized to avoid clash with keyword
            private final Int Int = new Int();
            @Data
            public static class Int {
                /**
                 * Configures the number format understood by <code>IntValueSemanticsProviderAbstract</code>.
                 *
                 * @deprecated
                 */
                @Deprecated
                private String format;
            }
        }

        private final JavaLang javaLang = new JavaLang();
        @Data
        public static class JavaLang {

            // capitalized to avoid clash with keyword
            private final Byte Byte = new Byte();
            @Data
            public static class Byte {
                /**
                 * Configures the number format understood by <code>ByteValueSemanticsProviderAbstract</code>.
                 *
                 * @deprecated
                 */
                @Deprecated
                private String format;
            }

            // capitalized to avoid clash with keyword
            private final Double Double = new Double();
            @Data
            public static class Double {
                /**
                 * Configures the number format understood by <code>DoubleValueSemanticsProviderAbstract</code>.
                 *
                 * @deprecated
                 */
                @Deprecated
                private String format;
            }

            // capitalized to avoid clash with keyword
            private final Float Float = new Float();
            @Data
            public static class Float {
                /**
                 * Configures the number format understood by <code>FloatValueSemanticsProviderAbstract</code>.
                 *
                 * @deprecated
                 */
                @Deprecated
                private String format;
            }

            // capitalized to avoid clash with keyword
            private final Long Long = new Long();
            @Data
            public static class Long {
                /**
                 * Configures the number format understood by <code>LongValueSemanticsProviderAbstract</code>.
                 *
                 * @deprecated
                 */
                @Deprecated
                private String format;
            }

            // capitalized to avoid clash with keyword
            private final Short Short = new Short();
            @Data
            public static class Short {
                /**
                 * Configures the number format understood by <code>ShortValueSemanticsProviderAbstract</code>.
                 *
                 * @deprecated
                 */
                @Deprecated
                private String format;
            }
        }

        private final JavaMath javaMath = new JavaMath();
        @Data
        public static class JavaMath {
            private final BigInteger bigInteger = new BigInteger();
            @Data
            public static class BigInteger {
                /**
                 * Configures the number format understood by <code>BigIntegerValueSemanticsProvider</code>.
                 *
                 * @deprecated
                 */
                @Deprecated
                private String format;
            }

            private final BigDecimal bigDecimal = new BigDecimal();
            @Data
            public static class BigDecimal {
                /**
                 * Configures the number format understood by <code>BigDecimalValueSemanticsProvider</code>.
                 *
                 * @deprecated
                 */
                @Deprecated
                private String format;
            }
        }

        private final JavaTime javaTime = new JavaTime();
        @Data
        public static class JavaTime {
            private final LocalDateTime localDateTime = new LocalDateTime();
            @Data
            public static class LocalDateTime {
                /**
                 * Configures the formats understood by <code>LocalDateTimeValueSemanticsProvider</code>.
                 *
                 * @deprecated
                 */
                @Deprecated
                private String format = "medium";
            }

            private final OffsetDateTime offsetDateTime = new OffsetDateTime();
            @Data
            public static class OffsetDateTime {
                /**
                 * Configures the formats understood by <code>OffsetDateTimeValueSemanticsProvider</code>.
                 *
                 * @deprecated
                 */
                @Deprecated
                private String format = "medium";
            }

            private final OffsetTime offsetTime = new OffsetTime();
            @Data
            public static class OffsetTime {
                /**
                 * Configures the formats understood by <code>OffsetTimeValueSemanticsProvider</code>.
                 *
                 * @deprecated
                 */
                @Deprecated
                private String format = "medium";
            }

            private final LocalDate localDate = new LocalDate();
            @Data
            public static class LocalDate {
                /**
                 * Configures the formats understood by <code>LocalDateValueSemanticsProvider</code>.
                 *
                 * @deprecated
                 */
                @Deprecated
                private String format = "medium";
            }

            private final LocalTime localTime = new LocalTime();
            @Data
            public static class LocalTime {
                /**
                 * Configures the formats understood by <code>LocalTimeValueSemanticsProvider</code>.
                 *
                 * @deprecated
                 */
                @Deprecated
                private String format = "medium";
            }

            private final ZonedDateTime zonedDateTime = new ZonedDateTime();
            @Data
            public static class ZonedDateTime {
                /**
                 * Configures the formats understood by <code>ZonedDateTimeValueSemanticsProvider</code>.
                 *
                 * @deprecated
                 */
                @Deprecated
                private String format = "medium";
            }
        }

        private final JavaUtil javaUtil = new JavaUtil();
        @Data
        public static class JavaUtil {

            private final Date date = new Date();
            @Data
            public static class Date {
                /**
                 * Configures the formats understood by <code>JavaUtilDateValueSemanticsProvider</code>.
                 *
                 * @deprecated
                 */
                @Deprecated
                private String format = "medium";
            }

        }

        private final JavaSql javaSql = new JavaSql();
        @Data
        public static class JavaSql {
            private final Date date = new Date();
            @Data
            public static class Date {
                /**
                 * Configures the formats understood by <code>JavaSqlDateValueSemanticsProvider</code>.
                 *
                 * @deprecated
                 */
                @Deprecated
                private String format = "medium";
            }
            private final Time time = new Time();
            @Data
            public static class Time {
                /**
                 * Configures the formats understood by <code>JavaSqlTimeValueSemanticsProvider</code>.
                 *
                 * @deprecated
                 */
                @Deprecated
                private String format = "short";
            }

            private final Timestamp timestamp = new Timestamp();
            @Data
            public static class Timestamp {
                /**
                 * Configures the formats understood by <code>JavaSqlTimeStampValueSemanticsProvider</code>.
                 *
                 * @deprecated
                 */
                @Deprecated
                private String format = "short";
            }

        }

        private final Joda joda = new Joda();
        @Data
        public static class Joda {
            private final LocalDateTime localDateTime = new LocalDateTime();
            @Data
            public static class LocalDateTime {
                /**
                 * Configures the formats understood by <code>JodaLocalDateTimeValueSemanticsProvider</code>.
                 *
                 * @deprecated
                 */
                @Deprecated
                private String format = "medium";
            }

            private final LocalDate localDate = new LocalDate();
            @Data
            public static class LocalDate {
                /**
                 * Configures the formats understood by <code>JodaLocalDateValueSemanticsProvider</code>.
                 *
                 * @deprecated
                 */
                @Deprecated
                private String format = "medium";
            }

            private final DateTime dateTime = new DateTime();
            @Data
            public static class DateTime {
                /**
                 * Configures the formats understood by <code>JodaDateTimeValueSemanticsProvider</code>.
                 *
                 * @deprecated
                 */
                @Deprecated
                private String format = "medium";
            }
        }
    }

    private final Testing testing = new Testing();
    @Data
    public static class Testing {
        private final Fixtures fixtures = new Fixtures();
        @Data
        public static class Fixtures {
            /**
             * Indicates the fixture script class to run initially.
             *
             * <p>
             *     Intended for use when prototyping against an in-memory database (but will run in production mode
             *     as well if required).
             * </p>
             */
            @AssignableFrom("org.apache.isis.testing.fixtures.applib.fixturescripts.FixtureScript")
            private Class<?> initialScript = null;
        }
    }

    private final Legacy legacy = new Legacy();
    @Data
    public static class Legacy {

        private final ValueTypes valueTypes = new ValueTypes();
        @Data
        public static class ValueTypes {
            private final Percentage percentage = new Percentage();
            @Data
            public static class Percentage {
                /**
                 * Configures the formats understood by <code>PercentageValueSemanticsProvider</code>.
                 *
                 * @deprecated
                 */
                @Deprecated
                private String format;
            }

            private final Money money = new Money();
            @Data
            public static class Money {
                /**
                 * Configures the default currency code used by <code>MoneyValueSemanticsProvider</code>.
                 *
                 * @deprecated
                 */
                @Deprecated
                private Optional<String> currency = Optional.empty();
            }
        }
    }


    private final Extensions extensions = new Extensions();
    @Data
    public static class Extensions {

        private final Cors cors = new Cors();
        @Data
        public static class Cors {

            /**
             * TODO missing java-doc
             */
            private boolean allowCredentials = false;

            /**
             * Which origins are allowed to make CORS requests.
             *
             * <p>
             *     The default is the wildcard (&quot;*&quot;) but this can be made more restrictive if necessary.
             * </p>
             *
             * <p>
             *     For more information, check the usage of the <code>cors.allowed.origins</code> init parameter
             *     for <a href="https://github.com/eBay/cors-filter">EBay CORSFilter</a>.
             * </p>
             */
            private List<String> allowedOrigins = listOf("*");

            /**
             * Which HTTP headers are allowed in a CORS request.
             *
             * <p>
             *     For more information, check the usage of the <code>cors.allowed.headers</code> init parameter
             *     for <a href="https://github.com/eBay/cors-filter">EBay CORSFilter</a>.
             * </p>
             */
            private List<String> allowedHeaders = listOf(
                    "Content-Type",
                    "Accept",
                    "Origin",
                    "Access-Control-Request-Method",
                    "Access-Control-Request-Headers",
                    "Authorization",
                    "Cache-Control",
                    "If-Modified-Since",
                    "Pragma");

            /**
             * Which HTTP methods are permitted in a CORS request.
             *
             * <p>
             *     For more information, check the usage of the <code>cors.allowed.methods</code> init parameter
             *     for <a href="https://github.com/eBay/cors-filter">EBay CORSFilter</a>.
             * </p>
             */
            private List<String> allowedMethods = listOf("GET","PUT","DELETE","POST","OPTIONS");

            /**
             * Which HTTP headers are exposed in a CORS request.
             *
             * <p>
             *     For more information, check the usage of the <code>cors.exposed.headers</code> init parameter
             *     for <a href="https://github.com/eBay/cors-filter">EBay CORSFilter</a>.
             * </p>
             */
            private List<String> exposedHeaders = listOf("Authorization");


        }

        private final Quartz quartz = new Quartz();
        @Data
        public static class Quartz {
        }

        private final CommandReplay commandReplay = new CommandReplay();
        @Data
        public static class CommandReplay {

            private final PrimaryAccess primaryAccess = new PrimaryAccess();
            @Data
            public static class PrimaryAccess {
                @javax.validation.constraints.Pattern(regexp="^http[s]?://[^:]+?(:\\d+)?.*([^/]+/)$")
                private Optional<String> baseUrlRestful;
                private Optional<String> user;
                private Optional<String> password;
                @javax.validation.constraints.Pattern(regexp="^http[s]?://[^:]+?(:\\d+)?.*([^/]+/)$")
                private Optional<String> baseUrlWicket;
            }

            private final SecondaryAccess secondaryAccess = new SecondaryAccess();
            @Data
            public static class SecondaryAccess {
                @javax.validation.constraints.Pattern(regexp="^http[s]?://[^:]+?(:\\d+)?.*([^/]+/)$")
                private Optional<String> baseUrlWicket;
            }

            private Integer batchSize = 10;

            private final QuartzSession quartzSession = new QuartzSession();
            @Data
            public static class QuartzSession {
                /**
                 * The user that runs the replay session secondary.
                 */
                private String user = "isisModuleExtCommandReplaySecondaryUser";
                private List<String> roles = listOf("isisModuleExtCommandReplaySecondaryRole");
            }

            private final QuartzReplicateAndReplayJob quartzReplicateAndReplayJob = new QuartzReplicateAndReplayJob();
            @Data
            public static class QuartzReplicateAndReplayJob {
                /**
                 * Number of milliseconds before starting the job.
                 */
                private long startDelay = 15000;
                /**
                 * Number of milliseconds before running again.
                 */
                private long repeatInterval = 10000;
            }

            private final Analyser analyser = new Analyser();
            @Data
            public static class Analyser {
                private final Result result = new Result();
                @Data
                public static class Result {
                    private boolean enabled = true;
                }
                private final Exception exception = new Exception();
                @Data
                public static class Exception {
                    private boolean enabled = true;
                }

            }
        }


    }

    private static List<String> listOf(final String ...values) {
        return new ArrayList<>(Arrays.asList(values));
    }

    @Value
    static class PatternToString {
        private final Pattern pattern;
        private final String string;
    }
    private static Map<Pattern, String> asMap(String... mappings) {
        return new LinkedHashMap<>(Arrays.stream(mappings).map(mapping -> {
            final String[] parts = mapping.split(":");
            if (parts.length != 2) {
                return null;
            }
            try {
                return new PatternToString(Pattern.compile(parts[0]), parts[1]);
            } catch(Exception ex) {
                return null;
            }
        }).filter(Objects::nonNull)
        .collect(Collectors.toMap(PatternToString::getPattern, PatternToString::getString)));
    }


    @Target({ FIELD, METHOD, PARAMETER, ANNOTATION_TYPE })
    @Retention(RUNTIME)
    @Constraint(validatedBy = AssignableFromValidator.class)
    @Documented
    public @interface AssignableFrom {

        String value();

        String message()
                default "{org.apache.isis.core.config.IsisConfiguration.AssignableFrom.message}";

        Class<?>[] groups() default { };

        Class<? extends Payload>[] payload() default { };
    }


    public static class AssignableFromValidator implements ConstraintValidator<AssignableFrom, Class<?>> {

        private Class<?> superType;

        @Override
        public void initialize(final AssignableFrom assignableFrom) {
            val className = assignableFrom.value();
            try {
                superType = _Context.loadClass(className);
            } catch (ClassNotFoundException e) {
                superType = null;
            }
        }

        @Override
        public boolean isValid(
                final Class<?> candidateClass,
                final ConstraintValidatorContext constraintContext) {
            if (superType == null || candidateClass == null) {
                return true;
            }
            return superType.isAssignableFrom(candidateClass);
        }
    }

    @Target({ FIELD, METHOD, PARAMETER, ANNOTATION_TYPE })
    @Retention(RUNTIME)
    @Constraint(validatedBy = OneOfValidator.class)
    @Documented
    public @interface OneOf {

        String[] value();

        String message()
                default "{org.apache.isis.core.config.IsisConfiguration.OneOf.message}";

        Class<?>[] groups() default { };

        Class<? extends Payload>[] payload() default { };
    }


    public static class OneOfValidator implements ConstraintValidator<OneOf, String> {

        private List<String> allowed;

        @Override
        public void initialize(final OneOf assignableFrom) {
            val value = assignableFrom.value();
            allowed = value != null? Collections.unmodifiableList(Arrays.asList(value)): Collections.emptyList();
        }

        @Override
        public boolean isValid(
                final String candidateValue,
                final ConstraintValidatorContext constraintContext) {
            return allowed.contains(candidateValue);
        }
    }

}<|MERGE_RESOLUTION|>--- conflicted
+++ resolved
@@ -1867,17 +1867,10 @@
             private boolean ajaxDebugMode = false;
             
             /**
-<<<<<<< HEAD
-             * Whether the viewer should use JQuery V3, default is V2.
-             * @see org.apache.wicket.resource.JQueryResourceReference 
-             */
-            private boolean useJqueryV3 = false;
-=======
              * Which major JQuery version the <i>Wicket Viewer</i> should use, default is 3.
              * @see org.apache.wicket.resource.JQueryResourceReference 
              */
             private int jQueryVersion = 3;
->>>>>>> e0b7ad4f
 
             /**
              * The base path at which the Wicket viewer is mounted.
