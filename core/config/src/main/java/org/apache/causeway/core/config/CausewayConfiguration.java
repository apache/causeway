--- conflicted
+++ resolved
@@ -108,10 +108,6 @@
 import lombok.Data;
 import lombok.Getter;
 import lombok.Value;
-<<<<<<< HEAD
-import lombok.val;
-=======
->>>>>>> d028da76
 
 /**
  * Configuration 'beans' with meta-data (IDE-support).
