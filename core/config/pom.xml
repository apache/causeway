<?xml version="1.0" encoding="UTF-8"?>
<!--
  Licensed to the Apache Software Foundation (ASF) under one
  or more contributor license agreements.  See the NOTICE file
  distributed with this work for additional information
  regarding copyright ownership.  The ASF licenses this file
  to you under the Apache License, Version 2.0 (the
  "License"); you may not use this file except in compliance
  with the License.  You may obtain a copy of the License at
  
         http://www.apache.org/licenses/LICENSE-2.0
         
  Unless required by applicable law or agreed to in writing,
  software distributed under the License is distributed on an
  "AS IS" BASIS, WITHOUT WARRANTIES OR CONDITIONS OF ANY
  KIND, either express or implied.  See the License for the
  specific language governing permissions and limitations
  under the License.
-->
<project xmlns="http://maven.apache.org/POM/4.0.0" xmlns:xsi="http://www.w3.org/2001/XMLSchema-instance" xsi:schemaLocation="http://maven.apache.org/POM/4.0.0 http://maven.apache.org/maven-v4_0_0.xsd">
    <modelVersion>4.0.0</modelVersion>

    <parent>
        <groupId>org.apache.isis.core</groupId>
        <artifactId>isis</artifactId>
        <version>2.0.0-M3-SNAPSHOT</version>
    </parent>

    <artifactId>isis-config</artifactId>

    <name>Apache Isis Core - Configuration</name>
    <description>
        Isis configuration library for framework internal use.
    </description>

    <properties>
        <jar-plugin.automaticModuleName>org.apache.isis.config</jar-plugin.automaticModuleName>
        <git-plugin.propertiesDir>org/apache/isis/config</git-plugin.propertiesDir>
    </properties>

    <build>
        <resources>
            <resource>
                <filtering>false</filtering>
                <directory>src/main/resources</directory>
            </resource>
            <resource>
                <filtering>false</filtering>
                <directory>src/main/java</directory>
                <includes>
                    <include>**</include>
                </includes>
                <excludes>
                    <exclude>**/*.java</exclude>
                </excludes>
            </resource>
        </resources>
    </build>

    <dependencies>
    
    	<dependency>
            <groupId>org.apache.isis.core</groupId>
            <artifactId>isis-applib</artifactId>
        </dependency>
<<<<<<< HEAD
    	<dependency>
            <groupId>org.apache.isis.core</groupId>
            <artifactId>isis-commons</artifactId>
        </dependency>

=======

        <dependency>
            <groupId>org.hibernate.validator</groupId>
            <artifactId>hibernate-validator</artifactId>
        </dependency>
        
>>>>>>> 437eea40
		<!-- IDE support (optional) -->
		<dependency>
			<groupId>org.springframework.boot</groupId>
			<artifactId>spring-boot-configuration-processor</artifactId>
			<optional>true</optional>
		</dependency>
        
        <!-- TESTS -->
        <dependency>
            <groupId>org.apache.isis.core</groupId>
            <artifactId>isis-unittestsupport</artifactId>
            <scope>test</scope>
        </dependency>

        <dependency>
        	<groupId>org.apache.isis.core</groupId>
        	<artifactId>isis-applib</artifactId>
        	<type>test-jar</type>
        </dependency>



    </dependencies>

</project><|MERGE_RESOLUTION|>--- conflicted
+++ resolved
@@ -63,20 +63,16 @@
             <groupId>org.apache.isis.core</groupId>
             <artifactId>isis-applib</artifactId>
         </dependency>
-<<<<<<< HEAD
     	<dependency>
             <groupId>org.apache.isis.core</groupId>
             <artifactId>isis-commons</artifactId>
         </dependency>
-
-=======
 
         <dependency>
             <groupId>org.hibernate.validator</groupId>
             <artifactId>hibernate-validator</artifactId>
         </dependency>
         
->>>>>>> 437eea40
 		<!-- IDE support (optional) -->
 		<dependency>
 			<groupId>org.springframework.boot</groupId>
