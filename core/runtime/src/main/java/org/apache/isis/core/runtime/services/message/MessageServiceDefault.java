/*
 *  Licensed to the Apache Software Foundation (ASF) under one
 *  or more contributor license agreements.  See the NOTICE file
 *  distributed with this work for additional information
 *  regarding copyright ownership.  The ASF licenses this file
 *  to you under the Apache License, Version 2.0 (the
 *  "License"); you may not use this file except in compliance
 *  with the License.  You may obtain a copy of the License at
 *
 *        http://www.apache.org/licenses/LICENSE-2.0
 *
 *  Unless required by applicable law or agreed to in writing,
 *  software distributed under the License is distributed on an
 *  "AS IS" BASIS, WITHOUT WARRANTIES OR CONDITIONS OF ANY
 *  KIND, either express or implied.  See the License for the
 *  specific language governing permissions and limitations
 *  under the License.
 */
package org.apache.isis.core.runtime.services.message;

import org.apache.isis.applib.RecoverableException;
import org.apache.isis.applib.annotation.DomainService;
import org.apache.isis.applib.annotation.NatureOfService;
import org.apache.isis.applib.services.i18n.TranslatableString;
import org.apache.isis.applib.services.i18n.TranslationService;
<<<<<<< HEAD
import org.apache.isis.applib.services.message.MessageService;
=======
import org.apache.isis.applib.services.message.MessageService2;
import org.apache.isis.core.commons.authentication.MessageBroker;
>>>>>>> 51dad149
import org.apache.isis.core.runtime.system.session.IsisSessionFactory;
import org.apache.isis.core.security.authentication.MessageBroker;

@DomainService(
        nature = NatureOfService.DOMAIN,
        menuOrder = "" + (Integer.MAX_VALUE - 1)  // ie before the Noop impl in metamodel
<<<<<<< HEAD
        )
public class MessageServiceDefault implements MessageService {
=======
)
public class MessageServiceDefault implements MessageService2 {
>>>>>>> 51dad149

    @Override
    public void informUser(final String message) {
        getMessageBroker().addMessage(message);
    }

    @Override
    public String informUser(
            final TranslatableString message,
            final Class<?> contextClass,
            final String contextMethod) {
        return informUser(message, context(contextClass, contextMethod));
    }

    @Override
    public String informUser(
            final TranslatableString message,
            final String translationContext) {
        String translatedMessage = message.translate(translationService, translationContext);
        informUser(translatedMessage);
        return translatedMessage;
    }

    @Override
    public void warnUser(final String message) {
        getMessageBroker().addWarning(message);
    }

    @Override
    public String warnUser(
            final TranslatableString message,
            final Class<?> contextClass,
            final String contextMethod) {
        return warnUser(message, context(contextClass, contextMethod));
    }

    @Override
    public String warnUser(
            final TranslatableString message,
            final String translationContext) {
        String translatedMessage = message.translate(translationService, translationContext);
        warnUser(translatedMessage);
        return translatedMessage;
    }

    @Override
    public void raiseError(final String message) {
        throw new RecoverableException(message);
    }

    @Override
    public String raiseError(
            final TranslatableString message,
            final Class<?> contextClass,
            final String contextMethod) {
        return raiseError(message, context(contextClass, contextMethod));
    }

    @Override
    public String raiseError(
            final TranslatableString message,
            final String translationContext) {
        final String translatedMessage = message.translate(translationService, translationContext);
        raiseError(translatedMessage);
        return translatedMessage;
    }

    private static String context(final Class<?> contextClass, final String contextMethod) {
        return contextClass.getName()+"#"+contextMethod;
    }

    private MessageBroker getMessageBroker() {
        return isisSessionFactory.getCurrentSession().getAuthenticationSession().getMessageBroker();
    }

    @javax.inject.Inject
    IsisSessionFactory isisSessionFactory;

    @javax.inject.Inject
    TranslationService translationService;

}<|MERGE_RESOLUTION|>--- conflicted
+++ resolved
@@ -23,25 +23,15 @@
 import org.apache.isis.applib.annotation.NatureOfService;
 import org.apache.isis.applib.services.i18n.TranslatableString;
 import org.apache.isis.applib.services.i18n.TranslationService;
-<<<<<<< HEAD
 import org.apache.isis.applib.services.message.MessageService;
-=======
-import org.apache.isis.applib.services.message.MessageService2;
-import org.apache.isis.core.commons.authentication.MessageBroker;
->>>>>>> 51dad149
 import org.apache.isis.core.runtime.system.session.IsisSessionFactory;
 import org.apache.isis.core.security.authentication.MessageBroker;
 
 @DomainService(
         nature = NatureOfService.DOMAIN,
         menuOrder = "" + (Integer.MAX_VALUE - 1)  // ie before the Noop impl in metamodel
-<<<<<<< HEAD
         )
 public class MessageServiceDefault implements MessageService {
-=======
-)
-public class MessageServiceDefault implements MessageService2 {
->>>>>>> 51dad149
 
     @Override
     public void informUser(final String message) {
