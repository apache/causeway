/*
 *  Licensed to the Apache Software Foundation (ASF) under one
 *  or more contributor license agreements.  See the NOTICE file
 *  distributed with this work for additional information
 *  regarding copyright ownership.  The ASF licenses this file
 *  to you under the Apache License, Version 2.0 (the
 *  "License"); you may not use this file except in compliance
 *  with the License.  You may obtain a copy of the License at
 *
 *        http://www.apache.org/licenses/LICENSE-2.0
 *
 *  Unless required by applicable law or agreed to in writing,
 *  software distributed under the License is distributed on an
 *  "AS IS" BASIS, WITHOUT WARRANTIES OR CONDITIONS OF ANY
 *  KIND, either express or implied.  See the License for the
 *  specific language governing permissions and limitations
 *  under the License.
 */

package org.apache.isis.viewer.wicket.model.mementos;

import java.io.Serializable;
import java.util.ArrayList;
import java.util.Collection;
import java.util.List;
import java.util.function.Function;
import java.util.stream.Collectors;

import org.apache.isis.applib.services.bookmark.Bookmark;
import org.apache.isis.applib.services.hint.HintStore;
import org.apache.isis.commons.internal.base._NullSafe;
import org.apache.isis.commons.internal.collections._Lists;
import org.apache.isis.core.metamodel.adapter.ObjectAdapter;
import org.apache.isis.core.metamodel.adapter.ObjectAdapterProvider;
import org.apache.isis.core.metamodel.adapter.concurrency.ConcurrencyChecking;
import org.apache.isis.core.metamodel.adapter.oid.Oid;
import org.apache.isis.core.metamodel.adapter.oid.Oid.Factory;
import org.apache.isis.core.metamodel.adapter.oid.RootOid;
import org.apache.isis.core.metamodel.facets.object.encodeable.EncodableFacet;
import org.apache.isis.core.metamodel.spec.ObjectSpecId;
import org.apache.isis.core.metamodel.spec.ObjectSpecification;
import org.apache.isis.core.metamodel.spec.feature.ObjectAction;
import org.apache.isis.core.metamodel.spec.feature.ObjectActionParameter;
import org.apache.isis.core.metamodel.specloader.SpecificationLoader;
import org.apache.isis.core.runtime.memento.Memento;
import org.apache.isis.core.runtime.persistence.ObjectNotFoundException;
import org.apache.isis.core.runtime.system.persistence.PersistenceSession;

public class ObjectAdapterMemento implements Serializable {

    private static final long serialVersionUID = 1L;

<<<<<<< HEAD
=======
    public static final OidMarshaller OID_MARSHALLER = OidMarshaller.INSTANCE;

>>>>>>> 057a0611
    /**
     * Factory method
     */
    public static ObjectAdapterMemento createOrNull(final ObjectAdapter adapter) {
        if (adapter == null) {
            return null;
        }
        final Object object = adapter.getPojo();
        if(object == null) {
            return null;
        }
        return new ObjectAdapterMemento(adapter);
    }

    /**
     * Factory method
     */
    public static ObjectAdapterMemento createPersistent(final RootOid rootOid) {
        return new ObjectAdapterMemento(rootOid);
    }

    public static ObjectAdapterMemento createForList(
            final ArrayList<ObjectAdapterMemento> list,
            final ObjectSpecId objectSpecId) {
        return new ObjectAdapterMemento(list, objectSpecId);
    }

    public static ObjectAdapterMemento createForList(
            final Collection<ObjectAdapterMemento> list,
            final ObjectSpecId objectSpecId) {
        return list != null ? createForList(_Lists.newArrayList(list), objectSpecId) :  null;
    }

    public static ObjectAdapterMemento createForIterable(
            final Iterable<?> iterable,
            final ObjectSpecId specId,
            final PersistenceSession persistenceSession) {
        final List<ObjectAdapterMemento> listOfMementos =
                _NullSafe.stream(iterable)
                .map(Functions.fromPojo(persistenceSession))
                .collect(Collectors.toList());
        return createForList(listOfMementos, specId);
    }

    public static ObjectAdapterMemento createForEncodeable(
            final ObjectSpecId specId,
            final String encodableValue) {
        return new ObjectAdapterMemento(specId, encodableValue);
    }

    public enum Sort {
        /**
         * represents a single object
         */
        SCALAR {

            @Override
            public ObjectAdapter asAdapter(
                    final ObjectAdapterMemento oam,
                    final ConcurrencyChecking concurrencyChecking,
                    final PersistenceSession persistenceSession,
                    final SpecificationLoader specificationLoader) {
                return oam.type.getAdapter(oam, concurrencyChecking, persistenceSession, specificationLoader);
            }

            @Override
            public int hashCode(final ObjectAdapterMemento oam) {
                return oam.type.hashCode(oam);
            }

            @Override
            public boolean equals(final ObjectAdapterMemento oam, final Object other) {
                if (!(other instanceof ObjectAdapterMemento)) {
                    return false;
                }
                final ObjectAdapterMemento otherOam = (ObjectAdapterMemento) other;
                if(otherOam.sort != SCALAR) {
                    return false;
                }
                return oam.type.equals(oam, (ObjectAdapterMemento) other);
            }

            @Override
            public String asString(final ObjectAdapterMemento oam) {
                return oam.type.toString(oam);
            }
        },
        /**
         * represents a list of objects
         */
        VECTOR {

            @Override
            public ObjectAdapter asAdapter(
                    final ObjectAdapterMemento oam,
                    final ConcurrencyChecking concurrencyChecking, final PersistenceSession persistenceSession,
                    final SpecificationLoader specificationLoader) {
                final List<Object> listOfPojos =
                        _Lists.map(oam.list, Functions.toPojo(persistenceSession, specificationLoader));

                return persistenceSession.adapterFor(listOfPojos);
            }

            @Override
            public int hashCode(final ObjectAdapterMemento oam) {
                return oam.list.hashCode();
            }

            @Override
            public boolean equals(final ObjectAdapterMemento oam, final Object other) {
                if (!(other instanceof ObjectAdapterMemento)) {
                    return false;
                }
                final ObjectAdapterMemento otherOam = (ObjectAdapterMemento) other;
                if(otherOam.sort != VECTOR) {
                    return false;
                }
                return oam.list.equals(otherOam.list);
            }

            @Override
            public String asString(final ObjectAdapterMemento oam) {
                return oam.list.toString();
            }
        };

        void ensure(final Sort sort) {
            if(this == sort) {
                return;
            }
            throw new IllegalStateException("Memento is not for " + sort);
        }

        public abstract ObjectAdapter asAdapter(
                final ObjectAdapterMemento oam,
                final ConcurrencyChecking concurrencyChecking, final PersistenceSession persistenceSession,
                final SpecificationLoader specificationLoader);

        public abstract int hashCode(final ObjectAdapterMemento oam);

        public abstract boolean equals(final ObjectAdapterMemento oam, final Object other);

        public abstract String asString(final ObjectAdapterMemento oam);
    }

    enum Type {
        /**
         * The {@link ObjectAdapter} that this is the memento for directly has
         * an {@link EncodableFacet} (it is almost certainly a value), and so is
         * stored directly.
         */
        ENCODEABLE {
            @Override
            ObjectAdapter recreateAdapter(
                    final ObjectAdapterMemento oam,
                    final ConcurrencyChecking concurrencyChecking,
                    final PersistenceSession persistenceSession,
                    final SpecificationLoader specificationLoader) {
                ObjectSpecId objectSpecId = oam.objectSpecId;
                ObjectSpecification objectSpec = SpecUtils.getSpecificationFor(objectSpecId, specificationLoader);
                final EncodableFacet encodableFacet = objectSpec.getFacet(EncodableFacet.class);
                return encodableFacet.fromEncodedString(oam.encodableValue);
            }

            @Override
            public boolean equals(ObjectAdapterMemento oam, ObjectAdapterMemento other) {
                return other.type == ENCODEABLE && oam.encodableValue.equals(other.encodableValue);
            }

            @Override
            public int hashCode(ObjectAdapterMemento oam) {
                return oam.encodableValue.hashCode();
            }

            @Override
            public String toString(final ObjectAdapterMemento oam) {
                return oam.encodableValue;
            }

            @Override
            public void resetVersion(
                    ObjectAdapterMemento objectAdapterMemento,
                    final PersistenceSession persistenceSession, final SpecificationLoader specificationLoader) {
            }
        },
        /**
         * The {@link ObjectAdapter} that this is for is already known by its
         * (persistent) {@link Oid}.
         */
        PERSISTENT {
            @Override
            ObjectAdapter recreateAdapter(
                    final ObjectAdapterMemento oam,
                    ConcurrencyChecking concurrencyChecking,
                    final PersistenceSession persistenceSession, final SpecificationLoader specificationLoader) {
                RootOid oid = Oid.unmarshaller().unmarshal(oam.persistentOidStr, RootOid.class);
                try {
                    final ObjectAdapter adapter = persistenceSession.adapterFor(oid, concurrencyChecking);
                    return adapter;

                } finally {
                    // a side-effect of AdapterManager#adapterFor(...) is that it will update the oid
                    // with the correct version, even when there is a concurrency exception
                    // we copy this updated oid string into our memento so that, if we retry,
                    // we will succeed second time around

                    oam.persistentOidStr = oid.enString();
                }
            }

            @Override
            public void resetVersion(
                    final ObjectAdapterMemento oam,
                    final PersistenceSession persistenceSession,
                    final SpecificationLoader specificationLoader) {
                // REVIEW: this may be redundant because recreateAdapter also guarantees the version will be reset.
                final ObjectAdapter adapter = recreateAdapter(
                        oam, ConcurrencyChecking.NO_CHECK, persistenceSession, specificationLoader);
                Oid oid = adapter.getOid();
                oam.persistentOidStr = oid.enString();
            }

            @Override
            public boolean equals(ObjectAdapterMemento oam, ObjectAdapterMemento other) {
                return other.type == PERSISTENT && oam.persistentOidStr.equals(other.persistentOidStr);
            }

            @Override
            public int hashCode(ObjectAdapterMemento oam) {
                return oam.persistentOidStr.hashCode();
            }

            @Override
            public String toString(final ObjectAdapterMemento oam) {
                return oam.persistentOidStr;
            }

        },
        /**
         * Uses Isis' own {@link Memento}, to capture the state of a transient
         * object.
         */
        TRANSIENT {
            /**
             * {@link ConcurrencyChecking} is ignored for transients.
             */
            @Override
            ObjectAdapter recreateAdapter(
                    final ObjectAdapterMemento oam,
                    final ConcurrencyChecking concurrencyChecking,
                    final PersistenceSession persistenceSession, final SpecificationLoader specificationLoader) {
                return oam.transientMemento.recreateObject();
            }

            @Override
            public boolean equals(ObjectAdapterMemento oam, ObjectAdapterMemento other) {
                return other.type == TRANSIENT && oam.transientMemento.equals(other.transientMemento);
            }

            @Override
            public int hashCode(ObjectAdapterMemento oam) {
                return oam.transientMemento.hashCode();
            }

            @Override
            public String toString(final ObjectAdapterMemento oam) {
                return oam.transientMemento.toString();
            }

            @Override
            public void resetVersion(
                    final ObjectAdapterMemento objectAdapterMemento,
                    final PersistenceSession persistenceSession, final SpecificationLoader specificationLoader) {
            }
        };

        public ObjectAdapter getAdapter(
                final ObjectAdapterMemento nom,
                final ConcurrencyChecking concurrencyChecking,
                final PersistenceSession persistenceSession,
                final SpecificationLoader specificationLoader) {
            return recreateAdapter(nom, concurrencyChecking, persistenceSession, specificationLoader);
        }

        abstract ObjectAdapter recreateAdapter(
                final ObjectAdapterMemento nom,
                final ConcurrencyChecking concurrencyChecking,
                final PersistenceSession persistenceSession, final SpecificationLoader specificationLoader);

        public abstract boolean equals(ObjectAdapterMemento oam, ObjectAdapterMemento other);
        public abstract int hashCode(ObjectAdapterMemento objectAdapterMemento);

        public abstract String toString(ObjectAdapterMemento adapterMemento);

        public abstract void resetVersion(
                ObjectAdapterMemento objectAdapterMemento,
                final PersistenceSession persistenceSession, final SpecificationLoader specificationLoader);
    }



    private final Sort sort;
    private final ObjectSpecId objectSpecId;

    /**
     * Populated only if {@link #getSort() sort} is {@link Sort#SCALAR scalar}
     */
    private Type type;

    /**
     * Populated only if {@link #getSort() sort} is {@link Sort#SCALAR scalar}
     */
    @SuppressWarnings("unused")
    private String titleHint;

    /**
     * The current value, if {@link Type#ENCODEABLE}; will be <tt>null</tt> otherwise.
     *
     * <p>
     * Also, populated only if {@link #getSort() sort} is {@link Sort#SCALAR scalar}
     */
    private String encodableValue;

    /**
     * The current value, if {@link Type#PERSISTENT}, will be <tt>null</tt> otherwise.
     *
     * <p>
     * Also, populated only if {@link #getSort() sort} is {@link Sort#SCALAR scalar}
     */
    private String persistentOidStr;

    /**
     * The current value, if {@link Type#PERSISTENT}, will be <tt>null</tt> otherwise.
     *
     * <p>
     * Also, populated only if {@link #getSort() sort} is {@link Sort#SCALAR scalar}
     */
    private Bookmark bookmark;

    /**
     * Only populated for {@link ObjectAdapter#getPojo() domain object}s that implement {@link HintStore.HintIdProvider}.
     */
    private String hintId;

    /**
     * The current value, if {@link Type#TRANSIENT}, will be <tt>null</tt> otherwise.
     *
     * <p>
     * Also, populated only if {@link #getSort() sort} is {@link Sort#SCALAR scalar}
     */
    private Memento transientMemento;

    /**
     * populated only if {@link #getSort() sort} is {@link Sort#VECTOR vector}
     */
    private ArrayList<ObjectAdapterMemento> list;

    public ObjectAdapterMemento(final ArrayList<ObjectAdapterMemento> list, final ObjectSpecId objectSpecId) {
        this.sort = Sort.VECTOR;
        this.list = list;
        this.objectSpecId = objectSpecId;
    }

    private ObjectAdapterMemento(final RootOid rootOid) {

        assert !rootOid.isTransient();

        this.sort = Sort.SCALAR;

        this.persistentOidStr = rootOid.enString();
        this.bookmark = rootOid.asBookmark();
        this.objectSpecId = rootOid.getObjectSpecId();
        this.type = Type.PERSISTENT;
    }

    private ObjectAdapterMemento(final ObjectAdapter adapter) {
        if (adapter == null) {
            throw new IllegalArgumentException("adapter cannot be null");
        }
        this.sort = Sort.SCALAR;
        final ObjectSpecification specification = adapter.getSpecification();
        objectSpecId = specification.getSpecId();
        init(adapter);
    }

    private ObjectAdapterMemento(final ObjectSpecId specId, final String encodableValue) {
        this.sort = Sort.SCALAR;
        this.objectSpecId = specId;
        this.encodableValue = encodableValue;
        this.type = Type.ENCODEABLE;
    }


    private void init(final ObjectAdapter adapter) {

        final ObjectSpecification specification = adapter.getSpecification();

        final EncodableFacet encodableFacet = specification.getFacet(EncodableFacet.class);
        final boolean isEncodable = encodableFacet != null;
        if (isEncodable) {
            encodableValue = encodableFacet.toEncodedString(adapter);
            type = Type.ENCODEABLE;
            return;
        }

        final RootOid oid = (RootOid) adapter.getOid();
        if (oid.isTransient()) {
            transientMemento = new Memento(adapter);
            type = Type.TRANSIENT;
            return;
        }

        persistentOidStr = oid.enString();
        bookmark = oid.asBookmark();
        if(adapter.getPojo() instanceof HintStore.HintIdProvider) {
            HintStore.HintIdProvider provider = (HintStore.HintIdProvider) adapter.getPojo();
            this.hintId = provider.hintId();
        }
        type = Type.PERSISTENT;
    }

    public Sort getSort() {
        return sort;
    }

    public ArrayList<ObjectAdapterMemento> getList() {
        ensureVector();
        return list;
    }


    public void resetVersion(
            final PersistenceSession persistenceSession,
            final SpecificationLoader specificationLoader) {
        ensureScalar();
        type.resetVersion(this, persistenceSession, specificationLoader);
    }


    public Bookmark asBookmark() {
        ensureScalar();
        return bookmark;
    }

    public Bookmark asHintingBookmark() {
        Bookmark bookmark = asBookmark();
        return hintId != null && bookmark != null
                ? new HintStore.BookmarkWithHintId(bookmark, hintId)
                        : bookmark;
    }

    /**
     * Lazily looks up {@link ObjectAdapter} if required.
     *
     * <p>
     * For transient objects, be aware that calling this method more than once
     * will cause the underlying {@link ObjectAdapter} to be recreated,
     * overwriting any changes that may have been made. In general then it's
     * best to call once and then hold onto the value thereafter. Alternatively,
     * can call {@link #setAdapter(ObjectAdapter)} to keep this memento in sync.
     */
    public ObjectAdapter getObjectAdapter(
            final ConcurrencyChecking concurrencyChecking,
            final PersistenceSession persistenceSession,
            final SpecificationLoader specificationLoader) {
        return sort.asAdapter(this, concurrencyChecking, persistenceSession, specificationLoader);
    }

    /**
     * Updates the memento if the adapter's state has changed.
     *
     * @param adapter
     */
    public void setAdapter(final ObjectAdapter adapter) {
        ensureScalar();
        init(adapter);
    }

    public ObjectSpecId getObjectSpecId() {
        return objectSpecId;
    }

    /**
     * Analogous to {@link List#contains(Object)}, but does not perform
     * {@link ConcurrencyChecking concurrency checking} of the OID.
     */
    public boolean containedIn(
            List<ObjectAdapterMemento> list,
            final PersistenceSession persistenceSession,
            final SpecificationLoader specificationLoader) {

        ensureScalar();

        // REVIEW: heavy handed, ought to be possible to just compare the OIDs
        // ignoring the concurrency checking
        final ObjectAdapter currAdapter = getObjectAdapter(ConcurrencyChecking.NO_CHECK, persistenceSession,
                specificationLoader);
        for (ObjectAdapterMemento each : list) {
            if(each == null) {
                continue;
            }
            final ObjectAdapter otherAdapter = each.getObjectAdapter(
                    ConcurrencyChecking.NO_CHECK, persistenceSession, specificationLoader);
            if(currAdapter == otherAdapter) {
                return true;
            }
        }
        return false;
    }

    @Override
    public int hashCode() {
        return sort.hashCode(this);
    }

    @Override
    public boolean equals(Object obj) {
        return sort.equals(this, obj);
    }


    @Override
    public String toString() {
        return asString();
    }

    public String asString() {
        return sort.asString(this);
    }


    //////////////////////////////////////////////////
    // Functions
    //////////////////////////////////////////////////


    public final static class Functions {

        private Functions() {
        }

        public static Function<ObjectAction, ActionMemento> fromAction() {
            return ActionMemento::new;
        }

        public static Function<ObjectActionParameter, ActionParameterMemento> fromActionParameter() {
            return ActionParameterMemento::new;
        }

        public static Function<Object, ObjectAdapterMemento> fromPojo(final ObjectAdapterProvider adapterProvider) {
            return pojo->ObjectAdapterMemento.createOrNull( adapterProvider.adapterFor(pojo) );
                }

        public static Function<ObjectAdapter, ObjectAdapterMemento> fromAdapter() {
            return ObjectAdapterMemento::createOrNull;
        }

        public static Function<ObjectAdapterMemento, ObjectAdapter> fromMemento(
                final ConcurrencyChecking concurrencyChecking,
                final PersistenceSession persistenceSession,
                final SpecificationLoader specificationLoader) {

            return memento->{
                try {
                    return memento.getObjectAdapter(concurrencyChecking, persistenceSession, specificationLoader);
                } catch (ObjectNotFoundException e) {
                    // this can happen if for example the object is not visible (due to the security tenanted facet)
                    return null;
                }
            };
        }

        public static Function<ObjectAdapter, ObjectAdapterMemento> toMemento() {
            return ObjectAdapterMemento::createOrNull;
        }


        public static Function<ObjectAdapterMemento, Object> toPojo(
                final PersistenceSession persistenceSession,
                final SpecificationLoader specificationLoader) {
            return input->{
                if(input == null) {
                    return null;
                }
                final ObjectAdapter objectAdapter = input
                        .getObjectAdapter(ConcurrencyChecking.NO_CHECK, persistenceSession, specificationLoader);
                if(objectAdapter == null) {
                    return null;
                }
                return objectAdapter.getPojo();
            };
        }

        public static Function<ObjectAdapterMemento, RootOid> toOid() {
            return objectAdapterMemento->Factory.ofBookmark(objectAdapterMemento.asBookmark());
        }

    }

    private void ensureScalar() {
        getSort().ensure(Sort.SCALAR);
    }

    private void ensureVector() {
        getSort().ensure(Sort.VECTOR);
    }



}<|MERGE_RESOLUTION|>--- conflicted
+++ resolved
@@ -50,11 +50,6 @@
 
     private static final long serialVersionUID = 1L;
 
-<<<<<<< HEAD
-=======
-    public static final OidMarshaller OID_MARSHALLER = OidMarshaller.INSTANCE;
-
->>>>>>> 057a0611
     /**
      * Factory method
      */
