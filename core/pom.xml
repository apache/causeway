--- conflicted
+++ resolved
@@ -88,9 +88,11 @@
 [6] https://github.com/moment/moment/blob/develop/LICENSE</license.additional-notes>
 
         <!-- JDO API -->
+        
         <jdo-api.version>3.1</jdo-api.version>
-
+        
         <!-- Isis Datanucleus JDO Plugin dn5 -->
+
 	    <dn5-jdo-api.version>3.2.0-m8</dn5-jdo-api.version>
         <dn5-core.version>5.1.11</dn5-core.version>
         <dn5-api-jdo.version>5.1.9</dn5-api-jdo.version>
@@ -399,7 +401,7 @@
                 <enabled>true</enabled>
             </snapshots>
         </repository>
-
+        
         <!-- required for RestEasy -->
         <repository>
             <id>jboss</id>
@@ -1403,13 +1405,8 @@
             
             <dependency>
                 <groupId>org.apache.isis.core</groupId>
-<<<<<<< HEAD
                 <artifactId>isis-core-plugins-security-shiro</artifactId>
-                <version>${revision}</version>
-=======
-                <artifactId>isis-core-security-shiro</artifactId>
-                <version>${isis.version}</version>
->>>>>>> 84a8d5df
+                <version>${isis.version}</version>
             </dependency>
             
             <dependency>
@@ -2368,7 +2365,6 @@
                 </plugins>
             </build>
         </profile>
-
         <profile>
             <id>src</id>
             <activation>
@@ -2385,7 +2381,6 @@
                 </plugins>
             </build>
         </profile>
-
         <profile>
             <id>git</id>
             <activation>
