<?xml version="1.0" encoding="UTF-8"?>
<!--
  Licensed to the Apache Software Foundation (ASF) under one
  or more contributor license agreements.  See the NOTICE file
  distributed with this work for additional information
  regarding copyright ownership.  The ASF licenses this file
  to you under the Apache License, Version 2.0 (the
  "License"); you may not use this file except in compliance
  with the License.  You may obtain a copy of the License at

         http://www.apache.org/licenses/LICENSE-2.0

  Unless required by applicable law or agreed to in writing,
  software distributed under the License is distributed on an
  "AS IS" BASIS, WITHOUT WARRANTIES OR CONDITIONS OF ANY
  KIND, either express or implied.  See the License for the
  specific language governing permissions and limitations
  under the License.
-->
<project xmlns="http://maven.apache.org/POM/4.0.0"
    xmlns:xsi="http://www.w3.org/2001/XMLSchema-instance"
    xsi:schemaLocation="http://maven.apache.org/POM/4.0.0 http://maven.apache.org/maven-v4_0_0.xsd">
    <modelVersion>4.0.0</modelVersion>

    <parent>
        <groupId>org.apache.causeway</groupId>
        <artifactId>causeway-bom</artifactId>
        <version>3.0.0-SNAPSHOT</version>
        <relativePath>../bom/pom.xml</relativePath>
    </parent>

    <groupId>org.apache.causeway.core</groupId>
    <artifactId>causeway-core</artifactId>

    <packaging>pom</packaging>

    <name>Apache Causeway Core</name>

    <url>https://causeway.apache.org</url>

    <description>
        Core framework, providing metamodel, runtime and core APIs.
    </description>

<<<<<<< HEAD
    <properties>

        <coreBaseDir>${project.build.directory}/..</coreBaseDir>

        <git-plugin.propertiesDir>org/apache/causeway/core</git-plugin.propertiesDir>
        <git-plugin.gitDir>${coreBaseDir}/../.git</git-plugin.gitDir>

        <dependency.locations.enabled>false</dependency.locations.enabled>

        <testsToExclude>**/*IntegrationTest.java</testsToExclude>

        <checkstyle.configLocation>${coreBaseDir}/codequality/checkstyle.xml</checkstyle.configLocation>
        <pmd.ruleset>${coreBaseDir}/codequality/pmd.xml</pmd.ruleset>

    </properties>

    <pluginRepositories>
    </pluginRepositories>

    <repositories>
    </repositories>

    <build>
        <outputDirectory>${project.build.directory}/classes</outputDirectory>
        <testOutputDirectory>${project.build.directory}/test-classes</testOutputDirectory>

        <pluginManagement>
            <plugins>

                <plugin>
                    <groupId>pl.project13.maven</groupId>
                    <artifactId>git-commit-id-plugin</artifactId>
                    <version>${git-commit-id-plugin.version}</version>
                    <executions>
                        <execution>
                            <id>get-the-git-infos</id>
                            <goals>
                                <goal>revision</goal>
                            </goals>
                            <phase>validate</phase>
                        </execution>
                    </executions>
                    <configuration>
                        <verbose>false</verbose>
                        <useNativeGit>true</useNativeGit>
                        <dotGitDirectory>${git-plugin.gitDir}</dotGitDirectory>

                        <dateFormat>yyyy-MM-dd'T'HH:mm:ssZ</dateFormat>
                        <dateFormatTimeZone>${user.timezone}</dateFormatTimeZone>

                        <failOnNoGitDirectory>true</failOnNoGitDirectory>
                        <injectAllReactorProjects>true</injectAllReactorProjects>

                        <generateGitPropertiesFile>true</generateGitPropertiesFile>
                        <generateGitPropertiesFilename>${project.build.outputDirectory}/${git-plugin.propertiesDir}/git.properties</generateGitPropertiesFilename>

                        <abbrevLength>7</abbrevLength>
                    </configuration>

                </plugin>

            </plugins>
        </pluginManagement>

        <!-- build plugins; apply to all inheriting modules. Note that some plugins
            also come from the "super-POM" for the default bindings. For example, in
            the 'default' lifecycle, the resources, compiler, surefire, jar, install
            and deploy plugins are automatically included because they provide the default
            bindings. For the 'site' lifecycle, the site plugin is automatically included. -->
        <plugins>
            <!-- run using: mvn org.apache.rat:apache-rat-plugin:check -->
            <plugin>
                <groupId>org.apache.rat</groupId>
                <artifactId>apache-rat-plugin</artifactId>
                <inherited>true</inherited>
            </plugin>
            <plugin>
                <groupId>org.apache.maven.plugins</groupId>
                <artifactId>maven-release-plugin</artifactId>
                <inherited>true</inherited>
            </plugin>
        </plugins>
    </build>


    <dependencies>
        <dependency>
            <groupId>org.projectlombok</groupId>
            <artifactId>lombok</artifactId>
            <scope>provided</scope>
        </dependency>
    </dependencies>

    <profiles>
        <profile>
            <id>apache-release</id>
            <build>
                <plugins>
                    <plugin>
                        <groupId>org.apache.maven.plugins</groupId>
                        <artifactId>maven-toolchains-plugin</artifactId>
                        <version>3.2.0</version>
                        <executions>
                            <execution>
                                <goals>
                                    <goal>toolchain</goal>
                                </goals>
                            </execution>
                        </executions>
                        <configuration>
                            <toolchains>
                                <jdk>
                                    <version>17</version>
                                    <vendor>openjdk</vendor>
                                </jdk>
                            </toolchains>
                        </configuration>
                    </plugin>
                </plugins>
            </build>
        </profile>

        <profile>
            <id>owasp</id>
            <activation>
                <property>
                    <name>owasp</name>
                </property>
            </activation>
            <build>
                <plugins>
                    <plugin>
                        <groupId>org.owasp</groupId>
                        <artifactId>dependency-check-maven</artifactId>
                        <version>9.2.0</version>
                        <executions>
                            <execution>
                                <id>owasp-aggregate</id>
                                <goals>
                                    <goal>aggregate</goal>
                                </goals>
                                <configuration>
                                    <skipProvidedScope>true</skipProvidedScope>
                                    <skipRuntimeScope>true</skipRuntimeScope>
                                </configuration>
                            </execution>
                        </executions>
                    </plugin>
                </plugins>
            </build>
        </profile>

        <profile>
            <id>jdeps</id>
            <activation>
                <property>
                    <name>jdeps</name>
                </property>
            </activation>
            <build>
                <plugins>
                    <plugin>
                        <groupId>org.apache.maven.plugins</groupId>
                        <artifactId>maven-jdeps-plugin</artifactId>
                        <version>3.1.2</version>
                        <executions>
                            <execution>
                                <id>jdeps-jdkinternals</id>
                                <goals>
                                    <goal>jdkinternals</goal>
                                    <goal>test-jdkinternals</goal>
                                </goals>
                            </execution>
                        </executions>
                    </plugin>
                </plugins>
            </build>
        </profile>

        <profile>
            <id>src</id>
            <activation>
                <property>
                    <name>!skip.src</name>
                </property>
            </activation>
            <build>
                <plugins>
                    <plugin>
                        <groupId>org.apache.maven.plugins</groupId>
                        <artifactId>maven-source-plugin</artifactId>
                    </plugin>
                </plugins>
            </build>
        </profile>

        <profile>
            <id>git</id>
            <activation>
                <property>
                    <name>git</name>
                </property>
            </activation>
            <build>
                <plugins>
                    <plugin>
                        <groupId>pl.project13.maven</groupId>
                        <artifactId>git-commit-id-plugin</artifactId>
                    </plugin>
                </plugins>
            </build>
        </profile>

        <profile>
            <id>datanucleusenhance</id>
            <activation>
                <property>
                    <name>causeway-app-starter-datanucleusenhance</name>
                    <value>true</value>
                </property>
                <!-- <file> <exists>${basedir}/logging-dn-enhance.properties</exists>
                    </file> -->
            </activation>
            <build>
                <plugins>
                    <plugin>
                        <groupId>org.datanucleus</groupId>
                        <artifactId>datanucleus-maven-plugin</artifactId>
                        <inherited>true</inherited>
                    </plugin>
                </plugins>
            </build>
        </profile>

    </profiles>

    <modules>

        <module>../supplemental-model</module>

        <module>../commons</module>

        <module>../api/schema</module>
        <module>../api/applib</module>

        <module>codegen-bytebuddy</module>
        <module>config</module>
        <module>interaction</module>
        <module>internaltestsupport</module>
        <module>metamodel</module>
        <module>runtime</module>
        <module>runtimeservices</module>
        <module>transaction</module>
        <module>webapp</module>

        <module>security</module>
        <module>../security/bypass</module>
        <module>../security/keycloak</module>
        <module>../security/simple</module>
        <module>../security/spring</module>

        <module>../viewers/commons</module>
        <module>../viewers/restfulobjects</module>
        <module>../viewers/wicket</module>
        <module>../viewers/graphql</module>

        <module>../persistence/commons</module>
        <module>../persistence/jdo</module>
        <module>../persistence/jpa</module>

        <module>../retired/shiro/security/shiro</module>
        <module>../retired/shiro/extensions/secman/delegated-shiro</module>

    </modules>
=======
	<properties>

		<coreBaseDir>${project.build.directory}/..</coreBaseDir>

		<git-plugin.propertiesDir>org/apache/causeway/core</git-plugin.propertiesDir>
		<git-plugin.gitDir>${coreBaseDir}/../.git</git-plugin.gitDir>

		<dependency.locations.enabled>false</dependency.locations.enabled>

		<testsToExclude>**/*IntegrationTest.java</testsToExclude>

		<checkstyle.configLocation>${coreBaseDir}/codequality/checkstyle.xml</checkstyle.configLocation>
		<pmd.ruleset>${coreBaseDir}/codequality/pmd.xml</pmd.ruleset>

	</properties>

	<pluginRepositories>
	</pluginRepositories>

	<repositories>
	</repositories>

	<build>
		<outputDirectory>${project.build.directory}/classes</outputDirectory>
		<testOutputDirectory>${project.build.directory}/test-classes</testOutputDirectory>

		<pluginManagement>
			<plugins>

				<plugin>
					<groupId>pl.project13.maven</groupId>
					<artifactId>git-commit-id-plugin</artifactId>
					<version>${git-commit-id-plugin.version}</version>
					<executions>
						<execution>
							<id>get-the-git-infos</id>
							<goals>
								<goal>revision</goal>
							</goals>
							<phase>validate</phase>
						</execution>
					</executions>
					<configuration>
						<verbose>false</verbose>
						<useNativeGit>true</useNativeGit>
						<dotGitDirectory>${git-plugin.gitDir}</dotGitDirectory>

						<dateFormat>yyyy-MM-dd'T'HH:mm:ssZ</dateFormat>
						<dateFormatTimeZone>${user.timezone}</dateFormatTimeZone>

						<failOnNoGitDirectory>true</failOnNoGitDirectory>
						<injectAllReactorProjects>true</injectAllReactorProjects>

						<generateGitPropertiesFile>true</generateGitPropertiesFile>
						<generateGitPropertiesFilename>${project.build.outputDirectory}/${git-plugin.propertiesDir}/git.properties</generateGitPropertiesFilename>

						<abbrevLength>7</abbrevLength>
					</configuration>

				</plugin>

			</plugins>
		</pluginManagement>

		<!-- build plugins; apply to all inheriting modules. Note that some plugins
			also come from the "super-POM" for the default bindings. For example, in
			the 'default' lifecycle, the resources, compiler, surefire, jar, install
			and deploy plugins are automatically included because they provide the default
			bindings. For the 'site' lifecycle, the site plugin is automatically included. -->
		<plugins>
			<!-- run using: mvn org.apache.rat:apache-rat-plugin:check -->
			<plugin>
				<groupId>org.apache.rat</groupId>
				<artifactId>apache-rat-plugin</artifactId>
				<inherited>true</inherited>
			</plugin>
			<plugin>
				<groupId>org.apache.maven.plugins</groupId>
				<artifactId>maven-release-plugin</artifactId>
				<inherited>true</inherited>
			</plugin>
		</plugins>
	</build>


	<dependencies>
		<dependency>
			<groupId>org.projectlombok</groupId>
			<artifactId>lombok</artifactId>
			<scope>provided</scope>
		</dependency>
	</dependencies>

	<profiles>
		<profile>
			<id>apache-release</id>
			<build>
				<plugins>
					<plugin>
						<groupId>org.apache.maven.plugins</groupId>
						<artifactId>maven-toolchains-plugin</artifactId>
						<version>3.2.0</version>
						<executions>
							<execution>
								<goals>
									<goal>toolchain</goal>
								</goals>
							</execution>
						</executions>
						<configuration>
							<toolchains>
								<jdk>
									<version>11</version>
									<vendor>openjdk</vendor>
								</jdk>
							</toolchains>
						</configuration>
					</plugin>
				</plugins>
			</build>
		</profile>

		<profile>
			<id>owasp</id>
			<activation>
				<property>
					<name>owasp</name>
				</property>
			</activation>
			<build>
				<plugins>
					<plugin>
						<groupId>org.owasp</groupId>
						<artifactId>dependency-check-maven</artifactId>
						<version>10.0.3</version>
						<executions>
							<execution>
								<id>owasp-aggregate</id>
								<goals>
									<goal>aggregate</goal>
								</goals>
								<configuration>
									<skipProvidedScope>true</skipProvidedScope>
									<skipRuntimeScope>true</skipRuntimeScope>
								</configuration>
							</execution>
						</executions>
					</plugin>
				</plugins>
			</build>
		</profile>

		<profile>
			<id>jdeps</id>
			<activation>
				<property>
					<name>jdeps</name>
				</property>
			</activation>
			<build>
				<plugins>
					<plugin>
						<groupId>org.apache.maven.plugins</groupId>
						<artifactId>maven-jdeps-plugin</artifactId>
						<version>3.1.2</version>
						<executions>
							<execution>
								<id>jdeps-jdkinternals</id>
								<goals>
									<goal>jdkinternals</goal>
									<goal>test-jdkinternals</goal>
								</goals>
							</execution>
						</executions>
					</plugin>
				</plugins>
			</build>
		</profile>

		<profile>
			<id>src</id>
			<activation>
				<property>
					<name>!skip.src</name>
				</property>
			</activation>
			<build>
				<plugins>
					<plugin>
						<groupId>org.apache.maven.plugins</groupId>
						<artifactId>maven-source-plugin</artifactId>
					</plugin>
				</plugins>
			</build>
		</profile>

		<profile>
			<id>git</id>
			<activation>
				<property>
					<name>git</name>
				</property>
			</activation>
			<build>
				<plugins>
					<plugin>
						<groupId>pl.project13.maven</groupId>
						<artifactId>git-commit-id-plugin</artifactId>
					</plugin>
				</plugins>
			</build>
		</profile>

		<profile>
			<id>datanucleusenhance</id>
			<activation>
				<property>
					<name>causeway-app-starter-datanucleusenhance</name>
					<value>true</value>
				</property>
				<!-- <file> <exists>${basedir}/logging-dn-enhance.properties</exists>
					</file> -->
			</activation>
			<build>
				<plugins>
					<plugin>
						<groupId>org.datanucleus</groupId>
						<artifactId>datanucleus-maven-plugin</artifactId>
						<inherited>true</inherited>
					</plugin>
				</plugins>
			</build>
		</profile>

	</profiles>

	<modules>

		<module>../supplemental-model</module>

		<module>../commons</module>

		<module>../api/schema</module>
		<module>../api/applib</module>

		<module>codegen-bytebuddy</module>
		<module>config</module>
		<module>interaction</module>
		<module>internaltestsupport</module>
		<module>metamodel</module>
		<module>runtime</module>
		<module>runtimeservices</module>
		<module>transaction</module>
		<module>webapp</module>

		<module>security</module>
		<module>../security/bypass</module>
		<module>../security/keycloak</module>
		<module>../security/shiro</module>
		<module>../security/simple</module>
		<module>../security/spring</module>

		<module>../viewers/commons</module>
		<module>../viewers/restfulobjects</module>
		<module>../viewers/wicket</module>
		<module>../viewers/graphql</module>

		<module>../persistence/commons</module>
		<module>../persistence/jdo</module>
		<module>../persistence/jpa</module>

	</modules>
>>>>>>> 55886b04

</project>

<|MERGE_RESOLUTION|>--- conflicted
+++ resolved
@@ -18,306 +18,30 @@
   under the License.
 -->
 <project xmlns="http://maven.apache.org/POM/4.0.0"
-    xmlns:xsi="http://www.w3.org/2001/XMLSchema-instance"
-    xsi:schemaLocation="http://maven.apache.org/POM/4.0.0 http://maven.apache.org/maven-v4_0_0.xsd">
-    <modelVersion>4.0.0</modelVersion>
-
-    <parent>
-        <groupId>org.apache.causeway</groupId>
-        <artifactId>causeway-bom</artifactId>
-        <version>3.0.0-SNAPSHOT</version>
-        <relativePath>../bom/pom.xml</relativePath>
-    </parent>
-
-    <groupId>org.apache.causeway.core</groupId>
-    <artifactId>causeway-core</artifactId>
-
-    <packaging>pom</packaging>
-
-    <name>Apache Causeway Core</name>
-
-    <url>https://causeway.apache.org</url>
-
-    <description>
+	xmlns:xsi="http://www.w3.org/2001/XMLSchema-instance"
+	xsi:schemaLocation="http://maven.apache.org/POM/4.0.0 http://maven.apache.org/maven-v4_0_0.xsd">
+	<modelVersion>4.0.0</modelVersion>
+
+	<parent>
+		<groupId>org.apache.causeway</groupId>
+		<artifactId>causeway-bom</artifactId>
+		<version>2.0.0-SNAPSHOT</version>
+		<relativePath>../bom/pom.xml</relativePath>
+	</parent>
+
+	<groupId>org.apache.causeway.core</groupId>
+	<artifactId>causeway-core</artifactId>
+
+	<packaging>pom</packaging>
+
+	<name>Apache Causeway Core</name>
+
+	<url>https://causeway.apache.org</url>
+
+	<description>
         Core framework, providing metamodel, runtime and core APIs.
     </description>
 
-<<<<<<< HEAD
-    <properties>
-
-        <coreBaseDir>${project.build.directory}/..</coreBaseDir>
-
-        <git-plugin.propertiesDir>org/apache/causeway/core</git-plugin.propertiesDir>
-        <git-plugin.gitDir>${coreBaseDir}/../.git</git-plugin.gitDir>
-
-        <dependency.locations.enabled>false</dependency.locations.enabled>
-
-        <testsToExclude>**/*IntegrationTest.java</testsToExclude>
-
-        <checkstyle.configLocation>${coreBaseDir}/codequality/checkstyle.xml</checkstyle.configLocation>
-        <pmd.ruleset>${coreBaseDir}/codequality/pmd.xml</pmd.ruleset>
-
-    </properties>
-
-    <pluginRepositories>
-    </pluginRepositories>
-
-    <repositories>
-    </repositories>
-
-    <build>
-        <outputDirectory>${project.build.directory}/classes</outputDirectory>
-        <testOutputDirectory>${project.build.directory}/test-classes</testOutputDirectory>
-
-        <pluginManagement>
-            <plugins>
-
-                <plugin>
-                    <groupId>pl.project13.maven</groupId>
-                    <artifactId>git-commit-id-plugin</artifactId>
-                    <version>${git-commit-id-plugin.version}</version>
-                    <executions>
-                        <execution>
-                            <id>get-the-git-infos</id>
-                            <goals>
-                                <goal>revision</goal>
-                            </goals>
-                            <phase>validate</phase>
-                        </execution>
-                    </executions>
-                    <configuration>
-                        <verbose>false</verbose>
-                        <useNativeGit>true</useNativeGit>
-                        <dotGitDirectory>${git-plugin.gitDir}</dotGitDirectory>
-
-                        <dateFormat>yyyy-MM-dd'T'HH:mm:ssZ</dateFormat>
-                        <dateFormatTimeZone>${user.timezone}</dateFormatTimeZone>
-
-                        <failOnNoGitDirectory>true</failOnNoGitDirectory>
-                        <injectAllReactorProjects>true</injectAllReactorProjects>
-
-                        <generateGitPropertiesFile>true</generateGitPropertiesFile>
-                        <generateGitPropertiesFilename>${project.build.outputDirectory}/${git-plugin.propertiesDir}/git.properties</generateGitPropertiesFilename>
-
-                        <abbrevLength>7</abbrevLength>
-                    </configuration>
-
-                </plugin>
-
-            </plugins>
-        </pluginManagement>
-
-        <!-- build plugins; apply to all inheriting modules. Note that some plugins
-            also come from the "super-POM" for the default bindings. For example, in
-            the 'default' lifecycle, the resources, compiler, surefire, jar, install
-            and deploy plugins are automatically included because they provide the default
-            bindings. For the 'site' lifecycle, the site plugin is automatically included. -->
-        <plugins>
-            <!-- run using: mvn org.apache.rat:apache-rat-plugin:check -->
-            <plugin>
-                <groupId>org.apache.rat</groupId>
-                <artifactId>apache-rat-plugin</artifactId>
-                <inherited>true</inherited>
-            </plugin>
-            <plugin>
-                <groupId>org.apache.maven.plugins</groupId>
-                <artifactId>maven-release-plugin</artifactId>
-                <inherited>true</inherited>
-            </plugin>
-        </plugins>
-    </build>
-
-
-    <dependencies>
-        <dependency>
-            <groupId>org.projectlombok</groupId>
-            <artifactId>lombok</artifactId>
-            <scope>provided</scope>
-        </dependency>
-    </dependencies>
-
-    <profiles>
-        <profile>
-            <id>apache-release</id>
-            <build>
-                <plugins>
-                    <plugin>
-                        <groupId>org.apache.maven.plugins</groupId>
-                        <artifactId>maven-toolchains-plugin</artifactId>
-                        <version>3.2.0</version>
-                        <executions>
-                            <execution>
-                                <goals>
-                                    <goal>toolchain</goal>
-                                </goals>
-                            </execution>
-                        </executions>
-                        <configuration>
-                            <toolchains>
-                                <jdk>
-                                    <version>17</version>
-                                    <vendor>openjdk</vendor>
-                                </jdk>
-                            </toolchains>
-                        </configuration>
-                    </plugin>
-                </plugins>
-            </build>
-        </profile>
-
-        <profile>
-            <id>owasp</id>
-            <activation>
-                <property>
-                    <name>owasp</name>
-                </property>
-            </activation>
-            <build>
-                <plugins>
-                    <plugin>
-                        <groupId>org.owasp</groupId>
-                        <artifactId>dependency-check-maven</artifactId>
-                        <version>9.2.0</version>
-                        <executions>
-                            <execution>
-                                <id>owasp-aggregate</id>
-                                <goals>
-                                    <goal>aggregate</goal>
-                                </goals>
-                                <configuration>
-                                    <skipProvidedScope>true</skipProvidedScope>
-                                    <skipRuntimeScope>true</skipRuntimeScope>
-                                </configuration>
-                            </execution>
-                        </executions>
-                    </plugin>
-                </plugins>
-            </build>
-        </profile>
-
-        <profile>
-            <id>jdeps</id>
-            <activation>
-                <property>
-                    <name>jdeps</name>
-                </property>
-            </activation>
-            <build>
-                <plugins>
-                    <plugin>
-                        <groupId>org.apache.maven.plugins</groupId>
-                        <artifactId>maven-jdeps-plugin</artifactId>
-                        <version>3.1.2</version>
-                        <executions>
-                            <execution>
-                                <id>jdeps-jdkinternals</id>
-                                <goals>
-                                    <goal>jdkinternals</goal>
-                                    <goal>test-jdkinternals</goal>
-                                </goals>
-                            </execution>
-                        </executions>
-                    </plugin>
-                </plugins>
-            </build>
-        </profile>
-
-        <profile>
-            <id>src</id>
-            <activation>
-                <property>
-                    <name>!skip.src</name>
-                </property>
-            </activation>
-            <build>
-                <plugins>
-                    <plugin>
-                        <groupId>org.apache.maven.plugins</groupId>
-                        <artifactId>maven-source-plugin</artifactId>
-                    </plugin>
-                </plugins>
-            </build>
-        </profile>
-
-        <profile>
-            <id>git</id>
-            <activation>
-                <property>
-                    <name>git</name>
-                </property>
-            </activation>
-            <build>
-                <plugins>
-                    <plugin>
-                        <groupId>pl.project13.maven</groupId>
-                        <artifactId>git-commit-id-plugin</artifactId>
-                    </plugin>
-                </plugins>
-            </build>
-        </profile>
-
-        <profile>
-            <id>datanucleusenhance</id>
-            <activation>
-                <property>
-                    <name>causeway-app-starter-datanucleusenhance</name>
-                    <value>true</value>
-                </property>
-                <!-- <file> <exists>${basedir}/logging-dn-enhance.properties</exists>
-                    </file> -->
-            </activation>
-            <build>
-                <plugins>
-                    <plugin>
-                        <groupId>org.datanucleus</groupId>
-                        <artifactId>datanucleus-maven-plugin</artifactId>
-                        <inherited>true</inherited>
-                    </plugin>
-                </plugins>
-            </build>
-        </profile>
-
-    </profiles>
-
-    <modules>
-
-        <module>../supplemental-model</module>
-
-        <module>../commons</module>
-
-        <module>../api/schema</module>
-        <module>../api/applib</module>
-
-        <module>codegen-bytebuddy</module>
-        <module>config</module>
-        <module>interaction</module>
-        <module>internaltestsupport</module>
-        <module>metamodel</module>
-        <module>runtime</module>
-        <module>runtimeservices</module>
-        <module>transaction</module>
-        <module>webapp</module>
-
-        <module>security</module>
-        <module>../security/bypass</module>
-        <module>../security/keycloak</module>
-        <module>../security/simple</module>
-        <module>../security/spring</module>
-
-        <module>../viewers/commons</module>
-        <module>../viewers/restfulobjects</module>
-        <module>../viewers/wicket</module>
-        <module>../viewers/graphql</module>
-
-        <module>../persistence/commons</module>
-        <module>../persistence/jdo</module>
-        <module>../persistence/jpa</module>
-
-        <module>../retired/shiro/security/shiro</module>
-        <module>../retired/shiro/extensions/secman/delegated-shiro</module>
-
-    </modules>
-=======
 	<properties>
 
 		<coreBaseDir>${project.build.directory}/..</coreBaseDir>
@@ -590,7 +314,6 @@
 		<module>../persistence/jpa</module>
 
 	</modules>
->>>>>>> 55886b04
 
 </project>
 
