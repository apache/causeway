--- conflicted
+++ resolved
@@ -466,14 +466,6 @@
 			</dependency>
 			<dependency>
 				<groupId>org.apache.causeway.core</groupId>
-<<<<<<< HEAD
-				<artifactId>causeway-core-internaltestvintage</artifactId>
-				<version>3.0.0-SNAPSHOT</version>
-			</dependency>
-			<dependency>
-				<groupId>org.apache.causeway.core</groupId>
-=======
->>>>>>> 4d80a0e5
 				<artifactId>causeway-core-metamodel</artifactId>
 				<version>3.0.0-SNAPSHOT</version>
 				<type>jar</type>
