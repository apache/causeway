<?xml version="1.0" encoding="UTF-8"?>
<!--
  Licensed to the Apache Software Foundation (ASF) under one
  or more contributor license agreements.  See the NOTICE file
  distributed with this work for additional information
  regarding copyright ownership.  The ASF licenses this file
  to you under the Apache License, Version 2.0 (the
  "License"); you may not use this file except in compliance
  with the License.  You may obtain a copy of the License at

         http://www.apache.org/licenses/LICENSE-2.0

  Unless required by applicable law or agreed to in writing,
  software distributed under the License is distributed on an
  "AS IS" BASIS, WITHOUT WARRANTIES OR CONDITIONS OF ANY
  KIND, either express or implied.  See the License for the
  specific language governing permissions and limitations
  under the License.
-->
<project xmlns="http://maven.apache.org/POM/4.0.0"
	xmlns:xsi="http://www.w3.org/2001/XMLSchema-instance"
	xsi:schemaLocation="http://maven.apache.org/POM/4.0.0 http://maven.apache.org/maven-v4_0_0.xsd">
	<modelVersion>4.0.0</modelVersion>

	<parent>
		<groupId>org.apache.causeway</groupId>
		<artifactId>causeway-bom</artifactId>
		<version>3.0.0-SNAPSHOT</version>
		<relativePath>../bom/pom.xml</relativePath>
	</parent>

	<groupId>org.apache.causeway.core</groupId>
	<artifactId>causeway-core</artifactId>

	<packaging>pom</packaging>

	<name>Apache Causeway Core</name>

	<url>https://causeway.apache.org</url>

	<description>
        Core framework, providing metamodel, runtime and core APIs.
    </description>

	<properties>

		<coreBaseDir>${project.build.directory}/..</coreBaseDir>

		<git-plugin.propertiesDir>org/apache/causeway/core</git-plugin.propertiesDir>
		<git-plugin.gitDir>${coreBaseDir}/../.git</git-plugin.gitDir>

		<dependency.locations.enabled>false</dependency.locations.enabled>

		<testsToExclude>**/*IntegrationTest.java</testsToExclude>

		<checkstyle.configLocation>${coreBaseDir}/codequality/checkstyle.xml</checkstyle.configLocation>
		<pmd.ruleset>${coreBaseDir}/codequality/pmd.xml</pmd.ruleset>

	</properties>

	<pluginRepositories>
	</pluginRepositories>

	<repositories>
	</repositories>

	<build>
		<outputDirectory>${project.build.directory}/classes</outputDirectory>
		<testOutputDirectory>${project.build.directory}/test-classes</testOutputDirectory>

		<pluginManagement>
			<plugins>

				<plugin>
					<groupId>pl.project13.maven</groupId>
					<artifactId>git-commit-id-plugin</artifactId>
					<version>${git-commit-id-plugin.version}</version>
					<executions>
						<execution>
							<id>get-the-git-infos</id>
							<goals>
								<goal>revision</goal>
							</goals>
							<phase>validate</phase>
						</execution>
					</executions>
					<configuration>
						<verbose>false</verbose>
						<useNativeGit>true</useNativeGit>
						<dotGitDirectory>${git-plugin.gitDir}</dotGitDirectory>

						<dateFormat>yyyy-MM-dd'T'HH:mm:ssZ</dateFormat>
						<dateFormatTimeZone>${user.timezone}</dateFormatTimeZone>

						<failOnNoGitDirectory>true</failOnNoGitDirectory>
						<injectAllReactorProjects>true</injectAllReactorProjects>

						<generateGitPropertiesFile>true</generateGitPropertiesFile>
						<generateGitPropertiesFilename>${project.build.outputDirectory}/${git-plugin.propertiesDir}/git.properties</generateGitPropertiesFilename>

						<abbrevLength>7</abbrevLength>
					</configuration>

				</plugin>

			</plugins>
		</pluginManagement>

		<!-- build plugins; apply to all inheriting modules. Note that some plugins
			also come from the "super-POM" for the default bindings. For example, in
			the 'default' lifecycle, the resources, compiler, surefire, jar, install
			and deploy plugins are automatically included because they provide the default
			bindings. For the 'site' lifecycle, the site plugin is automatically included. -->
		<plugins>
			<!-- run using: mvn org.apache.rat:apache-rat-plugin:check -->
			<plugin>
				<groupId>org.apache.rat</groupId>
				<artifactId>apache-rat-plugin</artifactId>
				<inherited>true</inherited>
			</plugin>
			<plugin>
				<groupId>org.apache.maven.plugins</groupId>
				<artifactId>maven-release-plugin</artifactId>
				<inherited>true</inherited>
			</plugin>
		</plugins>
	</build>


	<dependencies>
		<dependency>
			<groupId>org.projectlombok</groupId>
			<artifactId>lombok</artifactId>
			<scope>provided</scope>
		</dependency>
	</dependencies>

	<profiles>
		<profile>
			<id>apache-release</id>
			<build>
				<plugins>
					<plugin>
						<groupId>org.apache.maven.plugins</groupId>
						<artifactId>maven-toolchains-plugin</artifactId>
						<version>3.1.0</version>
						<executions>
							<execution>
								<goals>
									<goal>toolchain</goal>
								</goals>
							</execution>
						</executions>
						<configuration>
							<toolchains>
								<jdk>
									<version>21</version>
									<vendor>openjdk</vendor>
								</jdk>
							</toolchains>
						</configuration>
					</plugin>
				</plugins>
			</build>
		</profile>

		<profile>
			<id>owasp</id>
			<activation>
				<property>
					<name>owasp</name>
				</property>
			</activation>
			<build>
				<plugins>
					<plugin>
						<groupId>org.owasp</groupId>
						<artifactId>dependency-check-maven</artifactId>
						<version>9.0.10</version>
						<executions>
							<execution>
								<id>owasp-aggregate</id>
								<goals>
									<goal>aggregate</goal>
								</goals>
								<configuration>
									<skipProvidedScope>true</skipProvidedScope>
									<skipRuntimeScope>true</skipRuntimeScope>
								</configuration>
							</execution>
						</executions>
					</plugin>
				</plugins>
			</build>
		</profile>

		<profile>
			<id>jdeps</id>
			<activation>
				<property>
					<name>jdeps</name>
				</property>
			</activation>
			<build>
				<plugins>
					<plugin>
						<groupId>org.apache.maven.plugins</groupId>
						<artifactId>maven-jdeps-plugin</artifactId>
						<version>3.1.2</version>
						<executions>
							<execution>
								<id>jdeps-jdkinternals</id>
								<goals>
									<goal>jdkinternals</goal>
									<goal>test-jdkinternals</goal>
								</goals>
							</execution>
						</executions>
					</plugin>
				</plugins>
			</build>
		</profile>

		<profile>
			<id>src</id>
			<activation>
				<property>
					<name>!skip.src</name>
				</property>
			</activation>
			<build>
				<plugins>
					<plugin>
						<groupId>org.apache.maven.plugins</groupId>
						<artifactId>maven-source-plugin</artifactId>
					</plugin>
				</plugins>
			</build>
		</profile>

		<profile>
			<id>git</id>
			<activation>
				<property>
					<name>git</name>
				</property>
			</activation>
			<build>
				<plugins>
					<plugin>
						<groupId>pl.project13.maven</groupId>
						<artifactId>git-commit-id-plugin</artifactId>
					</plugin>
				</plugins>
			</build>
		</profile>

		<profile>
			<id>datanucleusenhance</id>
			<activation>
				<property>
					<name>causeway-app-starter-datanucleusenhance</name>
					<value>true</value>
				</property>
				<!-- <file> <exists>${basedir}/logging-dn-enhance.properties</exists>
					</file> -->
			</activation>
			<build>
				<plugins>
					<plugin>
						<groupId>org.datanucleus</groupId>
						<artifactId>datanucleus-maven-plugin</artifactId>
						<inherited>true</inherited>
					</plugin>
				</plugins>
			</build>
		</profile>

	</profiles>

	<modules>

		<module>../supplemental-model</module>

		<module>../commons</module>

		<module>../api/schema</module>
		<module>../api/applib</module>

		<module>codegen-bytebuddy</module>
		<module>config</module>
		<module>interaction</module>
		<module>internaltestsupport</module>
		<module>metamodel</module>
		<module>runtime</module>
		<module>runtimeservices</module>
		<module>transaction</module>
		<module>webapp</module>

		<module>security</module>
		<module>../security/bypass</module>
		<module>../security/keycloak</module>
<<<<<<< HEAD
<!--		<module>../security/shiro</module> Shiro 2.0.0 has no jakarta namespaces, exclude from build -->
=======
		<module>../security/shiro</module>
		<module>../security/simple</module>
>>>>>>> 59ec1645
		<module>../security/spring</module>

		<module>../viewers/commons</module>
		<module>../viewers/restfulobjects</module>
		<module>../viewers/wicket</module>
		<module>../viewers/graphql</module>

		<module>../persistence/commons</module>
		<module>../persistence/jdo</module>
		<module>../persistence/jpa</module>

	</modules>

</project>

<|MERGE_RESOLUTION|>--- conflicted
+++ resolved
@@ -300,12 +300,8 @@
 		<module>security</module>
 		<module>../security/bypass</module>
 		<module>../security/keycloak</module>
-<<<<<<< HEAD
 <!--		<module>../security/shiro</module> Shiro 2.0.0 has no jakarta namespaces, exclude from build -->
-=======
-		<module>../security/shiro</module>
-		<module>../security/simple</module>
->>>>>>> 59ec1645
+        <module>../security/simple</module>
 		<module>../security/spring</module>
 
 		<module>../viewers/commons</module>
