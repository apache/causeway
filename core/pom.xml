<?xml version="1.0" encoding="UTF-8"?>
<!-- Licensed to the Apache Software Foundation (ASF) under one or more contributor
	license agreements. See the NOTICE file distributed with this work for additional
	information regarding copyright ownership. The ASF licenses this file to
	you under the Apache License, Version 2.0 (the "License"); you may not use
	this file except in compliance with the License. You may obtain a copy of
	the License at http://www.apache.org/licenses/LICENSE-2.0 Unless required
	by applicable law or agreed to in writing, software distributed under the
	License is distributed on an "AS IS" BASIS, WITHOUT WARRANTIES OR CONDITIONS
	OF ANY KIND, either express or implied. See the License for the specific
	language governing permissions and limitations under the License. -->
<project xmlns="http://maven.apache.org/POM/4.0.0"
	xmlns:xsi="http://www.w3.org/2001/XMLSchema-instance"
	xsi:schemaLocation="http://maven.apache.org/POM/4.0.0 http://maven.apache.org/maven-v4_0_0.xsd">
	<modelVersion>4.0.0</modelVersion>

	<parent>
		<groupId>org.apache.causeway</groupId>
		<artifactId>causeway-bom</artifactId>
		<version>3.0.0-SNAPSHOT</version>
		<relativePath>../bom/pom.xml</relativePath>
	</parent>

	<groupId>org.apache.causeway.core</groupId>
	<artifactId>causeway-core</artifactId>

	<packaging>pom</packaging>

	<name>Apache Causeway Core</name>

	<url>https://causeway.apache.org</url>

	<description>
        Core framework, providing metamodel, runtime and core APIs.
    </description>

	<properties>
	
		<coreBaseDir>${project.build.directory}/..</coreBaseDir>
		
		<git-plugin.propertiesDir>org/apache/causeway/core</git-plugin.propertiesDir>
		<git-plugin.gitDir>${coreBaseDir}/../.git</git-plugin.gitDir>

		<dependency.locations.enabled>false</dependency.locations.enabled>

		<testsToExclude>**/*IntegrationTest.java</testsToExclude>

		<checkstyle.configLocation>${coreBaseDir}/codequality/checkstyle.xml</checkstyle.configLocation>
		<pmd.ruleset>${coreBaseDir}/codequality/pmd.xml</pmd.ruleset>

	</properties>

	<pluginRepositories>
	</pluginRepositories>

	<repositories>
	</repositories>

	<build>
		<outputDirectory>${project.build.directory}/classes</outputDirectory>
		<testOutputDirectory>${project.build.directory}/test-classes</testOutputDirectory>

		<pluginManagement>
			<plugins>

				<!-- Packaging: source jars of main and test code -->
				<plugin>
					<groupId>org.apache.maven.plugins</groupId>
					<artifactId>maven-source-plugin</artifactId>
					<version>${maven-source-plugin.version}</version>
					<configuration>
						<includePom>true</includePom>
					</configuration>
					<!-- goal:aggregate (for aggregator modules) binds to phase:package -->
					<!-- goal:jar and goal:test-jar are meant to bind to phase:package,
						but doesn't seem to so bound explicitly -->
					<executions>
						<execution>
							<id>package-jars</id>
							<phase>package</phase>
							<goals>
								<goal>jar</goal>
								<goal>test-jar</goal>
							</goals>
						</execution>
					</executions>
				</plugin>


				<plugin>
					<groupId>pl.project13.maven</groupId>
					<artifactId>git-commit-id-plugin</artifactId>
					<version>${git-commit-id-plugin.version}</version>
					<executions>
						<execution>
							<id>get-the-git-infos</id>
							<goals>
								<goal>revision</goal>
							</goals>
							<phase>validate</phase>
						</execution>
					</executions>
					<configuration>
						<verbose>false</verbose>
						<useNativeGit>true</useNativeGit>
						<dotGitDirectory>${git-plugin.gitDir}</dotGitDirectory>

						<dateFormat>yyyy-MM-dd'T'HH:mm:ssZ</dateFormat>
						<dateFormatTimeZone>${user.timezone}</dateFormatTimeZone>

						<failOnNoGitDirectory>true</failOnNoGitDirectory>
						<injectAllReactorProjects>true</injectAllReactorProjects>

						<generateGitPropertiesFile>true</generateGitPropertiesFile>
						<generateGitPropertiesFilename>${project.build.outputDirectory}/${git-plugin.propertiesDir}/git.properties</generateGitPropertiesFilename>

						<abbrevLength>7</abbrevLength>
					</configuration>

				</plugin>

				<!-- release (is also configured in descendant modules) -->
				<plugin>
					<groupId>org.apache.maven.plugins</groupId>
					<artifactId>maven-release-plugin</artifactId>
					<version>${maven-release-plugin.version}</version>
					<configuration>
						<!-- overriddes the default ('clean verify') as workaround -->
						<preparationGoals>clean install</preparationGoals>
						<autoVersionSubmodules>true</autoVersionSubmodules>
						<localCheckout>true</localCheckout>
						<pushChanges>false</pushChanges>
						<waitBeforeTagging>1</waitBeforeTagging>
					</configuration>
					<!-- goal:clean (for aggregator modules) has no bindings; cleans up
						release.properties and any backup POM files -->
					<!-- goal:prepare (for aggregator modules) has no bindings; prepares
						for release in SCM (modifying x.x-SNAPSHOT to x.x) -->
					<!-- goal:update-versions (for aggregator modules) has no bindings;
						updates versions eg to SNAPSHOT -->
					<!-- etc; none of the goals has a binding. -->
				</plugin>

				<plugin>
					<groupId>net.alchim31.maven</groupId>
					<artifactId>yuicompressor-maven-plugin</artifactId>
					<version>1.5.1</version>
					<configuration>
						<statistics>true</statistics>
						<jswarn>false</jswarn>
						<suffix>.min</suffix>
						<excludes>
							<!-- -->
							<exclude>**/*.nocompress.js</exclude>
							<!-- select 2 -->
							<exclude>**/i18n/*.js</exclude>
							<exclude>**/select2*.js</exclude>
							<!-- datetime picker -->
							<exclude>**/moment-with-locales.js</exclude>
							<exclude>**/moment-with-locales.min.js</exclude>
							<exclude>**/tempusdominus-bootstrap-4.js</exclude>
							<exclude>**/tempusdominus-bootstrap-4.min.js</exclude>
							<!-- boostrap growl -->
							<exclude>**/bootstrap-growl.js</exclude>
							<exclude>**/bootstrap-growl.min.js</exclude>
						</excludes>
					</configuration>
					<executions>
						<execution>
							<goals>
								<goal>compress</goal>
							</goals>
						</execution>
					</executions>
				</plugin>
			</plugins>
		</pluginManagement>


		<!-- build plugins; apply to all inheriting modules. Note that some plugins
			also come from the "super-POM" for the default bindings. For example, in
			the 'default' lifecycle, the resources, compiler, surefire, jar, install
			and deploy plugins are automatically included because they provide the default
			bindings. For the 'site' lifecycle, the site plugin is automatically included. -->
		<plugins>

			<!-- run using: mvn org.apache.rat:apache-rat-plugin:check -->
			<plugin>
				<groupId>org.apache.rat</groupId>
				<artifactId>apache-rat-plugin</artifactId>
			</plugin>

			<plugin>
				<groupId>org.apache.maven.plugins</groupId>
				<artifactId>maven-release-plugin</artifactId>
				<configuration>
					<!-- overrides the default ('clean verify') -->
					<preparationGoals>clean install</preparationGoals>
					<autoVersionSubmodules>true</autoVersionSubmodules>
				</configuration>
			</plugin>
		</plugins>
	</build>


	<dependencyManagement>

		<dependencies>

			<!-- CHILD MODULES -->
			<dependency>
				<groupId>org.apache.causeway.core</groupId>
				<artifactId>causeway-jdk-supplemental</artifactId>
				<version>3.0.0-SNAPSHOT</version>
				<type>pom</type>
			</dependency>
			<dependency>
				<groupId>org.apache.causeway.commons</groupId>
				<artifactId>causeway-commons</artifactId>
				<version>3.0.0-SNAPSHOT</version>
			</dependency>
			<dependency>
				<groupId>org.apache.causeway.core</groupId>
				<artifactId>causeway-applib</artifactId>
				<version>3.0.0-SNAPSHOT</version>
				<type>jar</type>
				<scope>compile</scope>
			</dependency>
			<dependency>
				<groupId>org.apache.causeway.core</groupId>
				<artifactId>causeway-core-privileged</artifactId>
				<version>3.0.0-SNAPSHOT</version>
				<type>jar</type>
				<scope>compile</scope>
			</dependency>
			<dependency>
				<groupId>org.apache.causeway.core</groupId>
				<artifactId>causeway-core-config</artifactId>
				<version>3.0.0-SNAPSHOT</version>
				<type>jar</type>
				<scope>compile</scope>
			</dependency>
			<dependency>
				<groupId>org.apache.causeway.core</groupId>
				<artifactId>causeway-schema</artifactId>
				<version>3.0.0-SNAPSHOT</version>
				<type>jar</type>
				<scope>compile</scope>
			</dependency>
			<dependency>
				<groupId>org.apache.causeway.core</groupId>
				<artifactId>causeway-core-interaction</artifactId>
				<version>3.0.0-SNAPSHOT</version>
			</dependency>
			<dependency>
				<groupId>org.apache.causeway.core</groupId>
				<artifactId>causeway-core-internaltestsupport</artifactId>
				<version>3.0.0-SNAPSHOT</version>
			</dependency>
			<dependency>
				<groupId>org.apache.causeway.core</groupId>
				<artifactId>causeway-core-metamodel</artifactId>
				<version>3.0.0-SNAPSHOT</version>
				<type>jar</type>
				<scope>compile</scope>
			</dependency>
			<dependency>
				<groupId>org.apache.causeway.core</groupId>
				<artifactId>causeway-core-runtime</artifactId>
				<version>3.0.0-SNAPSHOT</version>
			</dependency>
			<dependency>
				<groupId>org.apache.causeway.core</groupId>
				<artifactId>causeway-core-runtimeservices</artifactId>
				<version>3.0.0-SNAPSHOT</version>
			</dependency>
			<dependency>
				<groupId>org.apache.causeway.core</groupId>
				<artifactId>causeway-core-transaction</artifactId>
				<version>3.0.0-SNAPSHOT</version>
			</dependency>
			<dependency>
				<groupId>org.apache.causeway.core</groupId>
				<artifactId>causeway-core-webapp</artifactId>
				<version>3.0.0-SNAPSHOT</version>
			</dependency>
			<dependency>
				<groupId>org.apache.causeway.viewer</groupId>
				<artifactId>causeway-viewer-commons-applib</artifactId>
				<version>3.0.0-SNAPSHOT</version>
			</dependency>
			<dependency>
				<groupId>org.apache.causeway.viewer</groupId>
				<artifactId>causeway-viewer-commons-model</artifactId>
				<version>3.0.0-SNAPSHOT</version>
			</dependency>
			<dependency>
				<groupId>org.apache.causeway.viewer</groupId>
				<artifactId>causeway-viewer-commons-prism</artifactId>
				<version>3.0.0-SNAPSHOT</version>
			</dependency>
			<dependency>
				<groupId>org.apache.causeway.viewer</groupId>
				<artifactId>causeway-viewer-commons-services</artifactId>
				<version>3.0.0-SNAPSHOT</version>
			</dependency>
			<dependency>
				<groupId>org.apache.causeway.viewer</groupId>
				<artifactId>causeway-viewer-restfulobjects-applib</artifactId>
				<version>3.0.0-SNAPSHOT</version>
			</dependency>
			<dependency>
				<groupId>org.apache.causeway.viewer</groupId>
				<artifactId>causeway-viewer-restfulobjects-rendering</artifactId>
				<version>3.0.0-SNAPSHOT</version>
			</dependency>
			<dependency>
				<groupId>org.apache.causeway.viewer</groupId>
				<artifactId>causeway-viewer-restfulobjects-viewer</artifactId>
				<version>3.0.0-SNAPSHOT</version>
			</dependency>
			<dependency>
				<groupId>org.apache.causeway.viewer</groupId>
				<artifactId>causeway-viewer-restfulobjects-testing</artifactId>
				<version>3.0.0-SNAPSHOT</version>
			</dependency>
			<dependency>
				<groupId>org.apache.causeway.core</groupId>
				<artifactId>causeway-core-security</artifactId>
				<version>3.0.0-SNAPSHOT</version>
			</dependency>
			<dependency>
				<groupId>org.apache.causeway.security</groupId>
				<artifactId>causeway-security-bypass</artifactId>
				<version>3.0.0-SNAPSHOT</version>
			</dependency>
			<dependency>
				<groupId>org.apache.causeway.security</groupId>
				<artifactId>causeway-security-keycloak</artifactId>
				<version>3.0.0-SNAPSHOT</version>
			</dependency>
			<dependency>
				<groupId>org.apache.causeway.security</groupId>
				<artifactId>causeway-security-shiro</artifactId>
				<version>3.0.0-SNAPSHOT</version>
			</dependency>
			<dependency>
				<groupId>org.apache.causeway.security</groupId>
				<artifactId>causeway-security-spring</artifactId>
				<version>3.0.0-SNAPSHOT</version>
			</dependency>
			<dependency>
				<groupId>org.apache.causeway.core</groupId>
				<artifactId>causeway-core-codegen-bytebuddy</artifactId>
				<version>3.0.0-SNAPSHOT</version>
			</dependency>
			<dependency>
				<groupId>org.apache.causeway.persistence</groupId>
				<artifactId>causeway-persistence-commons</artifactId>
				<version>3.0.0-SNAPSHOT</version>
			</dependency>
			<dependency>
				<groupId>org.apache.causeway.persistence</groupId>
				<artifactId>causeway-persistence-jdo-applib</artifactId>
				<version>3.0.0-SNAPSHOT</version>
			</dependency>
			<dependency>
				<groupId>org.apache.causeway.persistence</groupId>
				<artifactId>causeway-persistence-jdo-provider</artifactId>
				<version>3.0.0-SNAPSHOT</version>
			</dependency>
			<dependency>
				<groupId>org.apache.causeway.persistence</groupId>
				<artifactId>causeway-persistence-jdo-integration</artifactId>
				<version>3.0.0-SNAPSHOT</version>
			</dependency>
			<dependency>
				<groupId>org.apache.causeway.persistence</groupId>
				<artifactId>causeway-persistence-jdo-metamodel</artifactId>
				<version>3.0.0-SNAPSHOT</version>
			</dependency>
			<dependency>
				<groupId>org.apache.causeway.persistence</groupId>
				<artifactId>causeway-persistence-jdo-datanucleus</artifactId>
				<version>3.0.0-SNAPSHOT</version>
			</dependency>
			<dependency>
				<groupId>org.apache.causeway.persistence</groupId>
				<artifactId>causeway-persistence-jdo-spring</artifactId>
				<version>3.0.0-SNAPSHOT</version>
			</dependency>
			<dependency>
				<groupId>org.apache.causeway.persistence</groupId>
				<artifactId>causeway-persistence-jpa-applib</artifactId>
				<version>3.0.0-SNAPSHOT</version>
			</dependency>
			<dependency>
				<groupId>org.apache.causeway.persistence</groupId>
				<artifactId>causeway-persistence-jpa-metamodel</artifactId>
				<version>3.0.0-SNAPSHOT</version>
			</dependency>
			<dependency>
				<groupId>org.apache.causeway.persistence</groupId>
				<artifactId>causeway-persistence-jpa-integration</artifactId>
				<version>3.0.0-SNAPSHOT</version>
			</dependency>
			<dependency>
				<groupId>org.apache.causeway.persistence</groupId>
				<artifactId>causeway-persistence-jpa-eclipselink</artifactId>
				<version>3.0.0-SNAPSHOT</version>
			</dependency>
			<dependency>
				<groupId>org.apache.causeway.viewer</groupId>
				<artifactId>causeway-viewer-restfulobjects-jaxrsresteasy</artifactId>
				<version>3.0.0-SNAPSHOT</version>
			</dependency>
			<dependency>
				<groupId>org.apache.causeway.viewer</groupId>
				<artifactId>causeway-viewer-wicket-applib</artifactId>
				<version>3.0.0-SNAPSHOT</version>
			</dependency>
			<dependency>
				<groupId>org.apache.causeway.viewer</groupId>
				<artifactId>causeway-viewer-wicket-graceful</artifactId>
				<version>3.0.0-SNAPSHOT</version>
			</dependency>
			<dependency>
				<groupId>org.apache.causeway.viewer</groupId>
				<artifactId>causeway-viewer-wicket-model</artifactId>
				<version>3.0.0-SNAPSHOT</version>
			</dependency>
			<dependency>
				<groupId>org.apache.causeway.viewer</groupId>
				<artifactId>causeway-viewer-wicket-ui</artifactId>
				<version>3.0.0-SNAPSHOT</version>
			</dependency>
			<dependency>
				<groupId>org.apache.causeway.viewer</groupId>
				<artifactId>causeway-viewer-wicket-viewer</artifactId>
				<version>3.0.0-SNAPSHOT</version>
			</dependency>
			<dependency>
				<groupId>org.apache.causeway.incubator.viewer</groupId>
				<artifactId>causeway-viewer-graphql-applib</artifactId>
				<version>3.0.0-SNAPSHOT</version>
			</dependency>
			<dependency>
				<groupId>org.apache.causeway.incubator.viewer</groupId>
				<artifactId>causeway-viewer-graphql-model</artifactId>
				<version>3.0.0-SNAPSHOT</version>
			</dependency>
			<dependency>
				<groupId>org.apache.causeway.incubator.viewer</groupId>
				<artifactId>causeway-viewer-graphql-viewer</artifactId>
				<version>3.0.0-SNAPSHOT</version>
			</dependency>
			<dependency>
				<groupId>org.apache.causeway.testing</groupId>
				<artifactId>causeway-testing-unittestsupport-applib</artifactId>
				<version>3.0.0-SNAPSHOT</version>
			</dependency>
			<dependency>
				<groupId>org.apache.causeway.testing</groupId>
				<artifactId>causeway-testing-integtestsupport-applib</artifactId>
				<version>3.0.0-SNAPSHOT</version>
			</dependency>
			<dependency>
				<groupId>org.apache.causeway.testing</groupId>
				<artifactId>causeway-testing-fakedata-applib</artifactId>
				<version>3.0.0-SNAPSHOT</version>
			</dependency>
			<dependency>
				<groupId>org.apache.causeway.testing</groupId>
				<artifactId>causeway-testing-fixtures-applib</artifactId>
				<version>3.0.0-SNAPSHOT</version>
			</dependency>
			<dependency>
				<groupId>org.apache.causeway.mavendeps</groupId>
				<artifactId>causeway-mavendeps-webapp</artifactId>
				<version>3.0.0-SNAPSHOT</version>
				<type>pom</type>
			</dependency>
			<dependency>
				<groupId>org.apache.causeway.testing</groupId>
				<artifactId>causeway-testing</artifactId>
				<version>3.0.0-SNAPSHOT</version>
				<type>pom</type>
				<scope>test</scope>
			</dependency>

			<!-- THIRD PARTY DEPENDENCIES -->

			<dependency>
				<groupId>org.ow2.asm</groupId>
				<artifactId>asm</artifactId>
				<version>${asm.version}</version>
			</dependency>

			<dependency>
				<groupId>org.ow2.asm</groupId>
				<artifactId>asm-util</artifactId>
				<version>${asm.version}</version>
			</dependency>

			<dependency>
				<groupId>org.hibernate</groupId>
				<artifactId>hibernate-validator</artifactId>
				<version>${hibernate-validator.version}</version>
				<exclusions>
					<exclusion>
						<groupId>org.jboss.logging</groupId>
						<artifactId>jboss-logging-processor</artifactId>
					</exclusion>
					<exclusion>
						<groupId>org.jboss.logging</groupId>
						<artifactId>jboss-logging-annotations</artifactId>
					</exclusion>
					<exclusion>
					    <groupId>org.osgi</groupId>
					    <artifactId>org.osgi.core</artifactId>
				    </exclusion>
				</exclusions>
			</dependency>

			<dependency>
				<groupId>joda-time</groupId>
				<artifactId>joda-time</artifactId>
				<version>${joda-time.version}</version>
			</dependency>

			<dependency>
				<groupId>com.approvaltests</groupId>
				<artifactId>approvaltests</artifactId>
				<version>${approvaltests.version}</version>
				<exclusions>
					<exclusion>
						<groupId>org.codehaus.woodstox</groupId>
						<artifactId>stax2-api</artifactId>
					</exclusion>
				</exclusions>
			</dependency>

			<dependency>
				<groupId>com.danhaywood.java</groupId>
				<artifactId>danhaywood-java-assertjext</artifactId>
				<version>${danhaywood-java-assertjext.version}</version>
			</dependency>
			<dependency>
				<groupId>com.danhaywood.java</groupId>
				<artifactId>danhaywood-java-testsupport</artifactId>
				<version>${danhaywood-java-testsupport.version}</version>
				<scope>test</scope>
			</dependency>

			<dependency>
				<groupId>com.google.errorprone</groupId>
				<artifactId>error_prone_annotations</artifactId>
				<version>${error_prone_annotations.version}</version>
			</dependency>

			<!-- provides @Nullable that's required by Spring 5.x -->
			<dependency>
				<groupId>com.google.code.findbugs</groupId>
				<artifactId>jsr305</artifactId>
				<version>${jsr305.version}</version>
			</dependency>

			<dependency>
				<groupId>com.google.guava</groupId>
				<artifactId>guava</artifactId>
				<version>${guava.version}</version>
			</dependency>

			<dependency>
				<groupId>commons-httpclient</groupId>
				<artifactId>commons-httpclient</artifactId>
				<version>${commons-httpclient.version}</version>
			</dependency>
			<dependency>
				<groupId>commons-io</groupId>
				<artifactId>commons-io</artifactId>
				<version>${commons-io.version}</version>
			</dependency>

			<dependency>
				<groupId>com.github.javafaker</groupId>
				<artifactId>javafaker</artifactId>
				<version>${javafaker.version}</version>
			</dependency>

			<dependency>
				<groupId>com.tngtech.archunit</groupId>
				<artifactId>archunit-junit5-api</artifactId>
				<version>${archunit.version}</version>
			</dependency>
			<dependency>
				<groupId>com.tngtech.archunit</groupId>
				<artifactId>archunit-junit5-engine</artifactId>
				<version>${archunit.version}</version>
			</dependency>

			<dependency>
				<groupId>com.ullink.slack</groupId>
				<artifactId>simpleslackapi</artifactId>
				<version>${simpleslackapi.version}</version>
			</dependency>

			<dependency>
				<groupId>com.sun.xml.bind</groupId>
				<artifactId>jaxb-impl</artifactId>
				<version>${jaxb-impl.version}</version>
			</dependency>

			<dependency>
				<groupId>de.agilecoders.wicket</groupId>
				<artifactId>wicket-bootstrap-core</artifactId>
				<version>${wicket-bootstrap.version}</version>
			</dependency>
			<dependency>
				<groupId>de.agilecoders.wicket</groupId>
				<artifactId>wicket-bootstrap-extensions</artifactId>
				<version>${wicket-bootstrap.version}</version>
				<exclusions>
					<exclusion>
					    <groupId>org.webjars</groupId>
					    <artifactId>momentjs</artifactId>
					</exclusion>
				</exclusions>
			</dependency>
			<dependency>
				<groupId>de.agilecoders.wicket</groupId>
				<artifactId>wicket-bootstrap-themes</artifactId>
				<version>${wicket-bootstrap.version}</version>
			</dependency>
			<dependency>
				<groupId>de.agilecoders.wicket.webjars</groupId>
				<artifactId>wicket-webjars</artifactId>
				<version>${wicket-webjars.version}</version>
			</dependency>
			<dependency>
			    <groupId>org.webjars</groupId>
			    <artifactId>momentjs</artifactId>
			    <version>${momentjs.version}</version>
			</dependency>

			<dependency>
			    <groupId>io.swagger.core.v3</groupId>
			    <artifactId>swagger-core</artifactId>
				<version>${swagger-core.version}</version>
			</dependency>

			<dependency>
				<groupId>jakarta.platform</groupId>
				<artifactId>jakarta.jakartaee-api</artifactId>
				<version>${jakartaee.version}</version>
			</dependency>

			<dependency>
				<groupId>jakarta.servlet</groupId>
				<artifactId>jakarta.servlet-api</artifactId>
				<version>${jakarta-servlet.version}</version>
			</dependency>

			<!-- 3.2 not available yet, instead use org.datanucleus:javax.jdo
			<dependency>
				<groupId>javax.jdo</groupId>
				<artifactId>jdo-api</artifactId>
				<version>${jdo-api.version}</version>
			</dependency>
			-->

			<dependency>
				<groupId>net.sf.jopt-simple</groupId>
				<artifactId>jopt-simple</artifactId>
				<version>${jopt-simple.version}</version>
			</dependency>

			<!-- TODO: when used, move exclusions down -->
			<dependency>
				<groupId>ognl</groupId>
				<artifactId>ognl</artifactId>
				<version>${ognl.version}</version>
				<exclusions>
					<exclusion>
						<groupId>javassist</groupId>
						<artifactId>javassist</artifactId>
					</exclusion>
				</exclusions>
			</dependency>

			<dependency>
				<groupId>org.apache.camel</groupId>
				<artifactId>camel-core</artifactId>
				<version>${camel.version}</version>
			</dependency>
			<dependency>
				<groupId>org.apache.camel</groupId>
				<artifactId>camel-spring</artifactId>
				<version>${camel.version}</version>
			</dependency>
			<dependency>
				<groupId>org.apache.camel</groupId>
				<artifactId>camel-jms</artifactId>
				<version>${camel.version}</version>
			</dependency>
			<dependency>
				<groupId>org.apache.camel</groupId>
				<artifactId>camel-stream</artifactId>
				<version>${camel.version}</version>
			</dependency>
			<dependency>
				<groupId>org.apache.camel</groupId>
				<artifactId>camel-ognl</artifactId>
				<version>${camel.version}</version>
			</dependency>
			<dependency>
				<groupId>org.apache.camel</groupId>
				<artifactId>camel-jaxb</artifactId>
				<version>${camel.version}</version>
			</dependency>
			<dependency>
				<groupId>org.apache.camel</groupId>
				<artifactId>camel-jackson</artifactId>
				<version>${camel.version}</version>
			</dependency>
			<dependency>
				<groupId>org.apache.camel</groupId>
				<artifactId>camel-spring-javaconfig</artifactId>
				<version>${camel.version}</version>
			</dependency>
			<dependency>
				<groupId>org.apache.camel</groupId>
				<artifactId>camel-cxf</artifactId>
				<version>${camel.version}</version>
			</dependency>
			<dependency>
				<groupId>org.apache.camel</groupId>
				<artifactId>camel-test</artifactId>
				<version>${camel.version}</version>
				<scope>test</scope>
			</dependency>
			<dependency>
				<groupId>org.apache.camel</groupId>
				<artifactId>camel-test-spring</artifactId>
				<version>${camel.version}</version>
				<scope>test</scope>
			</dependency>

			<!-- TODO: when used, move exclusions down -->
			<dependency>
				<groupId>org.apache.commons</groupId>
				<artifactId>commons-email</artifactId>
				<version>${commons-email.version}</version>
				<exclusions>
					<!-- excluded because provided by javax:javaee-api -->
					<exclusion>
						<groupId>com.sun.mail</groupId>
						<artifactId>javax.mail</artifactId>
					</exclusion>
					<exclusion>
						<groupId>javax.activation</groupId>
						<artifactId>activation</artifactId>
					</exclusion>
				</exclusions>
			</dependency>

			<dependency>
				<groupId>org.apache.cxf</groupId>
				<artifactId>cxf-rt-rs-client</artifactId>
				<version>${cxf-rt-rs-client.version}</version>
			</dependency>

			<dependency>
				<groupId>org.apache.poi</groupId>
				<artifactId>poi-ooxml</artifactId>
				<version>${poi.version}</version>
			</dependency>

			<dependency>
				<groupId>org.apache.poi</groupId>
				<artifactId>poi-ooxml-lite</artifactId>
				<version>${poi.version}</version>
			</dependency>

			<dependency>
				<groupId>org.apache.shiro</groupId>
				<artifactId>shiro-core</artifactId>
				<version>${shiro.version}</version>
			</dependency>
			<dependency>
				<groupId>org.apache.shiro</groupId>
				<artifactId>shiro-web</artifactId>
				<version>${shiro.version}</version>
			</dependency>

			<dependency>
				<groupId>org.jsoup</groupId>
				<artifactId>jsoup</artifactId>
				<version>${jsoup.version}</version>
			</dependency>

			<dependency>
				<groupId>com.vaadin</groupId>
				<artifactId>vaadin-bom</artifactId>
				<version>${vaadin.version}</version>
				<type>pom</type>
				<scope>import</scope>
			</dependency>

			<dependency>
				<groupId>com.github.apache-causeway-committers</groupId>
				<artifactId>wicket</artifactId>
				<version>${wicket.version}</version>
				<type>pom</type>
			</dependency>
			<dependency>
				<groupId>com.github.apache-causeway-committers.wicket</groupId>
				<artifactId>wicket-core</artifactId>
				<version>${wicket.version}</version>
			</dependency>
			<dependency>
				<groupId>com.github.apache-causeway-committers.wicket</groupId>
				<artifactId>wicket-devutils</artifactId>
				<version>${wicket.version}</version>
			</dependency>
			<dependency>
				<groupId>com.github.apache-causeway-committers.wicket</groupId>
				<artifactId>wicket-core-tester</artifactId>
				<version>${wicket.version}</version>
			</dependency>

			<!-- TODO: when used, move exclusions down -->
			<dependency>
				<groupId>com.github.apache-causeway-committers.wicket</groupId>
				<artifactId>wicket-request</artifactId>
				<version>${wicket.version}</version>
				<exclusions>
					<exclusion>
						<groupId>org.slf4j</groupId>
						<artifactId>slf4j-api</artifactId>
					</exclusion>
				</exclusions>
			</dependency>

			<!-- TODO: when used, move exclusions down -->
			<dependency>
				<groupId>com.github.apache-causeway-committers.wicket</groupId>
				<artifactId>wicket-util</artifactId>
				<version>${wicket.version}</version>
				<exclusions>
					<exclusion>
						<groupId>org.slf4j</groupId>
						<artifactId>slf4j-api</artifactId>
					</exclusion>
				</exclusions>
			</dependency>

			<dependency>
				<groupId>com.github.apache-causeway-committers.wicket</groupId>
				<artifactId>wicket-extensions</artifactId>
				<version>${wicket.version}</version>
			</dependency>

			<dependency>
				<groupId>com.github.apache-causeway-committers.wicket</groupId>
				<artifactId>wicket-auth-roles</artifactId>
				<version>${wicket.version}</version>
			</dependency>
			<dependency>
				<groupId>com.github.apache-causeway-committers.wicket</groupId>
				<artifactId>wicket-spring</artifactId>
				<version>${wicket.version}</version>
			</dependency>

			<dependency>
				<groupId>org.assertj</groupId>
				<artifactId>assertj-guava</artifactId>
				<version>${assertj-guava.version}</version>
			</dependency>

			<dependency>
				<groupId>org.datanucleus</groupId>
				<artifactId>datanucleus-api-jdo</artifactId>
				<version>${datanucleus-api-jdo.version}</version>
			</dependency>
			<dependency>
				<groupId>org.datanucleus</groupId>
				<artifactId>datanucleus-api-jpa</artifactId>
				<version>${datanucleus-api-jpa.version}</version>
			</dependency>
			<dependency>
				<groupId>org.datanucleus</groupId>
				<artifactId>datanucleus-core</artifactId>
				<version>${datanucleus-core.version}</version>
			</dependency>
			<dependency>
				<groupId>org.datanucleus</groupId>
				<artifactId>datanucleus-jdo-query</artifactId>
				<version>${datanucleus-jdo-query.version}</version>
			</dependency>
			<dependency>
				<groupId>org.datanucleus</groupId>
				<artifactId>datanucleus-jodatime</artifactId>
				<version>${datanucleus-jodatime.version}</version>
			</dependency>
			<dependency>
				<groupId>org.datanucleus</groupId>
				<artifactId>datanucleus-rdbms</artifactId>
				<version>${datanucleus-rdbms.version}</version>
			</dependency>
			<dependency>
				<groupId>org.datanucleus</groupId>
				<artifactId>javax.jdo</artifactId>
				<version>${datanucleus-jdo-api.version}</version>
			</dependency>

			<dependency>
				<groupId>org.docx4j</groupId>
				<artifactId>docx4j-JAXB-internal</artifactId>
				<version>${docx4j.version}</version>
			</dependency>

			<dependency>
				<groupId>org.easymock</groupId>
				<artifactId>easymock</artifactId>
				<version>${easymock.version}</version>
			</dependency>

			<!-- TODO: when used, move exclusions down -->
			<dependency>
				<groupId>org.htmlparser</groupId>
				<artifactId>htmlparser</artifactId>
				<version>${htmlparser.version}</version>
				<exclusions>
					<exclusion>
						<groupId>com.sun</groupId>
						<artifactId>tools</artifactId>
					</exclusion>
				</exclusions>
			</dependency>

			<dependency>
				<groupId>org.javassist</groupId>
				<artifactId>javassist</artifactId>
				<version>${javassist.version}</version>
			</dependency>

			<dependency>
				<groupId>org.jboss.spec.javax.ws.rs</groupId>
				<artifactId>jboss-jaxrs-api_2.1_spec</artifactId>
				<version>${jboss-jaxrs-api_2.1_spec.version}</version>
			</dependency>

			<dependency>
				<groupId>org.jdom</groupId>
				<artifactId>jdom2</artifactId>
				<version>${jdom.version}</version>
			</dependency>

			<dependency>
				<groupId>org.jboss.resteasy</groupId>
				<artifactId>resteasy-spring-boot-starter</artifactId>
				<version>${resteasy-spring-boot.version}</version>
				<!-- exclusions not supported here, but as a reminder -->
				<exclusions>
					<exclusion>
						<groupId>org.jboss.resteasy.spring</groupId>
						<artifactId>resteasy-spring</artifactId>
					</exclusion>
				</exclusions>
			</dependency>
			<dependency>
			    <groupId>org.jboss.resteasy.spring</groupId>
				<artifactId>resteasy-spring</artifactId>
			    <version>${resteasy-spring.version}</version>
			</dependency>
			<dependency>
			    <groupId>org.jboss.resteasy</groupId>
			    <artifactId>resteasy-jaxb-provider</artifactId>
			    <version>${resteasy-jaxb-provider.version}</version>
			</dependency>

			<dependency>
				<groupId>org.springframework.boot</groupId>
				<artifactId>spring-boot-starter-quartz</artifactId>
				<version>${spring-boot.version}</version>
			</dependency>

			<dependency>
				<groupId>org.jmock</groupId>
				<artifactId>jmock</artifactId>
				<version>${jmock.version}</version>
			</dependency>
			<dependency>
				<groupId>org.jmock</groupId>
				<artifactId>jmock-junit4</artifactId>
				<version>${jmock.version}</version>
			</dependency>

			<dependency>
				<groupId>org.lazyluke</groupId>
				<artifactId>log4jdbc-remix</artifactId>
				<version>${log4jdbc-remix.version}</version>
			</dependency>

			<dependency>
				<groupId>org.mindrot</groupId>
				<artifactId>jbcrypt</artifactId>
				<version>${jbcrypt.version}</version>
			</dependency>

			<dependency>
				<groupId>org.objenesis</groupId>
				<artifactId>objenesis</artifactId>
				<version>${objenesis.version}</version>
			</dependency>

			<dependency>
			    <groupId>org.osgi</groupId>
			    <artifactId>osgi.core</artifactId>
			    <version>${osgi.version}</version>
			    <scope>provided</scope>
			</dependency>

			<dependency>
				<groupId>org.picocontainer</groupId>
				<artifactId>picocontainer</artifactId>
				<version>${picocontainer.version}</version>
			</dependency>

			<dependency>
				<groupId>org.quartz-scheduler</groupId>
				<artifactId>quartz</artifactId>
				<version>${quartz-scheduler.version}</version>
			</dependency>
			<dependency>
				<groupId>org.quartz-scheduler</groupId>
				<artifactId>quartz-jobs</artifactId>
				<version>${quartz-scheduler.version}</version>
			</dependency>

			<dependency>
				<groupId>org.slf4j</groupId>
				<artifactId>slf4j-api</artifactId>
				<version>${slf4j-api.version}</version>
			</dependency>

			<dependency>
				<groupId>org.togglz</groupId>
				<artifactId>togglz-core</artifactId>
				<version>${togglz.version}</version>
			</dependency>
			<dependency>
				<groupId>org.togglz</groupId>
				<artifactId>togglz-junit</artifactId>
				<version>${togglz.version}</version>
				<scope>test</scope>
			</dependency>
			<dependency>
				<groupId>org.togglz</groupId>
				<artifactId>togglz-servlet</artifactId>
				<version>${togglz.version}</version>
			</dependency>
			<dependency>
				<groupId>org.togglz</groupId>
				<artifactId>togglz-console</artifactId>
				<version>${togglz.version}</version>
			</dependency>

			<dependency>
				<groupId>org.webjars</groupId>
				<artifactId>datatables</artifactId>
				<version>${datatables.version}</version>
			</dependency>

			<dependency>
				<groupId>org.webjars</groupId>
				<artifactId>jquery</artifactId>
				<version>${wicket-viewer-jquery.version}</version>
			</dependency>

			<dependency>
				<groupId>org.webjars</groupId>
				<artifactId>jquery-ui</artifactId>
				<version>${jquery-ui.version}</version>
			</dependency>

			<dependency>
				<groupId>org.webjars</groupId>
				<artifactId>select2</artifactId>
				<version>${select2.version}</version>
			</dependency>

			<dependency>
				<groupId>org.webjars.npm</groupId>
				<artifactId>summernote</artifactId>
				<version>${summernote.version}</version>
			</dependency>

			<dependency>
				<groupId>org.wicketstuff</groupId>
				<artifactId>wicketstuff-select2</artifactId>
				<version>${wicketstuff.version}</version>
			</dependency>

			<dependency>
				<groupId>io.cucumber</groupId>
				<artifactId>cucumber-java</artifactId>
				<version>${cucumber.version}</version>
			</dependency>
			<dependency>
				<groupId>io.cucumber</groupId>
				<artifactId>cucumber-spring</artifactId>
				<version>${cucumber.version}</version>
			</dependency>
			<dependency>
				<groupId>io.cucumber</groupId>
				<artifactId>cucumber-junit</artifactId>
				<version>${cucumber.version}</version>
			</dependency>
			<dependency>
				<groupId>io.cucumber</groupId>
				<artifactId>cucumber-junit-platform-engine</artifactId>
				<version>${cucumber.version}</version>
			</dependency>
			<dependency>
				<groupId>org.junit.jupiter</groupId>
				<artifactId>junit-jupiter-api</artifactId>
				<version>${junit-jupiter.version}</version>
			</dependency>
			<dependency>
				<groupId>org.junit.platform</groupId>
				<artifactId>junit-platform-console</artifactId>
				<version>${junit-platform.version}</version>
			</dependency>

		</dependencies>
	</dependencyManagement>

	<dependencies>
		<dependency>
			<groupId>org.projectlombok</groupId>
			<artifactId>lombok</artifactId>
			<scope>provided</scope>
		</dependency>
		<dependency>
			<groupId>de.agilecoders.wicket</groupId>
			<artifactId>wicket-bootstrap-extensions</artifactId>
			<exclusions>
				<exclusion>
					<groupId>org.apache.wicket</groupId>
					<artifactId>wicket-util</artifactId>
				</exclusion>
				<exclusion>
					<groupId>org.apache.wicket</groupId>
					<artifactId>wicket-request</artifactId>
				</exclusion>
				<exclusion>
					<groupId>org.apache.wicket</groupId>
					<artifactId>wicket-core</artifactId>
				</exclusion>
				<exclusion>
					<groupId>org.apache.wicket</groupId>
					<artifactId>wicket-extensions</artifactId>
				</exclusion>
				<exclusion>
					<groupId>org.webjars</groupId>
					<artifactId>bootstrap</artifactId>
				</exclusion>
				<exclusion>
					<groupId>org.webjars</groupId>
					<artifactId>font-awesome</artifactId>
				</exclusion>
				<exclusion>
					<groupId>org.webjars</groupId>
					<artifactId>jquery</artifactId>
				</exclusion>
				<exclusion>
					<groupId>org.webjars</groupId>
					<artifactId>jquerypp</artifactId>
				</exclusion>
				<exclusion>
					<groupId>org.webjars</groupId>
					<artifactId>jquery-ui</artifactId>
				</exclusion>
				<exclusion>
					<groupId>org.webjars</groupId>
					<artifactId>typeaheadjs</artifactId>
				</exclusion>
				<exclusion>
					<groupId>org.webjars</groupId>
					<artifactId>x-editable-bootstrap</artifactId>
				</exclusion>
				<exclusion>
					<groupId>org.webjars</groupId>
					<artifactId>spin-js</artifactId>
				</exclusion>
				<exclusion>
					<groupId>com.google.javascript</groupId>
					<artifactId>closure-compiler</artifactId>
				</exclusion>
				<exclusion>
					<groupId>com.google.javascript</groupId>
					<artifactId>closure-compiler-unshaded</artifactId>
				</exclusion>
				<exclusion>
					<groupId>org.webjars.bower</groupId>
					<artifactId>summernote</artifactId>
				</exclusion>
				<exclusion>
					<groupId>com.google.guava</groupId>
					<artifactId>guava</artifactId>
				</exclusion>
				<exclusion>
					<groupId>org.webjars.bower</groupId>
					<artifactId>momentjs</artifactId>
				</exclusion>
			</exclusions>
		</dependency>
	</dependencies>

	<profiles>
		<profile>
			<id>apache-release</id>
			<build>
				<plugins>
					<plugin>
						<groupId>org.apache.maven.plugins</groupId>
						<artifactId>maven-toolchains-plugin</artifactId>
						<version>3.1.0</version>
						<executions>
							<execution>
								<goals>
									<goal>toolchain</goal>
								</goals>
							</execution>
						</executions>
						<configuration>
							<toolchains>
								<jdk>
									<version>17</version>
									<vendor>openjdk</vendor>
								</jdk>
							</toolchains>
						</configuration>
					</plugin>
				</plugins>
			</build>
		</profile>

		<profile>
<<<<<<< HEAD
			<id>jdk17</id>
			<activation>
				<jdk>[17,)</jdk>
			</activation>

			<build>
				<plugins>
					<!-- Compile -->
					<plugin>
						<groupId>org.apache.maven.plugins</groupId>
						<artifactId>maven-compiler-plugin</artifactId>
						<configuration>
							<showDeprecation>true</showDeprecation>
							<showWarnings>true</showWarnings>
							<!-- Java compliance level, to be overridden with option maven.compiler.release -->
						</configuration>
					</plugin>

					<plugin>
						<groupId>org.jvnet.jaxb2.maven2</groupId>
						<artifactId>maven-jaxb2-plugin</artifactId>
						<version>0.15.1</version>
						<configuration>
							<removeOldOutput>true</removeOldOutput>
							<episode>true</episode>
						</configuration>
					</plugin>
				</plugins>
			</build>
		</profile>

		<profile>
=======
>>>>>>> 7baf1990
			<id>owasp</id>
			<activation>
				<property>
					<name>owasp</name>
				</property>
			</activation>
			<build>
				<plugins>
					<plugin>
						<groupId>org.owasp</groupId>
						<artifactId>dependency-check-maven</artifactId>
						<version>7.3.2</version>
						<executions>
							<execution>
								<id>owasp-aggregate</id>
								<goals>
									<goal>aggregate</goal>
								</goals>
								<configuration>
									<skipProvidedScope>true</skipProvidedScope>
									<skipRuntimeScope>true</skipRuntimeScope>
								</configuration>
							</execution>
						</executions>
					</plugin>
				</plugins>
			</build>
		</profile>

		<profile>
			<id>jdeps</id>
			<activation>
				<property>
					<name>jdeps</name>
				</property>
			</activation>
			<build>
				<plugins>
					<plugin>
						<groupId>org.apache.maven.plugins</groupId>
						<artifactId>maven-jdeps-plugin</artifactId>
						<version>3.1.2</version>
						<executions>
							<execution>
								<id>jdeps-jdkinternals</id>
								<goals>
									<goal>jdkinternals</goal>
									<goal>test-jdkinternals</goal>
								</goals>
							</execution>
						</executions>
					</plugin>
				</plugins>
			</build>
		</profile>

		<profile>
			<id>src</id>
			<activation>
				<property>
					<name>!skip.src</name>
				</property>
			</activation>
			<build>
				<plugins>
					<plugin>
						<groupId>org.apache.maven.plugins</groupId>
						<artifactId>maven-source-plugin</artifactId>
					</plugin>
				</plugins>
			</build>
		</profile>

		<profile>
			<id>git</id>
			<activation>
				<property>
					<name>git</name>
				</property>
			</activation>
			<build>
				<plugins>
					<plugin>
						<groupId>pl.project13.maven</groupId>
						<artifactId>git-commit-id-plugin</artifactId>
					</plugin>
				</plugins>
			</build>
		</profile>

		<profile>
			<id>datanucleusenhance</id>
			<activation>
				<property>
					<name>causeway-app-starter-datanucleusenhance</name>
					<value>true</value>
				</property>
				<!-- <file> <exists>${basedir}/logging-dn-enhance.properties</exists>
					</file> -->
			</activation>
			<properties>
				<datanucleus-maven-plugin.log4jConfiguration>${basedir}/logging-dn-enhance.properties</datanucleus-maven-plugin.log4jConfiguration>
				<datanucleus-maven-plugin.verbose>true</datanucleus-maven-plugin.verbose>
				<datanucleus-maven-plugin.fork>false</datanucleus-maven-plugin.fork>
			</properties>
			<build>
				<plugins>
					<plugin>
						<groupId>org.datanucleus</groupId>
						<artifactId>datanucleus-maven-plugin</artifactId>
						<version>${datanucleus-maven-plugin.version}</version>
						<configuration>
							<fork>${datanucleus-maven-plugin.fork}</fork>
							<log4jConfiguration>${datanucleus-maven-plugin.log4jConfiguration}</log4jConfiguration>
							<verbose>${datanucleus-maven-plugin.verbose}</verbose>
						</configuration>
						<executions>
							<execution>
								<id>process-classes</id>
								<phase>process-classes</phase>
								<goals>
									<goal>enhance</goal>
								</goals>
							</execution>
							<execution>
								<id>process-test-classes</id>
								<phase>process-test-classes</phase>
								<goals>
									<goal>test-enhance</goal>
								</goals>
								<configuration>
									<metadataDirectory>${project.build.testOutputDirectory}</metadataDirectory>
								</configuration>
							</execution>
						</executions>
						<dependencies>
							<dependency>
								<groupId>org.datanucleus</groupId>
								<artifactId>datanucleus-core</artifactId>
								<version>${datanucleus-core.version}</version>
							</dependency>
							<dependency>
								<groupId>org.datanucleus</groupId>
								<artifactId>datanucleus-api-jdo</artifactId>
								<version>${datanucleus-api-jdo.version}</version>
							</dependency>
							<dependency>
								<groupId>org.datanucleus</groupId>
								<artifactId>datanucleus-jodatime</artifactId>
								<version>${datanucleus-jodatime.version}</version>
							</dependency>
						</dependencies>
					</plugin>
				</plugins>
			</build>
		</profile>

	</profiles>

	<modules>

		<module>../supplemental-model</module>

		<module>jdk-supplemental</module>

		<module>privileged</module>

		<module>../commons</module>

		<module>../api/schema</module>
		<module>../api/applib</module>

		<module>codegen-bytebuddy</module>
		<module>config</module>
		<module>interaction</module>
		<module>internaltestsupport</module>
		<module>metamodel</module>
		<module>runtime</module>
		<module>runtimeservices</module>
		<module>transaction</module>
		<module>webapp</module>

		<module>security</module>
		<module>../security/bypass</module>
		<module>../security/keycloak</module>
		<module>../security/shiro</module>
		<module>../security/spring</module>

		<module>../viewers/commons</module>
		<module>../viewers/restfulobjects</module>
		<module>../viewers/wicket</module>

		<module>../persistence/commons</module>
		<module>../persistence/jdo</module>
		<module>../persistence/jpa</module>

	</modules>

</project>

<|MERGE_RESOLUTION|>--- conflicted
+++ resolved
@@ -1249,7 +1249,6 @@
 		</profile>
 
 		<profile>
-<<<<<<< HEAD
 			<id>jdk17</id>
 			<activation>
 				<jdk>[17,)</jdk>
@@ -1282,8 +1281,6 @@
 		</profile>
 
 		<profile>
-=======
->>>>>>> 7baf1990
 			<id>owasp</id>
 			<activation>
 				<property>
