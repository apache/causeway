--- conflicted
+++ resolved
@@ -27,13 +27,13 @@
 		in build-artifacts.sh -->
 	<groupId>org.apache.causeway.app</groupId>
 	<artifactId>causeway-app-starter-parent</artifactId>
-	<version>3.0.0-SNAPSHOT</version>
+	<version>2.0.0-SNAPSHOT</version>
 	<packaging>pom</packaging>
 
 	<parent>
 		<groupId>org.springframework.boot</groupId>
 		<artifactId>spring-boot-starter-parent</artifactId>
-		<version>3.3.1</version>
+		<version>2.7.18</version>
 		<relativePath />
 	</parent>
 
@@ -46,18 +46,13 @@
 
 	<properties>
 
-		<maven.compiler.release>17</maven.compiler.release>
-
-<<<<<<< HEAD
-		<spring-boot.version>3.3.1</spring-boot.version>
-		<approvaltests.version>24.2.0</approvaltests.version>
-=======
+		<maven.compiler.release>11</maven.compiler.release>
+
 		<spring-boot.version>2.7.18</spring-boot.version>
 		<approvaltests.version>24.4.0</approvaltests.version>
->>>>>>> 55886b04
 
 		<!-- IMPORTANT: keep in sync with property defined in resteasy-spring-boot-starter -->
-		<resteasy.version>6.0.0.Alpha2</resteasy.version>
+		<resteasy.version>5.0.0.Final</resteasy.version>
 
 	</properties>
 
@@ -110,7 +105,7 @@
 			<dependency>
 				<groupId>org.apache.causeway</groupId>
 				<artifactId>causeway-bom</artifactId>
-				<version>3.0.0-SNAPSHOT</version>
+				<version>2.0.0-SNAPSHOT</version>
 				<scope>import</scope>
 				<type>pom</type>
 			</dependency>
@@ -209,8 +204,6 @@
 
 			<properties>
 				<!-- uses maven-surefire-plugin.version, which is declared by spring-boot-starter-parent -->
-				<maven-surefire-report-plugin.version>3.3.0</maven-surefire-report-plugin.version>
-			
 				<skipTests>false</skipTests>
 				<skipUTs>${skipTests}</skipUTs>
 				<skipITs>${skipTests}</skipITs>
