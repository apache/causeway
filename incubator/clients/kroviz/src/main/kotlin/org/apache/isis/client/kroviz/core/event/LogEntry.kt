/*
 *  Licensed to the Apache Software Foundation (ASF) under one
 *  or more contributor license agreements.  See the NOTICE file
 *  distributed with this work for additional information
 *  regarding copyright ownership.  The ASF licenses this file
 *  to you under the Apache License, Version 2.0 (the
 *  "License"); you may not use this file except in compliance
 *  with the License.  You may obtain a copy of the License at
 *
 *        http://www.apache.org/licenses/LICENSE-2.0
 *
 *  Unless required by applicable law or agreed to in writing,
 *  software distributed under the License is distributed on an
 *  "AS IS" BASIS, WITHOUT WARRANTIES OR CONDITIONS OF ANY
 *  KIND, either express or implied.  See the License for the
 *  specific language governing permissions and limitations
 *  under the License.
 */
package org.apache.isis.client.kroviz.core.event

import io.kvision.html.ButtonStyle
import io.kvision.panel.SimplePanel
import kotlinx.serialization.Contextual
import kotlinx.serialization.Serializable
import org.apache.isis.client.kroviz.core.aggregator.ActionDispatcher
import org.apache.isis.client.kroviz.core.aggregator.BaseAggregator
import org.apache.isis.client.kroviz.to.*
import org.apache.isis.client.kroviz.to.bs3.Grid
import org.apache.isis.client.kroviz.to.mb.Menubars
import org.apache.isis.client.kroviz.ui.core.Constants
import org.apache.isis.client.kroviz.ui.core.ViewManager
import org.w3c.files.Blob
import kotlin.js.Date

// use color codes from css instead?
enum class EventState(val id: String, val iconName: String, val style: ButtonStyle) {
    INITIAL("INITIAL", "fas fa-power-off", ButtonStyle.LIGHT),
    RUNNING("RUNNING", "fas fa-hourglass-start", ButtonStyle.WARNING),
    ERROR("ERROR", "fas fa-exclamation-circle", ButtonStyle.DANGER),
    SUCCESS_JS("SUCCESS_JS", "fab fa-js", ButtonStyle.SUCCESS),
    SUCCESS_XML("SUCCESS_XML", "fas fa-code", ButtonStyle.SUCCESS),
    SUCCESS_IMG("SUCCESS_IMG", "fas fa-image", ButtonStyle.SUCCESS),
    VIEW("VIEW", "fas fa-eye", ButtonStyle.INFO),
    DIALOG("DIALOG", "fas fa-o-commenting", ButtonStyle.LIGHT),
    USER_ACTION("ACTION", "fas fa-user-times", ButtonStyle.INFO),
    DUPLICATE("DUPLICATE", "fas fa-copy", ButtonStyle.OUTLINESUCCESS),
    CLOSED("CLOSED", "fas fa-eye-slash", ButtonStyle.OUTLINEINFO),
    RELOAD("RELOAD", "fas fa-retweet", ButtonStyle.OUTLINEWARNING),
    MISSING("MISSING", "fas fa-bug", ButtonStyle.OUTLINEDANGER),
    // IMPROVE multiple aspects intermangled: req/resp, view, as well as cache
    // encapsulate access with managers?
}

@Serializable
data class LogEntry(
    @Contextual val rs: ResourceSpecification,
    val method: String? = "",
    val request: String = "",
    @Contextual val createdAt: Date = Date(),
) {
<<<<<<< HEAD
    val url: String = rs.url
=======
    val url: String = rs.url //rs?.url
>>>>>>> eedb9319

    //?. is required, otherwise Tabulator.js/EventLogTable shows no entries
    val subType = rs?.subType

    //?. is required, otherwise Tabulator.js/EventLogTable shows no entries
    var state = EventState.INITIAL
    var title: String = ""
    var requestLength: Int = 0 // must be accessible (public) for LogEntryTable
    var response = ""

    @Contextual
    var blob: Blob? = null
    var responseLength: Int = 0 // must be accessible (public) for LogEntryTable
    var type: String = ""

    init {
        state = EventState.RUNNING
        title = url
        requestLength = request?.length
            ?: 0 // ?. is required, otherwise Tabulator.js/EventLogTable shows no entries
    }

    @Contextual
    var updatedAt: Date? = null

    @Contextual
    private var lastAccessedAt: Date? = null

    private var fault: String? = null

    @Contextual
    var duration: Int = 0

    var cacheHits = 0

    @Contextual
    val aggregators = mutableListOf<@Contextual BaseAggregator>()
    var nOfAggregators: Int = 0 // must be accessible (public) for LogEntryTable

    @Contextual
    var obj: Any? = null

    @Contextual
    var panel: SimplePanel? = null

    var runningAtStart = 0
    var runningAtEnd = 0

    // alternative constructor for UI events (eg. from user interaction)
    @JsName("secondaryConstructor")
    constructor(title: String, aggregator: BaseAggregator) : this(ResourceSpecification(""), "", "") {
        this.title = title
        this.addAggregator(aggregator)
        state = EventState.VIEW
    }

    private fun calculate() {
        val date = Date()
        updatedAt = date
        duration = (date.getTime() - createdAt.getTime()).toInt()
    }

    fun setError(error: String) {
        calculate()
        fault = error
        state = EventState.ERROR
        type = Represention.ERROR.type
    }

    fun setUndefined(error: String) {
        calculate()
        fault = error
        state = EventState.MISSING
    }

    fun setClose() {
        updatedAt = Date()
        state = EventState.CLOSED
    }

    fun setSuccess() {
        calculate()
        responseLength = response.length
        if (responseLength == 0) {
            // it's a blob
            val size = blob?.size ?: 0
            responseLength = size.toInt()
        }
        state = when {
            url.startsWith(Constants.krokiUrl) -> EventState.SUCCESS_IMG
            subType == Constants.subTypeXml -> EventState.SUCCESS_XML
            else -> EventState.SUCCESS_JS
        }
    }

    fun setCached() {
        state = EventState.DUPLICATE
    }

    internal fun isCached(rs: ResourceSpecification, method: String): Boolean {
        return when {
            hasResponse()
                    && this.method == method
                    && subType == rs.subType -> true
            isView() -> true
            else -> false
        }
    }

    fun setReload() {
        state = EventState.RELOAD
    }

    fun getTransferObject(): TransferObject? {
        return when (obj) {
            is TransferObject -> obj as TransferObject
            else -> null
        }
    }

    fun setTransferObject(to: TransferObject) {
        console.log("[LE.setTransferObject]")
        this.obj = to
        when (to) {
            is WithLinks -> {
                this.type = extractType(to)
            }
            is Grid -> {
                this.type = Relation.LAYOUT.type
            }
            is Icon -> {
                this.type = Relation.OBJECT_ICON.type
            }
            is Blob -> {
                this.type = Represention.IMAGE_PNG.type
            }
            is Menubars -> {
                this.type = Represention.LAYOUT_MENUBARS.type
            }
            is HttpError -> {
                this.type = Represention.ERROR.type
            }
            is TObject -> {
                when {
                    to == null -> {
                        this.state = EventState.MISSING
                        this.type = Represention.ERROR.type
                        console.log("to == null for response:")
                        console.log(response)
                    }
                }
            }
            else -> {
                console.log(to)
            }
        }
    }

    //TODO this should be moved to a ValueSemanticsProvider
    private fun extractType(wl: WithLinks): String {
        val firstLink = wl.getLinks().firstOrNull()!!
        val result = firstLink.simpleType()
        if (result.trim().length == 0) {
            console.log("[LE.extractType]")
            console.log(obj)
            console.log(result)
        }
        return result
    }

// region response
    /**
     * This is for access from the views only.
     * DomainObjects have to use retrieveResponse,
     * since we want to have access statistics
     * and a cache function.
     * @return
     */
    fun getResponse(): String {
        return response
    }

    private fun hasResponse(): Boolean {
        return response != ""
    }

    fun retrieveResponse(): String {
        lastAccessedAt = Date()
        incrementCacheHits()
        return response
    }

//end region response

    fun incrementCacheHits() {
        cacheHits++
    }

    fun isSuccess(): Boolean {
        return state.name.startsWith("SUCCESS")
    }

    fun isRunning(): Boolean {
        return state == EventState.RUNNING
    }

    fun isView(): Boolean {
        return isOpenView() || isClosedView()
    }

    private fun isOpenView(): Boolean {
        return state == EventState.VIEW
    }

    fun isClosedView(): Boolean {
        return state == EventState.CLOSED
    }

    fun isError(): Boolean {
        return fault != null
    }

    fun getAggregator(): BaseAggregator? {
        //TODO the last aggt is not always the right one
        // callers need to filter  !!!
        if (aggregators.size == 0) {
            console.log("[LE.getAggregator] no Aggregator(s) yet")
            console.log(this)
            return null
        } else {
            return aggregators.last()
        }
    }

    fun addAggregator(aggregator: BaseAggregator) {
        if (aggregator is ActionDispatcher) {
            ViewManager.setBusyCursor()
        }
        aggregators.add(aggregator)
        nOfAggregators = aggregators.size
    }

    fun matches(reSpec: ResourceSpecification): Boolean {
        return url == reSpec.url && subType.equals(reSpec.subType)
    }

}<|MERGE_RESOLUTION|>--- conflicted
+++ resolved
@@ -58,11 +58,7 @@
     val request: String = "",
     @Contextual val createdAt: Date = Date(),
 ) {
-<<<<<<< HEAD
-    val url: String = rs.url
-=======
     val url: String = rs.url //rs?.url
->>>>>>> eedb9319
 
     //?. is required, otherwise Tabulator.js/EventLogTable shows no entries
     val subType = rs?.subType
