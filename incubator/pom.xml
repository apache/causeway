--- conflicted
+++ resolved
@@ -217,13 +217,8 @@
 
 			<dependency>
 				<groupId>org.apache.causeway.incubator.viewer</groupId>
-<<<<<<< HEAD
-				<artifactId>causeway-viewer-graphql</artifactId>
-				<version>3.0.0-SNAPSHOT</version>
-=======
 				<artifactId>causeway-viewer-graphql-viewer</artifactId>
-				<version>2.0.0-SNAPSHOT</version>
->>>>>>> 42c7d176
+				<version>3.0.0-SNAPSHOT</version>
 			</dependency>
 
 			<!-- TESTING -->
